--- conflicted
+++ resolved
@@ -90,11 +90,7 @@
     for BaseSumGenerator<B>
 {
     fn id(&self) -> String {
-<<<<<<< HEAD
         format!("BaseSumGenerator<{}>", B)
-=======
-        format!("BaseSumGenerator + Base: {B}")
->>>>>>> 53c5bc3e
     }
 
     fn dependencies(&self) -> Vec<Target> {
