//! A module to help with WitnessGeneratorRef serialization

#[cfg(not(feature = "std"))]
pub use alloc::vec::Vec;
#[cfg(feature = "std")]
pub use std::vec::Vec; // For macros below

use plonky2_field::extension::Extendable;

use crate::hash::hash_types::RichField;
use crate::iop::generator::WitnessGeneratorRef;
use crate::plonk::circuit_data::CommonCircuitData;
use crate::util::serialization::{Buffer, IoResult};

pub trait WitnessGeneratorSerializer<F: RichField + Extendable<D>, const D: usize> {
    fn read_generator(
        &self,
        buf: &mut Buffer,
        common_data: &CommonCircuitData<F, D>,
    ) -> IoResult<WitnessGeneratorRef<F, D>>;

    fn write_generator(
        &self,
        buf: &mut Vec<u8>,
        generator: &WitnessGeneratorRef<F, D>,
        common_data: &CommonCircuitData<F, D>,
    ) -> IoResult<()>;
}

#[macro_export]
macro_rules! read_generator_impl {
    ($buf:expr, $tag:expr, $common:expr, $($generator_types:ty),+) => {{
        let tag = $tag;
        let buf = $buf;
        let mut i = 0..;

        $(if tag == i.next().unwrap() {
        let generator =
            <$generator_types as $crate::iop::generator::SimpleGenerator<F, D>>::deserialize(buf, $common)?;
        Ok($crate::iop::generator::WitnessGeneratorRef::<F, D>::new(
            $crate::iop::generator::SimpleGenerator::<F, D>::adapter(generator),
        ))
        } else)*
        {
            Err($crate::util::serialization::IoError)
        }
    }};
}

#[macro_export]
macro_rules! get_generator_tag_impl {
    ($generator:expr, $($generator_types:ty),+) => {{
        let mut i = 0..;
        $(if let (tag, true) = (i.next().unwrap(), $generator.0.id() == $crate::iop::generator::SimpleGenerator::<F, D>::id(&<$generator_types>::default())) {
            Ok(tag)
        } else)*
        {
            log::log!(
                log::Level::Error,
                "attempted to serialize generator with id {} which is unsupported by this generator serializer",
                $generator.0.id()
            );
            Err($crate::util::serialization::IoError)
        }
    }};
}

#[macro_export]
/// Macro implementing the [`WitnessGeneratorSerializer`] trait.
/// To serialize a list of generators used for a circuit,
/// this macro should be called with a struct on which to implement
/// this as first argument, followed by all the targeted generators.
macro_rules! impl_generator_serializer {
    ($target:ty, $($generator_types:ty),+) => {
        fn read_generator(
            &self,
            buf: &mut $crate::util::serialization::Buffer,
            common: &$crate::plonk::circuit_data::CommonCircuitData<F, D>,
        ) -> $crate::util::serialization::IoResult<$crate::iop::generator::WitnessGeneratorRef<F, D>> {
            let tag = $crate::util::serialization::Read::read_u32(buf)?;
            read_generator_impl!(buf, tag, common, $($generator_types),+)
        }

        fn write_generator(
            &self,
            buf: &mut $crate::util::serialization::generator_serialization::Vec<u8>,
            generator: &$crate::iop::generator::WitnessGeneratorRef<F, D>,
            common: &$crate::plonk::circuit_data::CommonCircuitData<F, D>,
        ) -> $crate::util::serialization::IoResult<()> {
            let tag = get_generator_tag_impl!(generator, $($generator_types),+)?;

            $crate::util::serialization::Write::write_u32(buf, tag)?;
            generator.0.serialize(buf, common)?;
            Ok(())
        }
    };
}

pub mod default {
    use core::marker::PhantomData;

    use plonky2_field::extension::Extendable;

    use crate::gadgets::arithmetic::EqualityGenerator;
    use crate::gadgets::arithmetic_extension::QuotientGeneratorExtension;
    use crate::gadgets::range_check::LowHighGenerator;
    use crate::gadgets::split_base::BaseSumGenerator;
    use crate::gadgets::split_join::{SplitGenerator, WireSplitGenerator};
    use crate::gates::arithmetic_base::ArithmeticBaseGenerator;
    use crate::gates::arithmetic_extension::ArithmeticExtensionGenerator;
    use crate::gates::base_sum::BaseSplitGenerator;
    use crate::gates::coset_interpolation::InterpolationGenerator;
    use crate::gates::exponentiation::ExponentiationGenerator;
    use crate::gates::lookup::LookupGenerator;
    use crate::gates::lookup_table::LookupTableGenerator;
    use crate::gates::multiplication_extension::MulExtensionGenerator;
    use crate::gates::poseidon::PoseidonGenerator;
    use crate::gates::poseidon_mds::PoseidonMdsGenerator;
    use crate::gates::random_access::RandomAccessGenerator;
    use crate::gates::reducing::ReducingGenerator;
    use crate::gates::reducing_extension::ReducingGenerator as ReducingExtensionGenerator;
    use crate::hash::hash_types::RichField;
    use crate::iop::generator::{
        ConstantGenerator, CopyGenerator, NonzeroTestGenerator, RandomValueGenerator,
    };
    use crate::plonk::config::{AlgebraicHasher, GenericConfig};
    use crate::recursion::dummy_circuit::DummyProofGenerator;
    use crate::util::serialization::WitnessGeneratorSerializer;

<<<<<<< HEAD
    #[derive(Debug)]
=======
    /// A generator serializer that can be used to serialize all default generators supported
    /// by the `plonky2` library. It can simply be called as
    /// ```rust
    /// use plonky2::util::serialization::DefaultGeneratorSerializer;
    /// use plonky2::plonk::config::PoseidonGoldilocksConfig;
    ///
    /// const D: usize = 2;
    /// type C = PoseidonGoldilocksConfig;
    /// let generator_serializer = DefaultGeneratorSerializer::<C, D>::default();
    /// ```
    /// Applications using custom generators should define their own serializer implementing
    /// the `WitnessGeneratorSerializer` trait. This can be easily done through the
    /// `impl_generator_serializer` macro.
    #[derive(Default)]
>>>>>>> 4a620f4d
    pub struct DefaultGeneratorSerializer<C: GenericConfig<D>, const D: usize> {
        pub _phantom: PhantomData<C>,
    }

    impl<F, C, const D: usize> WitnessGeneratorSerializer<F, D> for DefaultGeneratorSerializer<C, D>
    where
        F: RichField + Extendable<D>,
        C: GenericConfig<D, F = F> + 'static,
        C::Hasher: AlgebraicHasher<F>,
    {
        impl_generator_serializer! {
            DefaultGeneratorSerializer,
            ArithmeticBaseGenerator<F, D>,
            ArithmeticExtensionGenerator<F, D>,
            BaseSplitGenerator<2>,
            BaseSumGenerator<2>,
            ConstantGenerator<F>,
            CopyGenerator,
            DummyProofGenerator<F, C, D>,
            EqualityGenerator,
            ExponentiationGenerator<F, D>,
            InterpolationGenerator<F, D>,
            LookupGenerator,
            LookupTableGenerator,
            LowHighGenerator,
            MulExtensionGenerator<F, D>,
            NonzeroTestGenerator,
            PoseidonGenerator<F, D>,
            PoseidonMdsGenerator<D>,
            QuotientGeneratorExtension<D>,
            RandomAccessGenerator<F, D>,
            RandomValueGenerator,
            ReducingGenerator<D>,
            ReducingExtensionGenerator<D>,
            SplitGenerator,
            WireSplitGenerator
        }
    }
}<|MERGE_RESOLUTION|>--- conflicted
+++ resolved
@@ -127,9 +127,6 @@
     use crate::recursion::dummy_circuit::DummyProofGenerator;
     use crate::util::serialization::WitnessGeneratorSerializer;
 
-<<<<<<< HEAD
-    #[derive(Debug)]
-=======
     /// A generator serializer that can be used to serialize all default generators supported
     /// by the `plonky2` library. It can simply be called as
     /// ```rust
@@ -143,8 +140,7 @@
     /// Applications using custom generators should define their own serializer implementing
     /// the `WitnessGeneratorSerializer` trait. This can be easily done through the
     /// `impl_generator_serializer` macro.
-    #[derive(Default)]
->>>>>>> 4a620f4d
+    #[derive(Debug, Default)]
     pub struct DefaultGeneratorSerializer<C: GenericConfig<D>, const D: usize> {
         pub _phantom: PhantomData<C>,
     }
