--- conflicted
+++ resolved
@@ -113,10 +113,6 @@
     use crate::gates::reducing_extension::ReducingExtensionGate;
     use crate::hash::hash_types::RichField;
     use crate::util::serialization::GateSerializer;
-
-<<<<<<< HEAD
-    #[derive(Debug)]
-=======
     /// A gate serializer that can be used to serialize all default gates supported
     /// by the `plonky2` library.
     /// Being a unit struct, it can be simply called as
@@ -126,7 +122,7 @@
     /// ```
     /// Applications using custom gates should define their own serializer implementing
     /// the `GateSerializer` trait. This can be easily done through the `impl_gate_serializer` macro.
->>>>>>> 4a620f4d
+    #[derive(Debug)]
     pub struct DefaultGateSerializer;
     impl<F: RichField + Extendable<D>, const D: usize> GateSerializer<F, D> for DefaultGateSerializer {
         impl_gate_serializer! {
