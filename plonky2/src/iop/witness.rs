#[cfg(not(feature = "std"))]
use alloc::{vec, vec::Vec};
use core::iter::zip;

use anyhow::{anyhow, Result};
use hashbrown::HashMap;
use itertools::{zip_eq, Itertools};

use crate::field::extension::{Extendable, FieldExtension};
use crate::field::types::Field;
use crate::fri::structure::{FriOpenings, FriOpeningsTarget};
use crate::fri::witness_util::set_fri_proof_target;
use crate::hash::hash_types::{HashOut, HashOutTarget, MerkleCapTarget, RichField};
use crate::hash::merkle_tree::MerkleCap;
use crate::iop::ext_target::ExtensionTarget;
use crate::iop::target::{BoolTarget, Target};
use crate::iop::wire::Wire;
use crate::plonk::circuit_data::{VerifierCircuitTarget, VerifierOnlyCircuitData};
use crate::plonk::config::{AlgebraicHasher, GenericConfig};
use crate::plonk::proof::{Proof, ProofTarget, ProofWithPublicInputs, ProofWithPublicInputsTarget};

pub trait WitnessWrite<F: Field> {
    fn set_target(&mut self, target: Target, value: F) -> Result<()>;

    fn set_hash_target(&mut self, ht: HashOutTarget, value: HashOut<F>) -> Result<()> {
        for (t, x) in zip(ht.elements, value.elements) {
            self.set_target(t, x)?;
        }

        Ok(())
    }

    fn set_cap_target<H: AlgebraicHasher<F>>(
        &mut self,
        ct: &MerkleCapTarget,
        value: &MerkleCap<F, H>,
    ) -> Result<()>
    where
        F: RichField,
    {
        for (ht, h) in ct.0.iter().zip(&value.0) {
            self.set_hash_target(*ht, *h)?;
        }

        Ok(())
    }

    fn set_extension_target<const D: usize>(
        &mut self,
        et: ExtensionTarget<D>,
        value: F::Extension,
    ) -> Result<()>
    where
        F: RichField + Extendable<D>,
    {
        self.set_target_arr(&et.0, &value.to_basefield_array())
    }

    fn set_target_arr(&mut self, targets: &[Target], values: &[F]) -> Result<()> {
        for (&target, &value) in zip_eq(targets, values) {
            self.set_target(target, value)?;
        }

        Ok(())
    }

    fn set_extension_targets<const D: usize>(
        &mut self,
        ets: &[ExtensionTarget<D>],
        values: &[F::Extension],
    ) -> Result<()>
    where
        F: RichField + Extendable<D>,
    {
        debug_assert_eq!(ets.len(), values.len());
        for (&et, &v) in zip(ets, values) {
            self.set_extension_target(et, v)?;
        }

        Ok(())
    }

    fn set_bool_target(&mut self, target: BoolTarget, value: bool) -> Result<()> {
        self.set_target(target.target, F::from_bool(value))
    }

    /// Set the targets in a `ProofWithPublicInputsTarget` to their corresponding values in a
    /// `ProofWithPublicInputs`.
    fn set_proof_with_pis_target<C: GenericConfig<D, F = F>, const D: usize>(
        &mut self,
        proof_with_pis_target: &ProofWithPublicInputsTarget<D>,
        proof_with_pis: &ProofWithPublicInputs<F, C, D>,
    ) -> Result<()>
    where
        F: RichField + Extendable<D>,
        C::Hasher: AlgebraicHasher<F>,
    {
        let ProofWithPublicInputs {
            proof,
            public_inputs,
        } = proof_with_pis;
        let ProofWithPublicInputsTarget {
            proof: pt,
            public_inputs: pi_targets,
        } = proof_with_pis_target;

        // Set public inputs.
        for (&pi_t, &pi) in pi_targets.iter().zip_eq(public_inputs) {
            self.set_target(pi_t, pi)?;
        }

        self.set_proof_target(pt, proof)
    }

    /// Set the targets in a `ProofTarget` to their corresponding values in a `Proof`.
    fn set_proof_target<C: GenericConfig<D, F = F>, const D: usize>(
        &mut self,
        proof_target: &ProofTarget<D>,
        proof: &Proof<F, C, D>,
    ) -> Result<()>
    where
        F: RichField + Extendable<D>,
        C::Hasher: AlgebraicHasher<F>,
    {
        self.set_cap_target(&proof_target.wires_cap, &proof.wires_cap)?;
        self.set_cap_target(
            &proof_target.plonk_zs_partial_products_cap,
            &proof.plonk_zs_partial_products_cap,
        )?;
        self.set_cap_target(&proof_target.quotient_polys_cap, &proof.quotient_polys_cap)?;

        self.set_fri_openings(
            &proof_target.openings.to_fri_openings(),
            &proof.openings.to_fri_openings(),
        )?;

        set_fri_proof_target(self, &proof_target.opening_proof, &proof.opening_proof)
    }

    fn set_fri_openings<const D: usize>(
        &mut self,
        fri_openings_target: &FriOpeningsTarget<D>,
        fri_openings: &FriOpenings<F, D>,
    ) -> Result<()>
    where
        F: RichField + Extendable<D>,
    {
        for (batch_target, batch) in fri_openings_target
            .batches
            .iter()
            .zip_eq(&fri_openings.batches)
        {
            self.set_extension_targets(&batch_target.values, &batch.values)?;
        }

        Ok(())
    }

    fn set_verifier_data_target<C: GenericConfig<D, F = F>, const D: usize>(
        &mut self,
        vdt: &VerifierCircuitTarget,
        vd: &VerifierOnlyCircuitData<C, D>,
    ) -> Result<()>
    where
        F: RichField + Extendable<D>,
        C::Hasher: AlgebraicHasher<F>,
    {
        self.set_cap_target(&vdt.constants_sigmas_cap, &vd.constants_sigmas_cap)?;
        self.set_hash_target(vdt.circuit_digest, vd.circuit_digest)
    }

    fn set_wire(&mut self, wire: Wire, value: F) -> Result<()> {
        self.set_target(Target::Wire(wire), value)
    }

    fn set_wires<W>(&mut self, wires: W, values: &[F]) -> Result<()>
    where
        W: IntoIterator<Item = Wire>,
    {
        // If we used itertools, we could use zip_eq for extra safety.
        for (wire, &value) in wires.into_iter().zip(values) {
            self.set_wire(wire, value)?;
        }

        Ok(())
    }

    fn set_ext_wires<W, const D: usize>(&mut self, wires: W, value: F::Extension) -> Result<()>
    where
        F: RichField + Extendable<D>,
        W: IntoIterator<Item = Wire>,
    {
        self.set_wires(wires, &value.to_basefield_array())
    }

    fn extend<I: Iterator<Item = (Target, F)>>(&mut self, pairs: I) -> Result<()> {
        for (t, v) in pairs {
            self.set_target(t, v)?;
        }

        Ok(())
    }
}

/// A witness holds information on the values of targets in a circuit.
pub trait Witness<F: Field>: WitnessWrite<F> {
    fn try_get_target(&self, target: Target) -> Option<F>;

    fn get_target(&self, target: Target) -> F {
        self.try_get_target(target).unwrap()
    }

    fn get_targets(&self, targets: &[Target]) -> Vec<F> {
        targets.iter().map(|&t| self.get_target(t)).collect()
    }

    fn get_extension_target<const D: usize>(&self, et: ExtensionTarget<D>) -> F::Extension
    where
        F: RichField + Extendable<D>,
    {
        F::Extension::from_basefield_array(
            self.get_targets(&et.to_target_array()).try_into().unwrap(),
        )
    }

    fn get_extension_targets<const D: usize>(&self, ets: &[ExtensionTarget<D>]) -> Vec<F::Extension>
    where
        F: RichField + Extendable<D>,
    {
        ets.iter()
            .map(|&et| self.get_extension_target(et))
            .collect()
    }

    fn get_bool_target(&self, target: BoolTarget) -> bool {
        let value = self.get_target(target.target);
        if value.is_zero() {
            return false;
        }
        if value.is_one() {
            return true;
        }
        panic!("not a bool")
    }

    fn get_hash_target(&self, ht: HashOutTarget) -> HashOut<F> {
        HashOut {
            elements: self.get_targets(&ht.elements).try_into().unwrap(),
        }
    }

    fn get_merkle_cap_target<H>(&self, cap_target: MerkleCapTarget) -> MerkleCap<F, H>
    where
        F: RichField,
        H: AlgebraicHasher<F>,
    {
        let cap = cap_target
            .0
            .iter()
            .map(|hash_target| self.get_hash_target(*hash_target))
            .collect();
        MerkleCap(cap)
    }

    fn get_wire(&self, wire: Wire) -> F {
        self.get_target(Target::Wire(wire))
    }

    fn try_get_wire(&self, wire: Wire) -> Option<F> {
        self.try_get_target(Target::Wire(wire))
    }

    fn contains(&self, target: Target) -> bool {
        self.try_get_target(target).is_some()
    }

    fn contains_all(&self, targets: &[Target]) -> bool {
        targets.iter().all(|&t| self.contains(t))
    }
}

#[derive(Clone, Debug)]
pub struct MatrixWitness<F: Field> {
    pub(crate) wire_values: Vec<Vec<F>>,
}

impl<F: Field> MatrixWitness<F> {
    pub fn get_wire(&self, gate: usize, input: usize) -> F {
        self.wire_values[input][gate]
    }
}

#[derive(Clone, Debug, Default)]
pub struct PartialWitness<F: Field> {
    pub target_values: HashMap<Target, F>,
}

impl<F: Field> PartialWitness<F> {
    pub fn new() -> Self {
        Self {
            target_values: HashMap::new(),
        }
    }
}

impl<F: Field> WitnessWrite<F> for PartialWitness<F> {
    fn set_target(&mut self, target: Target, value: F) -> Result<()> {
        let opt_old_value = self.target_values.insert(target, value);
        if let Some(old_value) = opt_old_value {
            if value != old_value {
                return Err(anyhow!(
                    "Target {:?} was set twice with different values: {} != {}",
                    target,
                    old_value,
                    value
                ));
            }
        }

        Ok(())
    }
}

impl<F: Field> Witness<F> for PartialWitness<F> {
    fn try_get_target(&self, target: Target) -> Option<F> {
        self.target_values.get(&target).copied()
    }
}

/// `PartitionWitness` holds a disjoint-set forest of the targets respecting a circuit's copy constraints.
/// The value of a target is defined to be the value of its root in the forest.
#[derive(Clone, Debug)]
pub struct PartitionWitness<'a, F: Field> {
    pub values: Vec<Option<F>>,
    pub representative_map: &'a [usize],
    pub num_wires: usize,
    pub degree: usize,
}

impl<'a, F: Field> PartitionWitness<'a, F> {
    pub fn new(num_wires: usize, degree: usize, representative_map: &'a [usize]) -> Self {
        Self {
            values: vec![None; representative_map.len()],
            representative_map,
            num_wires,
            degree,
        }
    }

    /// Set a `Target`. On success, returns the representative index of the newly-set target. If the
    /// target was already set, returns `None`.
    pub fn set_target_returning_rep(&mut self, target: Target, value: F) -> Result<Option<usize>> {
        let rep_index = self.representative_map[self.target_index(target)];
        let rep_value = &mut self.values[rep_index];
        if let Some(old_value) = *rep_value {
            if value != old_value {
                return Err(anyhow!(
                    "Partition containing {:?} was set twice with different values: {} != {}",
                    target,
                    old_value,
                    value
                ));
            }

            Ok(None)
        } else {
            *rep_value = Some(value);
            Ok(Some(rep_index))
        }
    }

    pub(crate) fn target_index(&self, target: Target) -> usize {
        target.index(self.num_wires, self.degree)
    }

    pub fn full_witness(self) -> MatrixWitness<F> {
        let mut wire_values = vec![vec![F::ZERO; self.degree]; self.num_wires];
        for i in 0..self.degree {
            for j in 0..self.num_wires {
                let t = Target::Wire(Wire { row: i, column: j });
                if let Some(x) = self.try_get_target(t) {
                    wire_values[j][i] = x;
                }
            }
        }

        MatrixWitness { wire_values }
    }
}

<<<<<<< HEAD
impl<F: Field> WitnessWrite<F> for PartitionWitness<'_, F> {
    fn set_target(&mut self, target: Target, value: F) {
        self.set_target_returning_rep(target, value);
=======
impl<'a, F: Field> WitnessWrite<F> for PartitionWitness<'a, F> {
    fn set_target(&mut self, target: Target, value: F) -> Result<()> {
        self.set_target_returning_rep(target, value).map(|_| ())
>>>>>>> 27a972f1
    }
}

impl<F: Field> Witness<F> for PartitionWitness<'_, F> {
    fn try_get_target(&self, target: Target) -> Option<F> {
        let rep_index = self.representative_map[self.target_index(target)];
        self.values[rep_index]
    }
}<|MERGE_RESOLUTION|>--- conflicted
+++ resolved
@@ -388,15 +388,9 @@
     }
 }
 
-<<<<<<< HEAD
 impl<F: Field> WitnessWrite<F> for PartitionWitness<'_, F> {
-    fn set_target(&mut self, target: Target, value: F) {
-        self.set_target_returning_rep(target, value);
-=======
-impl<'a, F: Field> WitnessWrite<F> for PartitionWitness<'a, F> {
     fn set_target(&mut self, target: Target, value: F) -> Result<()> {
         self.set_target_returning_rep(target, value).map(|_| ())
->>>>>>> 27a972f1
     }
 }
 
