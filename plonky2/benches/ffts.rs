mod allocator;

use criterion::{criterion_group, criterion_main, BenchmarkId, Criterion};
use plonky2::field::field_types::Field;
use plonky2::field::goldilocks_field::GoldilocksField;
use plonky2::field::polynomial::PolynomialCoeffs;
use tynm::type_name;

pub(crate) fn bench_ffts<F: Field>(c: &mut Criterion) {
    let mut group = c.benchmark_group(&format!("fft<{}>", type_name::<F>()));

    for size_log in [13, 14, 15, 16] {
        let size = 1 << size_log;
        group.bench_with_input(BenchmarkId::from_parameter(size), &size, |b, _| {
            let coeffs = PolynomialCoeffs::new(F::rand_vec(size));
            b.iter(|| coeffs.clone().fft_with_options(None, None));
        });
    }
}

pub(crate) fn bench_ldes<F: Field>(c: &mut Criterion) {
    const RATE_BITS: usize = 3;

    let mut group = c.benchmark_group(&format!("lde<{}>", type_name::<F>()));

<<<<<<< HEAD
    #[allow(clippy::single_element_loop)]
    for size_log in [16] {
=======
    for size_log in [13, 14, 15, 16] {
>>>>>>> 90f6d07f
        let orig_size = 1 << (size_log - RATE_BITS);
        let lde_size = 1 << size_log;

        group.bench_with_input(BenchmarkId::from_parameter(lde_size), &lde_size, |b, _| {
            let coeffs = PolynomialCoeffs::new(F::rand_vec(orig_size));
            b.iter(|| {
                let padded_coeffs = coeffs.lde(RATE_BITS);
                padded_coeffs.fft_with_options(Some(RATE_BITS), None)
            });
        });
    }
}

fn criterion_benchmark(c: &mut Criterion) {
    bench_ffts::<GoldilocksField>(c);
    bench_ldes::<GoldilocksField>(c);
}

criterion_group!(benches, criterion_benchmark);
criterion_main!(benches);<|MERGE_RESOLUTION|>--- conflicted
+++ resolved
@@ -23,12 +23,7 @@
 
     let mut group = c.benchmark_group(&format!("lde<{}>", type_name::<F>()));
 
-<<<<<<< HEAD
-    #[allow(clippy::single_element_loop)]
-    for size_log in [16] {
-=======
     for size_log in [13, 14, 15, 16] {
->>>>>>> 90f6d07f
         let orig_size = 1 << (size_log - RATE_BITS);
         let lde_size = 1 << size_log;
 
