[package]
name = "starky"
description = "Implementation of STARKs"
version = "0.1.2"
license = "MIT OR Apache-2.0"
authors = ["Daniel Lubarov <daniel@lubarov.com>", "William Borgeaud <williamborgeaud@gmail.com>"]
readme = "README.md"
repository = "https://github.com/0xPolygonZero/plonky2"
keywords = ["cryptography", "STARK", "FRI"]
categories = ["cryptography"]
edition = "2021"

[features]
default = ["parallel", "std", "timing"]
parallel = ["plonky2/parallel", "plonky2_maybe_rayon/parallel"]
std = ["anyhow/std", "plonky2/std"]
timing = ["plonky2/timing"]

[dependencies]
anyhow = { version = "1.0.40", default-features = false }
itertools = { version = "0.11.0", default-features = false }
log = { version = "0.4.14", default-features = false }
plonky2_maybe_rayon = { path = "../maybe_rayon", default-features = false }
plonky2 = { path = "../plonky2", default-features = false }

[dev-dependencies]
<<<<<<< HEAD
env_logger = { version = "0.10.0", default-features = false }
=======
env_logger = { version = "0.9.0", default-features = false }

# Display math equations properly in documentation
[package.metadata.docs.rs]
rustdoc-args = ["--html-in-header", ".cargo/katex-header.html"]
>>>>>>> 265d46a9
<|MERGE_RESOLUTION|>--- conflicted
+++ resolved
@@ -24,12 +24,8 @@
 plonky2 = { path = "../plonky2", default-features = false }
 
 [dev-dependencies]
-<<<<<<< HEAD
 env_logger = { version = "0.10.0", default-features = false }
-=======
-env_logger = { version = "0.9.0", default-features = false }
 
 # Display math equations properly in documentation
 [package.metadata.docs.rs]
-rustdoc-args = ["--html-in-header", ".cargo/katex-header.html"]
->>>>>>> 265d46a9
+rustdoc-args = ["--html-in-header", ".cargo/katex-header.html"]