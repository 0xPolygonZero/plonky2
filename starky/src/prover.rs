//! Implementation of the STARK prover.

#[cfg(not(feature = "std"))]
use alloc::vec::Vec;
use core::iter::once;

use anyhow::{ensure, Result};
use itertools::Itertools;
use plonky2::field::packable::Packable;
use plonky2::field::packed::PackedField;
use plonky2::field::polynomial::{PolynomialCoeffs, PolynomialValues};
use plonky2::field::types::Field;
use plonky2::field::zero_poly_coset::ZeroPolyOnCoset;
use plonky2::fri::oracle::PolynomialBatch;
use plonky2::iop::challenger::Challenger;
use plonky2::plonk::config::GenericConfig;
use plonky2::timed;
use plonky2::util::timing::TimingTree;
use plonky2::util::{log2_ceil, log2_strict, transpose};
use plonky2_maybe_rayon::*;

use crate::config::StarkConfig;
use crate::constraint_consumer::ConstraintConsumer;
use crate::cross_table_lookup::{get_ctl_auxiliary_polys, CtlCheckVars, CtlData};
use crate::evaluation_frame::StarkEvaluationFrame;
use crate::lookup::{
    get_grand_product_challenge_set, lookup_helper_columns, GrandProductChallengeSet, Lookup,
    LookupCheckVars,
};
use crate::proof::{StarkOpeningSet, StarkProof, StarkProofWithPublicInputs};
use crate::stark::Stark;
use crate::vanishing_poly::eval_vanishing_poly;

/// From a STARK trace, computes a STARK proof to attest its correctness.
pub fn prove<C, S, const D: usize>(
    stark: S,
    config: &StarkConfig,
    trace_poly_values: Vec<PolynomialValues<C::F>>,
    public_inputs: &[C::F],
    timing: &mut TimingTree,
) -> Result<StarkProofWithPublicInputs<C, D>>
where
    C: GenericConfig<D>,
    S: Stark<C::F, D>,
{
    let degree = trace_poly_values[0].len();
    let degree_bits = log2_strict(degree);
    let fri_params = config.fri_params(degree_bits);
    let rate_bits = config.fri_config.rate_bits;
    let cap_height = config.fri_config.cap_height;
    assert!(
        fri_params.total_arities() <= degree_bits + rate_bits - cap_height,
        "FRI total reduction arity is too large.",
    );

    let trace_commitment = timed!(
        timing,
        "compute trace commitment",
        PolynomialBatch::<C, D>::from_values(
            trace_poly_values.clone(),
            rate_bits,
            false,
            cap_height,
            timing,
            None,
        )
    );

    let trace_cap = trace_commitment.merkle_tree.cap.clone();
    let mut challenger = Challenger::new();
    challenger.observe_cap(&trace_cap);

    prove_with_commitment(
        &stark,
        config,
        &trace_poly_values,
        &trace_commitment,
        None,
        None,
        &mut challenger,
        public_inputs,
        timing,
    )
}

/// Generates a proof for a single STARK table, including:
///
/// - the initial state of the challenger,
/// - all the required Merkle caps,
/// - all the required polynomial and FRI argument openings.
/// - individual `ctl_data` and common `ctl_challenges` if the STARK is part
<<<<<<< HEAD
/// of a multi-STARK system.
pub fn prove_with_commitment<C, S, const D: usize>(
=======
///   of a multi-STARK system.
pub fn prove_with_commitment<F, C, S, const D: usize>(
>>>>>>> 15836d9d
    stark: &S,
    config: &StarkConfig,
    trace_poly_values: &[PolynomialValues<C::F>],
    trace_commitment: &PolynomialBatch<C, D>,
    ctl_data: Option<&CtlData<C::F>>,
    ctl_challenges: Option<&GrandProductChallengeSet<C::F>>,
    challenger: &mut Challenger<C::F, C::Hasher>,
    public_inputs: &[C::F],
    timing: &mut TimingTree,
) -> Result<StarkProofWithPublicInputs<C, D>>
where
    C: GenericConfig<D>,
    S: Stark<C::F, D>,
{
    let degree = trace_poly_values[0].len();
    let degree_bits = log2_strict(degree);
    let fri_params = config.fri_params(degree_bits);
    let rate_bits = config.fri_config.rate_bits;
    let cap_height = config.fri_config.cap_height;
    assert!(
        fri_params.total_arities() <= degree_bits + rate_bits - cap_height,
        "FRI total reduction arity is too large.",
    );

    let constraint_degree = stark.constraint_degree();
    assert!(
        constraint_degree <= (1 << rate_bits) + 1,
        "The degree of the Stark constraints must be <= blowup_factor + 1"
    );

    // Permutation arguments.
    let lookup_challenges = stark.uses_lookups().then(|| {
        if let Some(c) = ctl_challenges {
            c.challenges.iter().map(|ch| ch.beta).collect::<Vec<_>>()
        } else {
            get_grand_product_challenge_set(challenger, config.num_challenges)
                .challenges
                .iter()
                .map(|ch| ch.beta)
                .collect::<Vec<_>>()
        }
    });

    let lookups = stark.lookups();
    let lookup_helper_columns = timed!(
        timing,
        "compute lookup helper columns",
        lookup_challenges.as_ref().map(|challenges| {
            let mut columns = Vec::new();
            for lookup in &lookups {
                for &challenge in challenges {
                    columns.extend(lookup_helper_columns(
                        lookup,
                        trace_poly_values,
                        challenge,
                        constraint_degree,
                    ));
                }
            }
            columns
        })
    );
    let num_lookup_columns = lookup_helper_columns.as_ref().map_or(0, |v| v.len());

    // We add CTLs, if there are any, to the permutation arguments so that
    // we can batch commit to all auxiliary polynomials.
    let auxiliary_polys = match lookup_helper_columns {
        None => get_ctl_auxiliary_polys(ctl_data),
        Some(mut lookup_columns) => {
            if let Some(p) = get_ctl_auxiliary_polys(ctl_data) {
                lookup_columns.extend(p)
            };

            Some(lookup_columns)
        }
    };

    debug_assert!(
        (stark.uses_lookups() || stark.requires_ctls()) || auxiliary_polys.is_none(),
        "There should be auxiliary polynomials if and only if we have either lookups or require cross-table lookups."
    );

    // Get the polynomial commitments for all auxiliary polynomials.
    let auxiliary_polys_commitment = auxiliary_polys.map(|aux_polys| {
        timed!(
            timing,
            "compute auxiliary polynomials commitment",
            PolynomialBatch::from_values(
                aux_polys,
                rate_bits,
                false,
                config.fri_config.cap_height,
                timing,
                None,
            )
        )
    });

    let auxiliary_polys_cap = auxiliary_polys_commitment
        .as_ref()
        .map(|commit| commit.merkle_tree.cap.clone());
    if let Some(cap) = &auxiliary_polys_cap {
        challenger.observe_cap(cap);
    }

    let alphas = challenger.get_n_challenges(config.num_challenges);

    let num_ctl_polys = ctl_data
        .map(|data| data.num_ctl_helper_polys())
        .unwrap_or_default();

    // This is an expensive check, hence is only run when `debug_assertions` are enabled.
    #[cfg(debug_assertions)]
    {
        check_constraints(
            stark,
            trace_commitment,
            public_inputs,
            &auxiliary_polys_commitment,
            lookup_challenges.as_ref(),
            &lookups,
            ctl_data,
            alphas.clone(),
            degree_bits,
            num_lookup_columns,
            &num_ctl_polys,
        );
    }

    let quotient_polys = timed!(
        timing,
        "compute quotient polys",
        compute_quotient_polys::<<C::F as Packable>::Packing, C, S, D>(
            stark,
            trace_commitment,
            &auxiliary_polys_commitment,
            lookup_challenges.as_ref(),
            &lookups,
            ctl_data,
            public_inputs,
            alphas.clone(),
            degree_bits,
            num_lookup_columns,
            &num_ctl_polys,
            config,
        )
    );
    let (quotient_commitment, quotient_polys_cap) = if let Some(quotient_polys) = quotient_polys {
        let all_quotient_chunks = timed!(
            timing,
            "split quotient polys",
            quotient_polys
                .into_par_iter()
                .flat_map(|mut quotient_poly| {
                    quotient_poly
                        .trim_to_len(degree * stark.quotient_degree_factor())
                        .expect(
                            "Quotient has failed, the vanishing polynomial is not divisible by Z_H",
                        );
                    // Split quotient into degree-n chunks.
                    quotient_poly.chunks(degree)
                })
                .collect()
        );
        // Commit to the quotient polynomials.
        let quotient_commitment = timed!(
            timing,
            "compute quotient commitment",
            PolynomialBatch::from_coeffs(
                all_quotient_chunks,
                rate_bits,
                false,
                config.fri_config.cap_height,
                timing,
                None,
            )
        );
        // Observe the quotient polynomials Merkle cap.
        let quotient_polys_cap = quotient_commitment.merkle_tree.cap.clone();
        challenger.observe_cap(&quotient_polys_cap);
        (Some(quotient_commitment), Some(quotient_polys_cap))
    } else {
        (None, None)
    };

    let zeta = challenger.get_extension_challenge::<D>();

    // To avoid leaking witness data, we want to ensure that our opening locations, `zeta` and
    // `g * zeta`, are not in our subgroup `H`. It suffices to check `zeta` only, since
    // `(g * zeta)^n = zeta^n`, where `n` is the order of `g`.
    let g = C::F::primitive_root_of_unity(degree_bits);
    ensure!(
        zeta.exp_power_of_2(degree_bits) != C::FE::ONE,
        "Opening point is in the subgroup."
    );

    // Compute all openings: evaluate all committed polynomials at `zeta` and, when necessary, at `g * zeta`.
    let openings = StarkOpeningSet::new(
        zeta,
        g,
        trace_commitment,
        auxiliary_polys_commitment.as_ref(),
        quotient_commitment.as_ref(),
        stark.num_lookup_helper_columns(config),
        stark.requires_ctls(),
        &num_ctl_polys,
    );
    // Get the FRI openings and observe them.
    challenger.observe_openings(&openings.to_fri_openings());

    let initial_merkle_trees = once(trace_commitment)
        .chain(&auxiliary_polys_commitment)
        .chain(&quotient_commitment)
        .collect_vec();

    let opening_proof = timed!(
        timing,
        "compute openings proof",
        PolynomialBatch::prove_openings(
            &stark.fri_instance(zeta, g, num_ctl_polys.iter().sum(), num_ctl_polys, config),
            &initial_merkle_trees,
            challenger,
            &fri_params,
            timing,
        )
    );

    let proof = StarkProof {
        trace_cap: trace_commitment.merkle_tree.cap.clone(),
        auxiliary_polys_cap,
        quotient_polys_cap,
        openings,
        opening_proof,
    };

    Ok(StarkProofWithPublicInputs {
        proof,
        public_inputs: public_inputs.to_vec(),
    })
}

/// Computes the quotient polynomials `(sum alpha^i C_i(x)) / Z_H(x)` for `alpha` in `alphas`,
/// where the `C_i`s are the STARK constraints.
fn compute_quotient_polys<'a, P, C, S, const D: usize>(
    stark: &S,
    trace_commitment: &'a PolynomialBatch<C, D>,
    auxiliary_polys_commitment: &'a Option<PolynomialBatch<C, D>>,
    lookup_challenges: Option<&'a Vec<C::F>>,
    lookups: &[Lookup<C::F>],
    ctl_data: Option<&CtlData<C::F>>,
    public_inputs: &[C::F],
    alphas: Vec<C::F>,
    degree_bits: usize,
    num_lookup_columns: usize,
    num_ctl_columns: &[usize],
    config: &StarkConfig,
) -> Option<Vec<PolynomialCoeffs<C::F>>>
where
    P: PackedField<Scalar = C::F>,
    C: GenericConfig<D>,
    S: Stark<C::F, D>,
{
    if stark.quotient_degree_factor() == 0 {
        return None;
    }

    let degree = 1 << degree_bits;
    let rate_bits = config.fri_config.rate_bits;
    let total_num_helper_cols: usize = num_ctl_columns.iter().sum();

    let quotient_degree_bits = log2_ceil(stark.quotient_degree_factor());
    assert!(
        quotient_degree_bits <= rate_bits,
        "Having constraints of degree higher than the rate is not supported yet."
    );
    let step = 1 << (rate_bits - quotient_degree_bits);
    // When opening the `Z`s polys at the "next" point, need to look at the point `next_step` steps away.
    let next_step = 1 << quotient_degree_bits;

    // Evaluation of the first Lagrange polynomial on the LDE domain.
    let lagrange_first = PolynomialValues::selector(degree, 0).lde_onto_coset(quotient_degree_bits);
    // Evaluation of the last Lagrange polynomial on the LDE domain.
    let lagrange_last =
        PolynomialValues::selector(degree, degree - 1).lde_onto_coset(quotient_degree_bits);

    let z_h_on_coset = ZeroPolyOnCoset::<C::F>::new(degree_bits, quotient_degree_bits);

    // Retrieve the LDE values at index `i`.
    let get_trace_values_packed =
        |i_start| -> Vec<P> { trace_commitment.get_lde_values_packed(i_start, step) };

    // Last element of the subgroup.
    let last = C::F::primitive_root_of_unity(degree_bits).inverse();
    let size = degree << quotient_degree_bits;
    let coset = C::F::cyclic_subgroup_coset_known_order(
        C::F::primitive_root_of_unity(degree_bits + quotient_degree_bits),
        C::F::coset_shift(),
        size,
    );

    // We will step by `P::WIDTH`, and in each iteration, evaluate the quotient polynomial at
    // a batch of `P::WIDTH` points.
    let quotient_values = (0..size)
        .into_par_iter()
        .step_by(P::WIDTH)
        .flat_map_iter(|i_start| {
            let i_next_start = (i_start + next_step) % size;
            let i_range = i_start..i_start + P::WIDTH;

            let x = *P::from_slice(&coset[i_range.clone()]);
            let z_last = x - last;
            let lagrange_basis_first = *P::from_slice(&lagrange_first.values[i_range.clone()]);
            let lagrange_basis_last = *P::from_slice(&lagrange_last.values[i_range]);

            let mut consumer = ConstraintConsumer::new(
                alphas.clone(),
                z_last,
                lagrange_basis_first,
                lagrange_basis_last,
            );
            // Get the local and next row evaluations for the current STARK,
            // as well as the public inputs.
            let vars = S::EvaluationFrame::from_values(
                &get_trace_values_packed(i_start),
                &get_trace_values_packed(i_next_start),
                public_inputs,
            );
            // Get the local and next row evaluations for the permutation argument,
            // as well as the associated challenges.
            let lookup_vars = lookup_challenges.map(|challenges| LookupCheckVars {
                local_values: auxiliary_polys_commitment
                    .as_ref()
                    .unwrap()
                    .get_lde_values_packed(i_start, step)[..num_lookup_columns]
                    .to_vec(),
                next_values: auxiliary_polys_commitment
                    .as_ref()
                    .unwrap()
                    .get_lde_values_packed(i_next_start, step)[..num_lookup_columns]
                    .to_vec(),
                challenges: challenges.to_vec(),
            });

            // Get all the data for this STARK's CTLs, if any:
            // - the local and next row evaluations for the CTL Z polynomials
            // - the associated challenges.
            // - for each CTL:
            //     - the filter `Column`
            //     - the `Column`s that form the looking/looked table.

            let ctl_vars = ctl_data.map(|data| {
                let mut start_index = 0;
                data.zs_columns
                    .iter()
                    .enumerate()
                    .map(|(i, zs_columns)| {
                        let num_ctl_helper_cols = num_ctl_columns[i];
                        let helper_columns = auxiliary_polys_commitment
                            .as_ref()
                            .unwrap()
                            .get_lde_values_packed(i_start, step)
                            [num_lookup_columns + start_index
                                ..num_lookup_columns + start_index + num_ctl_helper_cols]
                            .to_vec();

                        let ctl_vars = CtlCheckVars::<P, 1> {
                            helper_columns,
                            local_z: auxiliary_polys_commitment
                                .as_ref()
                                .unwrap()
                                .get_lde_values_packed(i_start, step)
                                [num_lookup_columns + total_num_helper_cols + i],
                            next_z: auxiliary_polys_commitment
                                .as_ref()
                                .unwrap()
                                .get_lde_values_packed(i_next_start, step)
                                [num_lookup_columns + total_num_helper_cols + i],
                            challenges: zs_columns.challenge,
                            columns: zs_columns.columns.clone(),
                            filter: zs_columns.filter.clone(),
                        };

                        start_index += num_ctl_helper_cols;

                        ctl_vars
                    })
                    .collect::<Vec<_>>()
            });

            // Evaluate the polynomial combining all constraints, including
            // those associated to the permutation arguments.
            eval_vanishing_poly::<P, S, D, 1>(
                stark,
                &vars,
                lookups,
                lookup_vars,
                ctl_vars.as_deref(),
                &mut consumer,
            );

            let mut constraints_evals = consumer.accumulators();
            // We divide the constraints evaluations by `Z_H(x)`.
            let denominator_inv: P = z_h_on_coset.eval_inverse_packed(i_start);

            for eval in &mut constraints_evals {
                *eval *= denominator_inv;
            }

            let num_challenges = alphas.len();

            (0..P::WIDTH).map(move |i| {
                (0..num_challenges)
                    .map(|j| constraints_evals[j].as_slice()[i])
                    .collect()
            })
        })
        .collect::<Vec<_>>();

    Some(
        transpose(&quotient_values)
            .into_par_iter()
            .map(PolynomialValues::new)
            .map(|values| values.coset_ifft(C::F::coset_shift()))
            .collect(),
    )
}

/// Check that all constraints evaluate to zero on `H`.
/// Can also be used to check the degree of the constraints by evaluating on a larger subgroup.
///
/// Debugging module, to assert that all constraints evaluate to zero on `H`.
/// It can also be used to check the degree of the constraints by evaluating on a larger subgroup.
///
/// **Note**: this is an expensive check, hence is only available when the `debug_assertions`
/// flag is activated, to not hinder performances with regular `release` build.
#[cfg(debug_assertions)]
fn check_constraints<'a, C, S, const D: usize>(
    stark: &S,
    trace_commitment: &'a PolynomialBatch<C, D>,
    public_inputs: &[C::F],
    auxiliary_commitment: &'a Option<PolynomialBatch<C, D>>,
    lookup_challenges: Option<&'a Vec<C::F>>,
    lookups: &[Lookup<C::F>],
    ctl_data: Option<&CtlData<C::F>>,
    alphas: Vec<C::F>,
    degree_bits: usize,
    num_lookup_columns: usize,
    num_ctl_helper_cols: &[usize],
) where
    C: GenericConfig<D>,
    S: Stark<C::F, D>,
{
    let degree = 1 << degree_bits;
    let rate_bits = 0; // Set this to higher value to check constraint degree.
    let total_num_helper_cols: usize = num_ctl_helper_cols.iter().sum();

    let size = degree << rate_bits;
    let step = 1 << rate_bits;

    // Evaluation of the first Lagrange polynomial.
    let lagrange_first = PolynomialValues::selector(degree, 0).lde(rate_bits);
    // Evaluation of the last Lagrange polynomial.
    let lagrange_last = PolynomialValues::selector(degree, degree - 1).lde(rate_bits);

    let subgroup = C::F::two_adic_subgroup(degree_bits + rate_bits);

    // Get the evaluations of a batch of polynomials over our subgroup.
    let get_subgroup_evals = |comm: &PolynomialBatch<C, D>| -> Vec<Vec<C::F>> {
        let values = comm
            .polynomials
            .par_iter()
            .map(|coeffs| coeffs.clone().fft().values)
            .collect::<Vec<_>>();
        transpose(&values)
    };

    // Get batch evaluations of the trace and permutation polynomials over our subgroup.
    let trace_subgroup_evals = get_subgroup_evals(trace_commitment);
    let auxiliary_subgroup_evals = auxiliary_commitment.as_ref().map(get_subgroup_evals);

    // Last element of the subgroup.
    let last = C::F::primitive_root_of_unity(degree_bits).inverse();

    let constraint_values = (0..size)
        .map(|i| {
            let i_next = (i + step) % size;

            let x = subgroup[i];
            let z_last = x - last;
            let lagrange_basis_first = lagrange_first.values[i];
            let lagrange_basis_last = lagrange_last.values[i];

            let mut consumer = ConstraintConsumer::new(
                alphas.clone(),
                z_last,
                lagrange_basis_first,
                lagrange_basis_last,
            );
            // Get the local and next row evaluations for the current STARK's trace.
            let vars = S::EvaluationFrame::from_values(
                &trace_subgroup_evals[i],
                &trace_subgroup_evals[i_next],
                public_inputs,
            );
            // Get the local and next row evaluations for the current STARK's permutation argument.
            let lookup_vars = lookup_challenges.map(|challenges| LookupCheckVars {
                local_values: auxiliary_subgroup_evals.as_ref().unwrap()[i][..num_lookup_columns]
                    .to_vec(),
                next_values: auxiliary_subgroup_evals.as_ref().unwrap()[i_next]
                    [..num_lookup_columns]
                    .to_vec(),
                challenges: challenges.to_vec(),
            });

            // Get the local and next row evaluations for the current STARK's CTL Z polynomials.
            let mut start_index = 0;
            let ctl_vars = ctl_data.map(|data| {
                data.zs_columns
                    .iter()
                    .enumerate()
                    .map(|(iii, zs_columns)| {
                        let num_helper_cols = num_ctl_helper_cols[iii];
                        let helper_columns = auxiliary_subgroup_evals.as_ref().unwrap()[i]
                            [num_lookup_columns + start_index
                                ..num_lookup_columns + start_index + num_helper_cols]
                            .to_vec();
                        let ctl_vars = CtlCheckVars::<C::F, 1> {
                            helper_columns,
                            local_z: auxiliary_subgroup_evals.as_ref().unwrap()[i]
                                [num_lookup_columns + total_num_helper_cols + iii],
                            next_z: auxiliary_subgroup_evals.as_ref().unwrap()[i_next]
                                [num_lookup_columns + total_num_helper_cols + iii],
                            challenges: zs_columns.challenge,
                            columns: zs_columns.columns.clone(),
                            filter: zs_columns.filter.clone(),
                        };

                        start_index += num_helper_cols;

                        ctl_vars
                    })
                    .collect::<Vec<_>>()
            });

            // Evaluate the polynomial combining all constraints, including those associated
            // to the permutation arguments.
            eval_vanishing_poly::<C::F, S, D, 1>(
                stark,
                &vars,
                lookups,
                lookup_vars,
                ctl_vars.as_deref(),
                &mut consumer,
            );
            consumer.accumulators()
        })
        .collect::<Vec<_>>();

    // Assert that all constraints evaluate to 0 over our subgroup.
    for v in constraint_values {
        assert!(
            v.iter().all(|x| x.is_zero()),
            "Constraint failed in {}",
            core::any::type_name::<S>()
        );
    }
}<|MERGE_RESOLUTION|>--- conflicted
+++ resolved
@@ -89,13 +89,8 @@
 /// - all the required Merkle caps,
 /// - all the required polynomial and FRI argument openings.
 /// - individual `ctl_data` and common `ctl_challenges` if the STARK is part
-<<<<<<< HEAD
-/// of a multi-STARK system.
+///   of a multi-STARK system.
 pub fn prove_with_commitment<C, S, const D: usize>(
-=======
-///   of a multi-STARK system.
-pub fn prove_with_commitment<F, C, S, const D: usize>(
->>>>>>> 15836d9d
     stark: &S,
     config: &StarkConfig,
     trace_poly_values: &[PolynomialValues<C::F>],
