//! Implementation of the [`Stark`] trait that defines the set of constraints
//! related to a statement.

#[cfg(not(feature = "std"))]
use alloc::{vec, vec::Vec};

use plonky2::field::extension::{Extendable, FieldExtension};
use plonky2::field::packed::PackedField;
use plonky2::field::types::Field;
use plonky2::fri::structure::{
    FriBatchInfo, FriBatchInfoTarget, FriInstanceInfo, FriInstanceInfoTarget, FriOracleInfo,
    FriPolynomialInfo,
};
use plonky2::hash::hash_types::RichField;
use plonky2::iop::ext_target::ExtensionTarget;
use plonky2::plonk::circuit_builder::CircuitBuilder;

use crate::config::StarkConfig;
use crate::constraint_consumer::{ConstraintConsumer, RecursiveConstraintConsumer};
use crate::evaluation_frame::StarkEvaluationFrame;
use crate::lookup::Lookup;

pub struct LookupConfig {
    pub degree_bits: usize,
    pub num_zs: usize,
}

/// Represents a STARK system.
pub trait Stark<F: RichField + Extendable<D>, const D: usize>: Sync {
    /// The total number of columns in the trace.
    const COLUMNS: usize = Self::EvaluationFrameTarget::COLUMNS;
    /// The total number of public inputs.
    const PUBLIC_INPUTS: usize = Self::EvaluationFrameTarget::PUBLIC_INPUTS;

    /// This is used to evaluate constraints natively.
    type EvaluationFrame<FE, P, const D2: usize>: StarkEvaluationFrame<P, FE>
    where
        FE: FieldExtension<D2, BaseField = F>,
        P: PackedField<Scalar = FE>;

    /// The `Target` version of `Self::EvaluationFrame`, used to evaluate constraints recursively.
    type EvaluationFrameTarget: StarkEvaluationFrame<ExtensionTarget<D>, ExtensionTarget<D>>;

    /// Evaluates constraints at a vector of points.
    ///
    /// The points are elements of a field `FE`, a degree `D2` extension of `F`. This lets us
    /// evaluate constraints over a larger domain if desired. This can also be called with `FE = F`
    /// and `D2 = 1`, in which case we are using the trivial extension, i.e. just evaluating
    /// constraints over `F`.
    fn eval_packed_generic<FE, P, const D2: usize>(
        &self,
        vars: &Self::EvaluationFrame<FE, P, D2>,
        yield_constr: &mut ConstraintConsumer<P>,
    ) where
        FE: FieldExtension<D2, BaseField = F>,
        P: PackedField<Scalar = FE>;

    /// Evaluates constraints at a vector of points from the base field `F`.
    fn eval_packed_base<P: PackedField<Scalar = F>>(
        &self,
        vars: &Self::EvaluationFrame<F, P, 1>,
        yield_constr: &mut ConstraintConsumer<P>,
    ) {
        self.eval_packed_generic(vars, yield_constr)
    }

    /// Evaluates constraints at a single point from the degree `D` extension field.
    fn eval_ext(
        &self,
        vars: &Self::EvaluationFrame<F::Extension, F::Extension, D>,
        yield_constr: &mut ConstraintConsumer<F::Extension>,
    ) {
        self.eval_packed_generic(vars, yield_constr)
    }

    /// Evaluates constraints at a vector of points from the degree `D` extension field.
    /// This is like `eval_ext`, except in the context of a recursive circuit.
    /// Note: constraints must be added through`yield_constr.constraint(builder, constraint)`
    /// in the same order as they are given in `eval_packed_generic`.
    fn eval_ext_circuit(
        &self,
        builder: &mut CircuitBuilder<F, D>,
        vars: &Self::EvaluationFrameTarget,
        yield_constr: &mut RecursiveConstraintConsumer<F, D>,
    );

    /// Outputs the maximum constraint degree of this [`Stark`].
    fn constraint_degree(&self) -> usize;

    /// Outputs the maximum quotient polynomial's degree factor of this [`Stark`].
    fn quotient_degree_factor(&self) -> usize {
        2.max(self.constraint_degree()) - 1
    }

    /// Outputs the number of quotient polynomials this [`Stark`] would require with
    /// the provided [`StarkConfig`]
    fn num_quotient_polys(&self, config: &StarkConfig) -> usize {
        self.quotient_degree_factor() * config.num_challenges
    }

    /// Computes the FRI instance used to prove this Stark.
    fn fri_instance(
        &self,
        zeta: F::Extension,
        g: F,
        num_ctl_helpers: usize,
        num_ctl_zs: Vec<usize>,
        config: &StarkConfig,
        lookup_cfg: Option<&LookupConfig>,
    ) -> FriInstanceInfo<F, D> {
        let mut oracles = vec![];
        let trace_info = FriPolynomialInfo::from_range(oracles.len(), 0..Self::COLUMNS);
        let trace_oracle = FriOracleInfo {
            num_polys: Self::COLUMNS,
            blinding: false,
<<<<<<< HEAD
=======
        });

        let num_lookup_columns = self.num_lookup_helper_columns(config);
        let num_auxiliary_polys = num_lookup_columns + num_ctl_helpers + num_ctl_zs.len();
        let auxiliary_polys_info = if self.uses_lookups() || self.requires_ctls() {
            let aux_polys = FriPolynomialInfo::from_range(oracles.len(), 0..num_auxiliary_polys);
            oracles.push(FriOracleInfo {
                num_polys: num_auxiliary_polys,
                blinding: false,
            });
            aux_polys
        } else {
            vec![]
>>>>>>> 16746f1e
        };
        oracles.push(trace_oracle);

        let num_ctl_zs = lookup_cfg.map(|n| n.num_zs).unwrap_or_default();
        let num_permutation_batches = self.num_permutation_batches(config);
        let num_z_polys = num_permutation_batches + num_ctl_zs;

        let permutation_zs_info = FriPolynomialInfo::from_range(oracles.len(), 0..num_z_polys);

        let ctl_zs_info = FriPolynomialInfo::from_range(
            oracles.len(),
            num_permutation_batches..num_permutation_batches + num_ctl_zs,
        );

        let permutation_oracle = FriOracleInfo {
            num_polys: num_z_polys,
            blinding: false,
        };

        if self.uses_permutation_args() || lookup_cfg.is_some() {
            oracles.push(permutation_oracle);
        }

        let num_quotient_polys = self.num_quotient_polys(config);
        let quotient_info = FriPolynomialInfo::from_range(oracles.len(), 0..num_quotient_polys);
        let quotient_oracle = FriOracleInfo {
            num_polys: num_quotient_polys,
            blinding: false,
        };
        oracles.push(quotient_oracle);

        let zeta_batch = FriBatchInfo {
            point: zeta,
            polynomials: [
                trace_info.clone(),
                auxiliary_polys_info.clone(),
                quotient_info,
            ]
            .concat(),
        };
        let zeta_next_batch = FriBatchInfo {
            point: zeta.scalar_mul(g),
            polynomials: [trace_info, auxiliary_polys_info].concat(),
        };
<<<<<<< HEAD
        let mut batches = vec![zeta_batch, zeta_next_batch];

        if let Some(lookup_cfg) = lookup_cfg {
            let ctl_last_batch = FriBatchInfo {
                point: F::Extension::primitive_root_of_unity(lookup_cfg.degree_bits).inverse(),
                polynomials: ctl_zs_info,
            };

            batches.push(ctl_last_batch);
=======

        let mut batches = vec![zeta_batch, zeta_next_batch];

        if self.requires_ctls() {
            let ctl_zs_info = FriPolynomialInfo::from_range(
                1, // auxiliary oracle index
                num_lookup_columns + num_ctl_helpers..num_auxiliary_polys,
            );
            let ctl_first_batch = FriBatchInfo {
                point: F::Extension::ONE,
                polynomials: ctl_zs_info,
            };

            batches.push(ctl_first_batch);
>>>>>>> 16746f1e
        }

        FriInstanceInfo { oracles, batches }
    }

    /// Computes the FRI instance used to prove this Stark.
    fn fri_instance_target(
        &self,
        builder: &mut CircuitBuilder<F, D>,
        zeta: ExtensionTarget<D>,
        g: F,
        num_ctl_helper_polys: usize,
        num_ctl_zs: usize,
        config: &StarkConfig,
        lookup_cfg: Option<&LookupConfig>,
    ) -> FriInstanceInfoTarget<D> {
        let mut oracles = vec![];
        let trace_info = FriPolynomialInfo::from_range(oracles.len(), 0..Self::COLUMNS);
        let trace_oracle = FriOracleInfo {
            num_polys: Self::COLUMNS,
            blinding: false,
<<<<<<< HEAD
=======
        });

        let num_lookup_columns = self.num_lookup_helper_columns(config);
        let num_auxiliary_polys = num_lookup_columns + num_ctl_helper_polys + num_ctl_zs;
        let auxiliary_polys_info = if self.uses_lookups() || self.requires_ctls() {
            let aux_polys = FriPolynomialInfo::from_range(oracles.len(), 0..num_auxiliary_polys);
            oracles.push(FriOracleInfo {
                num_polys: num_auxiliary_polys,
                blinding: false,
            });
            aux_polys
        } else {
            vec![]
>>>>>>> 16746f1e
        };
        oracles.push(trace_oracle);

        let num_ctl_zs = lookup_cfg.map(|n| n.num_zs).unwrap_or_default();
        let num_permutation_batches = self.num_permutation_batches(config);
        let num_z_polys = num_permutation_batches + num_ctl_zs;

        let permutation_zs_info = FriPolynomialInfo::from_range(oracles.len(), 0..num_z_polys);

        let ctl_zs_info = FriPolynomialInfo::from_range(
            oracles.len(),
            num_permutation_batches..num_permutation_batches + num_ctl_zs,
        );

        let permutation_oracle = FriOracleInfo {
            num_polys: num_z_polys,
            blinding: false,
        };

        if self.uses_permutation_args() || lookup_cfg.is_some() {
            oracles.push(permutation_oracle);
        }

        let num_quotient_polys = self.num_quotient_polys(config);
        let quotient_info = FriPolynomialInfo::from_range(oracles.len(), 0..num_quotient_polys);
        let quotient_oracle = FriOracleInfo {
            num_polys: num_quotient_polys,
            blinding: false,
        };
        oracles.push(quotient_oracle);

        let zeta_batch = FriBatchInfoTarget {
            point: zeta,
            polynomials: [
                trace_info.clone(),
                auxiliary_polys_info.clone(),
                quotient_info,
            ]
            .concat(),
        };
        let zeta_next = builder.mul_const_extension(g, zeta);
        let zeta_next_batch = FriBatchInfoTarget {
            point: zeta_next,
            polynomials: [trace_info, auxiliary_polys_info].concat(),
        };
<<<<<<< HEAD
        let mut batches = vec![zeta_batch, zeta_next_batch];

        if let Some(lookup_cfg) = lookup_cfg {
            let ctl_last_batch = FriBatchInfoTarget {
                point: builder.constant_extension(
                    F::Extension::primitive_root_of_unity(lookup_cfg.degree_bits).inverse(),
                ),
                polynomials: ctl_zs_info,
            };

            batches.push(ctl_last_batch);
=======

        let mut batches = vec![zeta_batch, zeta_next_batch];

        if self.requires_ctls() {
            let ctl_zs_info = FriPolynomialInfo::from_range(
                1, // auxiliary oracle index
                num_lookup_columns + num_ctl_helper_polys..num_auxiliary_polys,
            );
            let ctl_first_batch = FriBatchInfoTarget {
                point: builder.one_extension(),
                polynomials: ctl_zs_info,
            };

            batches.push(ctl_first_batch);
>>>>>>> 16746f1e
        }

        FriInstanceInfoTarget { oracles, batches }
    }

    /// Outputs all the [`Lookup`] this STARK table needs to perform across its columns.
    fn lookups(&self) -> Vec<Lookup<F>> {
        vec![]
    }

    /// Outputs the number of total lookup helper columns, based on this STARK's vector
    /// of [`Lookup`] and the number of challenges used by this [`StarkConfig`].
    fn num_lookup_helper_columns(&self, config: &StarkConfig) -> usize {
        self.lookups()
            .iter()
            .map(|lookup| lookup.num_helper_columns(self.constraint_degree()))
            .sum::<usize>()
            * config.num_challenges
    }

    /// Indicates whether this STARK uses lookups over some of its columns, and as such requires
    /// additional steps during proof generation to handle auxiliary polynomials.
    fn uses_lookups(&self) -> bool {
        !self.lookups().is_empty()
    }

    /// Indicates whether this STARK belongs to a multi-STARK system, and as such may require
    /// cross-table lookups to connect shared values across different traces.
    ///
    /// It defaults to `false`, i.e. for simple uni-STARK systems.
    fn requires_ctls(&self) -> bool {
        false
    }
}<|MERGE_RESOLUTION|>--- conflicted
+++ resolved
@@ -20,8 +20,12 @@
 use crate::evaluation_frame::StarkEvaluationFrame;
 use crate::lookup::Lookup;
 
+#[derive(Debug)]
+/// Configuration for the lookup table.
 pub struct LookupConfig {
+    /// The number of bits used to represent the degree of the lookup table.
     pub degree_bits: usize,
+    /// The number of Zs used in the lookup table.
     pub num_zs: usize,
 }
 
@@ -106,20 +110,21 @@
         num_ctl_helpers: usize,
         num_ctl_zs: Vec<usize>,
         config: &StarkConfig,
-        lookup_cfg: Option<&LookupConfig>,
+        ctl_logup_cfg: Option<&LookupConfig>,
     ) -> FriInstanceInfo<F, D> {
         let mut oracles = vec![];
         let trace_info = FriPolynomialInfo::from_range(oracles.len(), 0..Self::COLUMNS);
         let trace_oracle = FriOracleInfo {
             num_polys: Self::COLUMNS,
             blinding: false,
-<<<<<<< HEAD
-=======
-        });
-
+        };
+        oracles.push(trace_oracle);
+
+        let num_ctl_logup_zs = ctl_logup_cfg.map(|n| n.num_zs).unwrap_or_default();
         let num_lookup_columns = self.num_lookup_helper_columns(config);
-        let num_auxiliary_polys = num_lookup_columns + num_ctl_helpers + num_ctl_zs.len();
-        let auxiliary_polys_info = if self.uses_lookups() || self.requires_ctls() {
+        let num_auxiliary_polys =
+            num_lookup_columns + num_ctl_helpers + num_ctl_zs.len() + num_ctl_logup_zs;
+        let auxiliary_polys_info = if num_auxiliary_polys > 0 {
             let aux_polys = FriPolynomialInfo::from_range(oracles.len(), 0..num_auxiliary_polys);
             oracles.push(FriOracleInfo {
                 num_polys: num_auxiliary_polys,
@@ -128,29 +133,7 @@
             aux_polys
         } else {
             vec![]
->>>>>>> 16746f1e
-        };
-        oracles.push(trace_oracle);
-
-        let num_ctl_zs = lookup_cfg.map(|n| n.num_zs).unwrap_or_default();
-        let num_permutation_batches = self.num_permutation_batches(config);
-        let num_z_polys = num_permutation_batches + num_ctl_zs;
-
-        let permutation_zs_info = FriPolynomialInfo::from_range(oracles.len(), 0..num_z_polys);
-
-        let ctl_zs_info = FriPolynomialInfo::from_range(
-            oracles.len(),
-            num_permutation_batches..num_permutation_batches + num_ctl_zs,
-        );
-
-        let permutation_oracle = FriOracleInfo {
-            num_polys: num_z_polys,
-            blinding: false,
-        };
-
-        if self.uses_permutation_args() || lookup_cfg.is_some() {
-            oracles.push(permutation_oracle);
-        }
+        };
 
         let num_quotient_polys = self.num_quotient_polys(config);
         let quotient_info = FriPolynomialInfo::from_range(oracles.len(), 0..num_quotient_polys);
@@ -173,24 +156,14 @@
             point: zeta.scalar_mul(g),
             polynomials: [trace_info, auxiliary_polys_info].concat(),
         };
-<<<<<<< HEAD
-        let mut batches = vec![zeta_batch, zeta_next_batch];
-
-        if let Some(lookup_cfg) = lookup_cfg {
-            let ctl_last_batch = FriBatchInfo {
-                point: F::Extension::primitive_root_of_unity(lookup_cfg.degree_bits).inverse(),
-                polynomials: ctl_zs_info,
-            };
-
-            batches.push(ctl_last_batch);
-=======
 
         let mut batches = vec![zeta_batch, zeta_next_batch];
 
         if self.requires_ctls() {
             let ctl_zs_info = FriPolynomialInfo::from_range(
                 1, // auxiliary oracle index
-                num_lookup_columns + num_ctl_helpers..num_auxiliary_polys,
+                num_lookup_columns + num_ctl_helpers
+                    ..num_lookup_columns + num_ctl_helpers + num_ctl_zs.len(),
             );
             let ctl_first_batch = FriBatchInfo {
                 point: F::Extension::ONE,
@@ -198,7 +171,19 @@
             };
 
             batches.push(ctl_first_batch);
->>>>>>> 16746f1e
+        }
+
+        if let Some(lookup_cfg) = ctl_logup_cfg {
+            let polynomials = FriPolynomialInfo::from_range(
+                1, // auxiliary oracle index
+                num_lookup_columns + num_ctl_helpers + num_ctl_zs.len()..num_auxiliary_polys,
+            );
+            let ctl_last_batch = FriBatchInfo {
+                point: F::Extension::primitive_root_of_unity(lookup_cfg.degree_bits).inverse(),
+                polynomials,
+            };
+
+            batches.push(ctl_last_batch);
         }
 
         FriInstanceInfo { oracles, batches }
@@ -213,20 +198,21 @@
         num_ctl_helper_polys: usize,
         num_ctl_zs: usize,
         config: &StarkConfig,
-        lookup_cfg: Option<&LookupConfig>,
+        ctl_logup_cfg: Option<&LookupConfig>,
     ) -> FriInstanceInfoTarget<D> {
         let mut oracles = vec![];
         let trace_info = FriPolynomialInfo::from_range(oracles.len(), 0..Self::COLUMNS);
         let trace_oracle = FriOracleInfo {
             num_polys: Self::COLUMNS,
             blinding: false,
-<<<<<<< HEAD
-=======
-        });
-
+        };
+        oracles.push(trace_oracle);
+
+        let num_ctl_logup_zs = ctl_logup_cfg.map(|n| n.num_zs).unwrap_or_default();
         let num_lookup_columns = self.num_lookup_helper_columns(config);
-        let num_auxiliary_polys = num_lookup_columns + num_ctl_helper_polys + num_ctl_zs;
-        let auxiliary_polys_info = if self.uses_lookups() || self.requires_ctls() {
+        let num_auxiliary_polys =
+            num_lookup_columns + num_ctl_helper_polys + num_ctl_zs + num_ctl_logup_zs;
+        let auxiliary_polys_info = if num_auxiliary_polys > 0 {
             let aux_polys = FriPolynomialInfo::from_range(oracles.len(), 0..num_auxiliary_polys);
             oracles.push(FriOracleInfo {
                 num_polys: num_auxiliary_polys,
@@ -235,29 +221,7 @@
             aux_polys
         } else {
             vec![]
->>>>>>> 16746f1e
-        };
-        oracles.push(trace_oracle);
-
-        let num_ctl_zs = lookup_cfg.map(|n| n.num_zs).unwrap_or_default();
-        let num_permutation_batches = self.num_permutation_batches(config);
-        let num_z_polys = num_permutation_batches + num_ctl_zs;
-
-        let permutation_zs_info = FriPolynomialInfo::from_range(oracles.len(), 0..num_z_polys);
-
-        let ctl_zs_info = FriPolynomialInfo::from_range(
-            oracles.len(),
-            num_permutation_batches..num_permutation_batches + num_ctl_zs,
-        );
-
-        let permutation_oracle = FriOracleInfo {
-            num_polys: num_z_polys,
-            blinding: false,
-        };
-
-        if self.uses_permutation_args() || lookup_cfg.is_some() {
-            oracles.push(permutation_oracle);
-        }
+        };
 
         let num_quotient_polys = self.num_quotient_polys(config);
         let quotient_info = FriPolynomialInfo::from_range(oracles.len(), 0..num_quotient_polys);
@@ -281,26 +245,14 @@
             point: zeta_next,
             polynomials: [trace_info, auxiliary_polys_info].concat(),
         };
-<<<<<<< HEAD
-        let mut batches = vec![zeta_batch, zeta_next_batch];
-
-        if let Some(lookup_cfg) = lookup_cfg {
-            let ctl_last_batch = FriBatchInfoTarget {
-                point: builder.constant_extension(
-                    F::Extension::primitive_root_of_unity(lookup_cfg.degree_bits).inverse(),
-                ),
-                polynomials: ctl_zs_info,
-            };
-
-            batches.push(ctl_last_batch);
-=======
 
         let mut batches = vec![zeta_batch, zeta_next_batch];
 
         if self.requires_ctls() {
             let ctl_zs_info = FriPolynomialInfo::from_range(
                 1, // auxiliary oracle index
-                num_lookup_columns + num_ctl_helper_polys..num_auxiliary_polys,
+                num_lookup_columns + num_ctl_helper_polys
+                    ..num_lookup_columns + num_ctl_helper_polys + num_ctl_zs,
             );
             let ctl_first_batch = FriBatchInfoTarget {
                 point: builder.one_extension(),
@@ -308,7 +260,21 @@
             };
 
             batches.push(ctl_first_batch);
->>>>>>> 16746f1e
+        }
+
+        if let Some(lookup_cfg) = ctl_logup_cfg {
+            let polynomials = FriPolynomialInfo::from_range(
+                1, // auxiliary oracle index
+                num_lookup_columns + num_ctl_helper_polys + num_ctl_zs..num_auxiliary_polys,
+            );
+            let ctl_last_batch = FriBatchInfoTarget {
+                point: builder.constant_extension(
+                    F::Extension::primitive_root_of_unity(lookup_cfg.degree_bits).inverse(),
+                ),
+                polynomials,
+            };
+
+            batches.push(ctl_last_batch);
         }
 
         FriInstanceInfoTarget { oracles, batches }
