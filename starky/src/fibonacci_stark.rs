//! An example of generating and verifying STARK proofs for the Fibonacci sequence.
//! The toy STARK system also includes two columns that are a permutation of the other,
//! to highlight the use of the permutation argument with logUp.

#[cfg(not(feature = "std"))]
use alloc::vec::Vec;
use core::marker::PhantomData;

use plonky2::field::extension::{Extendable, FieldExtension};
use plonky2::field::packed::PackedField;
use plonky2::field::polynomial::PolynomialValues;
use plonky2::hash::hash_types::RichField;
use plonky2::iop::ext_target::ExtensionTarget;
use plonky2::plonk::circuit_builder::CircuitBuilder;

use crate::constraint_consumer::{ConstraintConsumer, RecursiveConstraintConsumer};
use crate::evaluation_frame::{StarkEvaluationFrame, StarkFrame};
use crate::stark::Stark;
use crate::util::trace_rows_to_poly_values;

/// Toy STARK system used for testing.
/// Computes a Fibonacci sequence with state `[x0, x1]` using the state transition
/// `x0' <- x1, x1' <- x0 + x1.
#[derive(Copy, Clone)]
struct FibonacciStark<F: RichField + Extendable<D>, const D: usize> {
    num_rows: usize,
    _phantom: PhantomData<F>,
}

impl<F: RichField + Extendable<D>, const D: usize> FibonacciStark<F, D> {
    // The first public input is `x0`.
    const PI_INDEX_X0: usize = 0;
    // The second public input is `x1`.
    const PI_INDEX_X1: usize = 1;
    // The third public input is the second element of the last row, which should be equal to the
    // `num_rows`-th Fibonacci number.
    const PI_INDEX_RES: usize = 2;

    const fn new(num_rows: usize) -> Self {
        Self {
            num_rows,
            _phantom: PhantomData,
        }
    }

    /// Generate the trace using `x0, x1` as initial state values.
    fn generate_trace(&self, x0: F, x1: F) -> Vec<PolynomialValues<F>> {
        let trace_rows = (0..self.num_rows)
            .scan([x0, x1], |acc, _| {
                let tmp = *acc;
                acc[0] = tmp[1];
                acc[1] = tmp[0] + tmp[1];
                Some(tmp)
            })
            .collect::<Vec<_>>();
        trace_rows_to_poly_values(trace_rows)
    }
}

const FIBONACCI_COLUMNS: usize = 2;
const FIBONACCI_PUBLIC_INPUTS: usize = 3;

impl<F: RichField + Extendable<D>, const D: usize> Stark<F, D> for FibonacciStark<F, D> {
    type EvaluationFrame<FE, P, const D2: usize>
        = StarkFrame<P, P::Scalar, FIBONACCI_COLUMNS, FIBONACCI_PUBLIC_INPUTS>
    where
        FE: FieldExtension<D2, BaseField = F>,
        P: PackedField<Scalar = FE>;

    type EvaluationFrameTarget = StarkFrame<
        ExtensionTarget<D>,
        ExtensionTarget<D>,
        FIBONACCI_COLUMNS,
        FIBONACCI_PUBLIC_INPUTS,
    >;

    fn eval_packed_generic<FE, P, const D2: usize>(
        &self,
        vars: &Self::EvaluationFrame<FE, P, D2>,
        yield_constr: &mut ConstraintConsumer<P>,
    ) where
        FE: FieldExtension<D2, BaseField = F>,
        P: PackedField<Scalar = FE>,
    {
        let local_values = vars.get_local_values();
        let next_values = vars.get_next_values();
        let public_inputs = vars.get_public_inputs();

        // Check public inputs.
        yield_constr.constraint_first_row(local_values[0] - public_inputs[Self::PI_INDEX_X0]);
        yield_constr.constraint_first_row(local_values[1] - public_inputs[Self::PI_INDEX_X1]);
        yield_constr.constraint_last_row(local_values[1] - public_inputs[Self::PI_INDEX_RES]);

        // x0' <- x1
        yield_constr.constraint_transition(next_values[0] - local_values[1]);
        // x1' <- x0 + x1
        yield_constr.constraint_transition(next_values[1] - local_values[0] - local_values[1]);
    }

    fn eval_ext_circuit(
        &self,
        builder: &mut CircuitBuilder<F, D>,
        vars: &Self::EvaluationFrameTarget,
        yield_constr: &mut RecursiveConstraintConsumer<F, D>,
    ) {
        let local_values = vars.get_local_values();
        let next_values = vars.get_next_values();
        let public_inputs = vars.get_public_inputs();
        // Check public inputs.
        let pis_constraints = [
            builder.sub_extension(local_values[0], public_inputs[Self::PI_INDEX_X0]),
            builder.sub_extension(local_values[1], public_inputs[Self::PI_INDEX_X1]),
            builder.sub_extension(local_values[1], public_inputs[Self::PI_INDEX_RES]),
        ];
        yield_constr.constraint_first_row(builder, pis_constraints[0]);
        yield_constr.constraint_first_row(builder, pis_constraints[1]);
        yield_constr.constraint_last_row(builder, pis_constraints[2]);

        // x0' <- x1
        let first_col_constraint = builder.sub_extension(next_values[0], local_values[1]);
        yield_constr.constraint_transition(builder, first_col_constraint);
        // x1' <- x0 + x1
        let second_col_constraint = {
            let tmp = builder.sub_extension(next_values[1], local_values[0]);
            builder.sub_extension(tmp, local_values[1])
        };
        yield_constr.constraint_transition(builder, second_col_constraint);
    }

    fn constraint_degree(&self) -> usize {
        2
    }
}

#[cfg(test)]
mod tests {
    #[cfg(not(feature = "std"))]
    use alloc::vec::Vec;

    use anyhow::Result;
    use itertools::Itertools;
    use plonky2::field::extension::Extendable;
    use plonky2::field::types::Field;
    use plonky2::hash::hash_types::RichField;
    use plonky2::iop::witness::PartialWitness;
    use plonky2::plonk::circuit_builder::CircuitBuilder;
    use plonky2::plonk::circuit_data::CircuitConfig;
    use plonky2::plonk::config::{AlgebraicHasher, GenericConfig, PoseidonGoldilocksConfig};
    use plonky2::util::timing::TimingTree;

    use crate::config::StarkConfig;
    use crate::fibonacci_stark::FibonacciStark;
    use crate::proof::StarkProofWithPublicInputs;
    use crate::prover::prove;
    use crate::recursive_verifier::{
        add_virtual_stark_proof_with_pis, set_stark_proof_with_pis_target,
        verify_stark_proof_circuit,
    };
    use crate::stark::Stark;
    use crate::stark_testing::{test_stark_circuit_constraints, test_stark_low_degree};
    use crate::verifier::verify_stark_proof;

    const D: usize = 2;
    type C = PoseidonGoldilocksConfig;
    type F = <C as GenericConfig<D>>::F;
    type S = FibonacciStark<F, D>;

    fn fibonacci<F: Field>(n: usize, x0: F, x1: F) -> F {
        (0..n).fold((x0, x1), |x, _| (x.1, x.0 + x.1)).1
    }

    #[test]
    fn test_fibonacci_stark() -> Result<()> {
        let config = StarkConfig::standard_fast_config();
        let num_rows = 1 << 5;
        let public_inputs = [F::ZERO, F::ONE, fibonacci(num_rows - 1, F::ZERO, F::ONE)];

        let stark = S::new(num_rows);
        let trace = stark.generate_trace(public_inputs[0], public_inputs[1]);
        let proof = prove::<F, C, S, D>(
            stark,
            &config,
            trace,
            &public_inputs,
            None,
            &mut TimingTree::default(),
        )?;

        verify_stark_proof(stark, proof, &config, None)
    }

    #[test]
    fn test_fibonacci_stark_degree() -> Result<()> {
        let num_rows = 1 << 5;
        let stark = S::new(num_rows);
        test_stark_low_degree(stark)
    }

    #[test]
    fn test_fibonacci_stark_circuit() -> Result<()> {
        let num_rows = 1 << 5;
        let stark = S::new(num_rows);
        test_stark_circuit_constraints::<F, C, S, D>(stark)
    }

    #[test]
    fn test_recursive_stark_verifier() -> Result<()> {
        init_logger();

        let config = StarkConfig::standard_fast_config();
        let degree_bits = 5;
        let num_rows = 1 << degree_bits;
        let public_inputs = [F::ZERO, F::ONE, fibonacci(num_rows - 1, F::ZERO, F::ONE)];

        // Test first STARK
        let stark = S::new(num_rows);
        let trace = stark.generate_trace(public_inputs[0], public_inputs[1]);
        let proof = prove::<F, C, S, D>(
            stark,
            &config,
            trace,
            &public_inputs,
            None,
            &mut TimingTree::default(),
        )?;
<<<<<<< HEAD
        verify_stark_proof(stark, proof.clone(), &config)?;
        assert_eq!(degree_bits, proof.proof.degree_bits);
=======
        verify_stark_proof(stark, proof.clone(), &config, None)?;
        assert_eq!(degree_bits, proof.proof.recover_degree_bits(&config));
>>>>>>> 1e32adf5

        recursive_proof::<F, C, S, C, D>(stark, proof, &config, true)
    }

    fn recursive_proof<
        F: RichField + Extendable<D>,
        C: GenericConfig<D, F = F>,
        S: Stark<F, D> + Copy,
        InnerC: GenericConfig<D, F = F>,
        const D: usize,
    >(
        stark: S,
        inner_proof: StarkProofWithPublicInputs<F, InnerC, D>,
        inner_config: &StarkConfig,
        print_gate_counts: bool,
    ) -> Result<()>
    where
        InnerC::Hasher: AlgebraicHasher<F>,
    {
        let circuit_config = CircuitConfig::standard_recursion_config();
        let mut builder = CircuitBuilder::<F, D>::new(circuit_config);
        let mut pw = PartialWitness::new();
        let degree_bits = inner_proof.proof.degree_bits;
        let pt =
            add_virtual_stark_proof_with_pis(&mut builder, &stark, inner_config, degree_bits, 0, 0);
        set_stark_proof_with_pis_target(&mut pw, &pt, &inner_proof, degree_bits, builder.zero())?;

        verify_stark_proof_circuit::<F, InnerC, S, D>(&mut builder, stark, pt, inner_config, None);

        if print_gate_counts {
            builder.print_gate_counts(0);
        }

        let data = builder.build::<C>();
        let proof = data.prove(pw)?;
        data.verify(proof)
    }

    fn init_logger() {
        let _ = env_logger::builder().format_timestamp(None).try_init();
    }

    #[test]
    fn test_recursive_verifier_with_multiple_degree_bits() -> Result<()> {
        init_logger();

        let mut stark_config = StarkConfig::standard_fast_config();
        stark_config.fri_config.num_query_rounds = 1;

        let min_degree_bits_to_support = 4;
        // Currently, we only support verifier_degree_bits to be {30, 26, 22, 18, …}, as they
        // generate the max final polynomial length when using the default configuration
        // ConstantArityBits(4, 5). This ensures that for other degrees, the final proof polynomial
        // will not be longer than the circuit’s final polynomial length.
        let verifier_degree_bits = 30;
        let degree_bits = 4..=15;
        let verifier_fri_params = stark_config.fri_params(verifier_degree_bits);

        // Generate STARK proofs for each degree in `degree_bits`
        let proofs: Vec<_> = degree_bits
            .clone()
            .map(|degree_bits| {
                let num_rows = 1 << degree_bits;
                let public_inputs = [F::ZERO, F::ONE, fibonacci(num_rows - 1, F::ZERO, F::ONE)];
                let stark = S::new(num_rows);
                let trace = stark.generate_trace(public_inputs[0], public_inputs[1]);

                // Generate proof with the specified verifier degree
                prove::<F, C, S, D>(
                    stark,
                    &stark_config,
                    trace,
                    &public_inputs,
                    Some(verifier_fri_params.clone()),
                    &mut TimingTree::default(),
                )
                .unwrap()
            })
            .collect();

        // Configure the circuit for recursive verification
        let num_rows = 1 << verifier_degree_bits;
        let stark = S::new(num_rows);
        for p in proofs.clone() {
            verify_stark_proof(stark, p, &stark_config, Some(verifier_fri_params.clone()))?;
        }

        let recursive_verification_circuit_config = CircuitConfig::standard_recursion_config();
        let mut builder = CircuitBuilder::<F, D>::new(recursive_verification_circuit_config);
        let zero = builder.zero();

        // Set up proof verification within the circuit
        let pt = add_virtual_stark_proof_with_pis(
            &mut builder,
            &stark,
            &stark_config,
            verifier_degree_bits,
            0,
            0,
        );
        verify_stark_proof_circuit::<F, C, S, D>(
            &mut builder,
            stark,
            pt.clone(),
            &stark_config,
            Some(min_degree_bits_to_support),
        );
        builder.print_gate_counts(0);

        // Build the recursive circuit
        let data = builder.build::<C>();

        // Verify each proof using partial witnesses
        degree_bits
            .zip_eq(proofs)
            .try_for_each(|(degree_bits, proof)| {
                let mut pw = PartialWitness::new();
                set_stark_proof_with_pis_target(&mut pw, &pt, &proof, degree_bits, zero)?;
                let proof = data.prove(pw)?;
                data.verify(proof)
            })?;

        Ok(())
    }
}<|MERGE_RESOLUTION|>--- conflicted
+++ resolved
@@ -223,13 +223,8 @@
             None,
             &mut TimingTree::default(),
         )?;
-<<<<<<< HEAD
-        verify_stark_proof(stark, proof.clone(), &config)?;
+        verify_stark_proof(stark, proof.clone(), &config, None)?;
         assert_eq!(degree_bits, proof.proof.degree_bits);
-=======
-        verify_stark_proof(stark, proof.clone(), &config, None)?;
-        assert_eq!(degree_bits, proof.proof.recover_degree_bits(&config));
->>>>>>> 1e32adf5
 
         recursive_proof::<F, C, S, C, D>(stark, proof, &config, true)
     }
