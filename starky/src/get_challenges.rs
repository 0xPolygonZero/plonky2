use plonky2::field::extension::Extendable;
use plonky2::field::polynomial::PolynomialCoeffs;
use plonky2::fri::proof::{FriProof, FriProofTarget};
use plonky2::fri::prover::final_poly_coeff_len;
use plonky2::fri::FriParams;
use plonky2::gadgets::polynomial::PolynomialCoeffsExtTarget;
use plonky2::hash::hash_types::{MerkleCapTarget, RichField};
use plonky2::hash::merkle_tree::MerkleCap;
use plonky2::iop::challenger::{Challenger, RecursiveChallenger};
use plonky2::iop::target::Target;
use plonky2::plonk::circuit_builder::CircuitBuilder;
use plonky2::plonk::config::{AlgebraicHasher, GenericConfig};

use crate::config::StarkConfig;
use crate::lookup::{
    get_grand_product_challenge_set, get_grand_product_challenge_set_target,
    GrandProductChallengeSet,
};
use crate::proof::*;

/// Generates challenges for a STARK proof from a challenger and given
/// all the arguments needed to update the challenger state.
///
/// Note: `trace_cap` is passed as `Option` to signify whether to observe it
/// or not by the challenger. Observing it here could be redundant in a
/// multi-STARK system where trace caps would have already been observed
/// before proving individually each STARK.
fn get_challenges<F, C, const D: usize>(
    challenger: &mut Challenger<F, C::Hasher>,
    challenges: Option<&GrandProductChallengeSet<F>>,
    trace_cap: Option<&MerkleCap<F, C::Hasher>>,
    auxiliary_polys_cap: Option<&MerkleCap<F, C::Hasher>>,
    quotient_polys_cap: Option<&MerkleCap<F, C::Hasher>>,
    openings: &StarkOpeningSet<F, D>,
    commit_phase_merkle_caps: &[MerkleCap<F, C::Hasher>],
    final_poly: &PolynomialCoeffs<F::Extension>,
    pow_witness: F,
    config: &StarkConfig,
    degree_bits: usize,
    verifier_circuit_fri_params: Option<FriParams>,
) -> StarkProofChallenges<F, D>
where
    F: RichField + Extendable<D>,
    C: GenericConfig<D, F = F>,
{
    let num_challenges = config.num_challenges;

    if let Some(cap) = &trace_cap {
        challenger.observe_cap(cap);
    }

    let lookup_challenge_set = if let Some(&challenges) = challenges.as_ref() {
        Some(challenges.clone())
    } else {
        auxiliary_polys_cap
            .is_some()
            .then(|| get_grand_product_challenge_set(challenger, num_challenges))
    };

    if let Some(cap) = &auxiliary_polys_cap {
        challenger.observe_cap(cap);
    }

    let stark_alphas = challenger.get_n_challenges(num_challenges);

    if let Some(quotient_polys_cap) = quotient_polys_cap {
        challenger.observe_cap(quotient_polys_cap);
    }
    let stark_zeta = challenger.get_extension_challenge::<D>();

    challenger.observe_openings(&openings.to_fri_openings());

    let (final_poly_coeff_len, query_round_step_count) =
        if let Some(verifier_circuit_fri_params) = verifier_circuit_fri_params {
            (
                Some(final_poly_coeff_len(
                    verifier_circuit_fri_params.degree_bits,
                    &verifier_circuit_fri_params.reduction_arity_bits,
                )),
                Some(verifier_circuit_fri_params.reduction_arity_bits.len()),
            )
        } else {
            (None, None)
        };

    StarkProofChallenges {
        lookup_challenge_set,
        stark_alphas,
        stark_zeta,
        fri_challenges: challenger.fri_challenges::<C, D>(
            commit_phase_merkle_caps,
            final_poly,
            pow_witness,
            degree_bits,
            &config.fri_config,
            final_poly_coeff_len,
            query_round_step_count,
        ),
    }
}

impl<F, C, const D: usize> StarkProof<F, C, D>
where
    F: RichField + Extendable<D>,
    C: GenericConfig<D, F = F>,
{
    /// Computes all Fiat-Shamir challenges used in the STARK proof.
    /// For a single STARK system, the `ignore_trace_cap` boolean should
    /// always be set to `false`.
    ///
    /// Multi-STARK systems may already observe individual trace caps
    /// ahead of proving each table, and hence may ignore observing
    /// again the cap when generating individual challenges.
    pub fn get_challenges(
        &self,
        challenger: &mut Challenger<F, C::Hasher>,
        challenges: Option<&GrandProductChallengeSet<F>>,
        ignore_trace_cap: bool,
        config: &StarkConfig,
        verifier_circuit_fri_params: Option<FriParams>,
    ) -> StarkProofChallenges<F, D> {
        let StarkProof {
            trace_cap,
            auxiliary_polys_cap,
            quotient_polys_cap,
            openings,
            opening_proof:
                FriProof {
                    commit_phase_merkle_caps,
                    final_poly,
                    pow_witness,
                    ..
                },
            degree_bits,
        } = &self;

        let trace_cap = if ignore_trace_cap {
            None
        } else {
            Some(trace_cap)
        };

        get_challenges::<F, C, D>(
            challenger,
            challenges,
            trace_cap,
            auxiliary_polys_cap.as_ref(),
            quotient_polys_cap.as_ref(),
            openings,
            commit_phase_merkle_caps,
            final_poly,
            *pow_witness,
            config,
<<<<<<< HEAD
            *degree_bits,
=======
            degree_bits,
            verifier_circuit_fri_params,
>>>>>>> 1e32adf5
        )
    }
}

impl<F, C, const D: usize> StarkProofWithPublicInputs<F, C, D>
where
    F: RichField + Extendable<D>,
    C: GenericConfig<D, F = F>,
{
    /// Computes all Fiat-Shamir challenges used in the STARK proof.
    /// For a single STARK system, the `ignore_trace_cap` boolean should
    /// always be set to `false`.
    ///
    /// Multi-STARK systems may already observe individual trace caps
    /// ahead of proving each table, and hence may ignore observing
    /// again the cap when generating individual challenges.
    pub fn get_challenges(
        &self,
        challenger: &mut Challenger<F, C::Hasher>,
        challenges: Option<&GrandProductChallengeSet<F>>,
        ignore_trace_cap: bool,
        config: &StarkConfig,
        verifier_circuit_fri_params: Option<FriParams>,
    ) -> StarkProofChallenges<F, D> {
        challenger.observe_elements(&self.public_inputs);
        self.proof.get_challenges(
            challenger,
            challenges,
            ignore_trace_cap,
            config,
            verifier_circuit_fri_params,
        )
    }
}

/// Circuit version of `get_challenges`, with the same flexibility around
/// `trace_cap` being passed as an `Option`.
fn get_challenges_target<F, C, const D: usize>(
    builder: &mut CircuitBuilder<F, D>,
    challenger: &mut RecursiveChallenger<F, C::Hasher, D>,
    challenges: Option<&GrandProductChallengeSet<Target>>,
    trace_cap: Option<&MerkleCapTarget>,
    auxiliary_polys_cap: Option<&MerkleCapTarget>,
    quotient_polys_cap: Option<&MerkleCapTarget>,
    openings: &StarkOpeningSetTarget<D>,
    commit_phase_merkle_caps: &[MerkleCapTarget],
    final_poly: &PolynomialCoeffsExtTarget<D>,
    pow_witness: Target,
    config: &StarkConfig,
) -> StarkProofChallengesTarget<D>
where
    F: RichField + Extendable<D>,
    C: GenericConfig<D, F = F>,
    C::Hasher: AlgebraicHasher<F>,
{
    let num_challenges = config.num_challenges;

    if let Some(trace_cap) = trace_cap {
        challenger.observe_cap(trace_cap);
    }

    let lookup_challenge_set = if let Some(&challenges) = challenges.as_ref() {
        Some(challenges.clone())
    } else {
        auxiliary_polys_cap
            .is_some()
            .then(|| get_grand_product_challenge_set_target(builder, challenger, num_challenges))
    };

    if let Some(cap) = auxiliary_polys_cap {
        challenger.observe_cap(cap);
    }

    let stark_alphas = challenger.get_n_challenges(builder, num_challenges);

    if let Some(cap) = quotient_polys_cap {
        challenger.observe_cap(cap);
    }

    let stark_zeta = challenger.get_extension_challenge(builder);

    challenger.observe_openings(&openings.to_fri_openings(builder.zero()));

    StarkProofChallengesTarget {
        lookup_challenge_set,
        stark_alphas,
        stark_zeta,
        fri_challenges: challenger.fri_challenges(
            builder,
            commit_phase_merkle_caps,
            final_poly,
            pow_witness,
            &config.fri_config,
        ),
    }
}

impl<const D: usize> StarkProofTarget<D> {
    /// Creates all Fiat-Shamir `Target` challenges used in the STARK proof.
    /// For a single STARK system, the `ignore_trace_cap` boolean should
    /// always be set to `false`.
    ///
    /// Multi-STARK systems may already observe individual trace caps
    /// ahead of proving each table, and hence may ignore observing
    /// again the cap when generating individual challenges.
    pub fn get_challenges<F, C>(
        &self,
        builder: &mut CircuitBuilder<F, D>,
        challenger: &mut RecursiveChallenger<F, C::Hasher, D>,
        challenges: Option<&GrandProductChallengeSet<Target>>,
        ignore_trace_cap: bool,
        config: &StarkConfig,
    ) -> StarkProofChallengesTarget<D>
    where
        F: RichField + Extendable<D>,
        C: GenericConfig<D, F = F>,
        C::Hasher: AlgebraicHasher<F>,
    {
        let StarkProofTarget {
            trace_cap,
            auxiliary_polys_cap,
            quotient_polys_cap,
            openings,
            opening_proof:
                FriProofTarget {
                    commit_phase_merkle_caps,
                    final_poly,
                    pow_witness,
                    ..
                },
            ..
        } = self;

        let trace_cap = if ignore_trace_cap {
            None
        } else {
            Some(trace_cap)
        };

        get_challenges_target::<F, C, D>(
            builder,
            challenger,
            challenges,
            trace_cap,
            auxiliary_polys_cap.as_ref(),
            quotient_polys_cap.as_ref(),
            openings,
            commit_phase_merkle_caps,
            final_poly,
            *pow_witness,
            config,
        )
    }
}

impl<const D: usize> StarkProofWithPublicInputsTarget<D> {
    /// Creates all Fiat-Shamir `Target` challenges used in the STARK proof.
    /// For a single STARK system, the `ignore_trace_cap` boolean should
    /// always be set to `false`.
    ///
    /// Multi-STARK systems may already observe individual trace caps
    /// ahead of proving each table, and hence may ignore observing
    /// again the cap when generating individual challenges.
    pub fn get_challenges<F, C>(
        &self,
        builder: &mut CircuitBuilder<F, D>,
        challenger: &mut RecursiveChallenger<F, C::Hasher, D>,
        challenges: Option<&GrandProductChallengeSet<Target>>,
        ignore_trace_cap: bool,
        config: &StarkConfig,
    ) -> StarkProofChallengesTarget<D>
    where
        F: RichField + Extendable<D>,
        C: GenericConfig<D, F = F>,
        C::Hasher: AlgebraicHasher<F>,
    {
        challenger.observe_elements(&self.public_inputs);
        self.proof
            .get_challenges::<F, C>(builder, challenger, challenges, ignore_trace_cap, config)
    }
}<|MERGE_RESOLUTION|>--- conflicted
+++ resolved
@@ -151,12 +151,8 @@
             final_poly,
             *pow_witness,
             config,
-<<<<<<< HEAD
             *degree_bits,
-=======
-            degree_bits,
             verifier_circuit_fri_params,
->>>>>>> 1e32adf5
         )
     }
 }
