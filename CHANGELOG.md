# Changelog

All notable changes to this project will be documented in this file.

The format is based on [Keep a Changelog](https://keepachangelog.com/en/1.1.0/),
and this project adheres to [Semantic Versioning](https://semver.org/spec/v2.0.0.html).

## Unreleased

<<<<<<< HEAD
### Changed
- Make Starks without constraints provable ([#1552](https://github.com/0xPolygonZero/plonky2/pull/1552))
=======
- Fix CTLs with exactly two looking tables ([#1555](https://github.com/0xPolygonZero/plonky2/pull/1555))
>>>>>>> 2a2becc4

## [0.2.1] - 2024-03-01 (`starky` crate only)

### Changed
- Always compile cross_table_lookups::debug_utils ([#1540](https://github.com/0xPolygonZero/plonky2/pull/1540))

## [0.2.0] - 2024-02-20
- Initial CHANGELOG tracking.<|MERGE_RESOLUTION|>--- conflicted
+++ resolved
@@ -7,12 +7,8 @@
 
 ## Unreleased
 
-<<<<<<< HEAD
-### Changed
+- Fix CTLs with exactly two looking tables ([#1555](https://github.com/0xPolygonZero/plonky2/pull/1555))
 - Make Starks without constraints provable ([#1552](https://github.com/0xPolygonZero/plonky2/pull/1552))
-=======
-- Fix CTLs with exactly two looking tables ([#1555](https://github.com/0xPolygonZero/plonky2/pull/1555))
->>>>>>> 2a2becc4
 
 ## [0.2.1] - 2024-03-01 (`starky` crate only)
 
