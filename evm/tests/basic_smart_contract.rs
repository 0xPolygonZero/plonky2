--- conflicted
+++ resolved
@@ -151,11 +151,7 @@
         receipts_root: receipts_trie.hash(),
     };
     let inputs = GenerationInputs {
-<<<<<<< HEAD
-        signed_txns: vec![txn.to_vec()],
-=======
         signed_txn: Some(txn.to_vec()),
->>>>>>> 6dd2e313
         withdrawals: vec![],
         tries: tries_before,
         trie_roots_after,
