use std::borrow::Borrow;
use std::fmt::Debug;
use std::iter::repeat;

use anyhow::{ensure, Result};
use itertools::Itertools;
use plonky2::field::extension::{Extendable, FieldExtension};
use plonky2::field::packed::PackedField;
use plonky2::field::polynomial::PolynomialValues;
use plonky2::field::types::Field;
use plonky2::hash::hash_types::RichField;
use plonky2::iop::challenger::{Challenger, RecursiveChallenger};
use plonky2::iop::ext_target::ExtensionTarget;
use plonky2::iop::target::Target;
use plonky2::plonk::circuit_builder::CircuitBuilder;
use plonky2::plonk::config::{AlgebraicHasher, GenericConfig, Hasher};
use plonky2::plonk::plonk_common::{reduce_with_powers, reduce_with_powers_ext_circuit};

use crate::all_stark::{Table, NUM_TABLES};
use crate::config::StarkConfig;
use crate::constraint_consumer::{ConstraintConsumer, RecursiveConstraintConsumer};
use crate::proof::{StarkProofTarget, StarkProofWithMetadata};
use crate::stark::Stark;
use crate::vars::{StarkEvaluationTargets, StarkEvaluationVars};

/// Represent a linear combination of columns.
#[derive(Clone, Debug)]
pub struct Column<F: Field> {
    linear_combination: Vec<(usize, F)>,
    constant: F,
}

impl<F: Field> Column<F> {
    pub fn single(c: usize) -> Self {
        Self {
            linear_combination: vec![(c, F::ONE)],
            constant: F::ZERO,
        }
    }

    pub fn singles<I: IntoIterator<Item = impl Borrow<usize>>>(
        cs: I,
    ) -> impl Iterator<Item = Self> {
        cs.into_iter().map(|c| Self::single(*c.borrow()))
    }

    pub fn constant(constant: F) -> Self {
        Self {
            linear_combination: vec![],
            constant,
        }
    }

    pub fn zero() -> Self {
        Self::constant(F::ZERO)
    }

    pub fn one() -> Self {
        Self::constant(F::ONE)
    }

    pub fn linear_combination_with_constant<I: IntoIterator<Item = (usize, F)>>(
        iter: I,
        constant: F,
    ) -> Self {
        let v = iter.into_iter().collect::<Vec<_>>();
        assert!(!v.is_empty());
        debug_assert_eq!(
            v.iter().map(|(c, _)| c).unique().count(),
            v.len(),
            "Duplicate columns."
        );
        Self {
            linear_combination: v,
            constant,
        }
    }

    pub fn linear_combination<I: IntoIterator<Item = (usize, F)>>(iter: I) -> Self {
        Self::linear_combination_with_constant(iter, F::ZERO)
    }

    pub fn le_bits<I: IntoIterator<Item = impl Borrow<usize>>>(cs: I) -> Self {
        Self::linear_combination(cs.into_iter().map(|c| *c.borrow()).zip(F::TWO.powers()))
    }

    pub fn le_bytes<I: IntoIterator<Item = impl Borrow<usize>>>(cs: I) -> Self {
        Self::linear_combination(
            cs.into_iter()
                .map(|c| *c.borrow())
                .zip(F::from_canonical_u16(256).powers()),
        )
    }

    pub fn sum<I: IntoIterator<Item = impl Borrow<usize>>>(cs: I) -> Self {
        Self::linear_combination(cs.into_iter().map(|c| *c.borrow()).zip(repeat(F::ONE)))
    }

    pub fn eval<FE, P, const D: usize>(&self, v: &[P]) -> P
    where
        FE: FieldExtension<D, BaseField = F>,
        P: PackedField<Scalar = FE>,
    {
        self.linear_combination
            .iter()
            .map(|&(c, f)| v[c] * FE::from_basefield(f))
            .sum::<P>()
            + FE::from_basefield(self.constant)
    }

    /// Evaluate on an row of a table given in column-major form.
    pub fn eval_table(&self, table: &[PolynomialValues<F>], row: usize) -> F {
        self.linear_combination
            .iter()
            .map(|&(c, f)| table[c].values[row] * f)
            .sum::<F>()
            + self.constant
    }

    pub fn eval_circuit<const D: usize>(
        &self,
        builder: &mut CircuitBuilder<F, D>,
        v: &[ExtensionTarget<D>],
    ) -> ExtensionTarget<D>
    where
        F: RichField + Extendable<D>,
    {
        let pairs = self
            .linear_combination
            .iter()
            .map(|&(c, f)| {
                (
                    v[c],
                    builder.constant_extension(F::Extension::from_basefield(f)),
                )
            })
            .collect::<Vec<_>>();
        let constant = builder.constant_extension(F::Extension::from_basefield(self.constant));
        builder.inner_product_extension(F::ONE, constant, pairs)
    }
}

#[derive(Clone, Debug)]
pub struct TableWithColumns<F: Field> {
    table: Table,
    columns: Vec<Column<F>>,
    pub(crate) filter_column: Option<Column<F>>,
}

impl<F: Field> TableWithColumns<F> {
    pub fn new(table: Table, columns: Vec<Column<F>>, filter_column: Option<Column<F>>) -> Self {
        Self {
            table,
            columns,
            filter_column,
        }
    }
}

#[derive(Clone)]
pub struct CrossTableLookup<F: Field> {
    pub(crate) looking_tables: Vec<TableWithColumns<F>>,
    pub(crate) looked_table: TableWithColumns<F>,
}

impl<F: Field> CrossTableLookup<F> {
    pub fn new(
        looking_tables: Vec<TableWithColumns<F>>,
        looked_table: TableWithColumns<F>,
    ) -> Self {
        assert!(looking_tables
            .iter()
            .all(|twc| twc.columns.len() == looked_table.columns.len()));
        Self {
            looking_tables,
            looked_table,
        }
    }

    pub(crate) fn num_ctl_zs(ctls: &[Self], table: Table, num_challenges: usize) -> usize {
        let mut num_ctls = 0;
        for ctl in ctls {
            let all_tables = std::iter::once(&ctl.looked_table).chain(&ctl.looking_tables);
            num_ctls += all_tables.filter(|twc| twc.table == table).count();
        }
        num_ctls * num_challenges
    }
}

/// Cross-table lookup data for one table.
#[derive(Clone, Default)]
pub struct CtlData<F: Field> {
    pub(crate) zs_columns: Vec<CtlZData<F>>,
}

/// Cross-table lookup data associated with one Z(x) polynomial.
#[derive(Clone)]
pub(crate) struct CtlZData<F: Field> {
    pub(crate) z: PolynomialValues<F>,
    pub(crate) challenge: GrandProductChallenge<F>,
    pub(crate) columns: Vec<Column<F>>,
    pub(crate) filter_column: Option<Column<F>>,
}

impl<F: Field> CtlData<F> {
    pub fn len(&self) -> usize {
        self.zs_columns.len()
    }

    pub fn is_empty(&self) -> bool {
        self.zs_columns.is_empty()
    }

    pub fn z_polys(&self) -> Vec<PolynomialValues<F>> {
        self.zs_columns
            .iter()
            .map(|zs_columns| zs_columns.z.clone())
            .collect()
    }
}

<<<<<<< HEAD
/// Randomness for a single instance of a permutation check protocol.
#[derive(Copy, Clone, Eq, PartialEq, Debug)]
pub(crate) struct GrandProductChallenge<T: Copy + Eq + PartialEq + Debug> {
    /// Randomness used to combine multiple columns into one.
    pub(crate) beta: T,
    /// Random offset that's added to the beta-reduced column values.
    pub(crate) gamma: T,
}

impl<F: Field> GrandProductChallenge<F> {
    pub(crate) fn combine<'a, FE, P, T: IntoIterator<Item = &'a P>, const D2: usize>(
        &self,
        terms: T,
    ) -> P
    where
        FE: FieldExtension<D2, BaseField = F>,
        P: PackedField<Scalar = FE>,
        T::IntoIter: DoubleEndedIterator,
    {
        reduce_with_powers(terms, FE::from_basefield(self.beta)) + FE::from_basefield(self.gamma)
    }
}

impl GrandProductChallenge<Target> {
    pub(crate) fn combine_circuit<F: RichField + Extendable<D>, const D: usize>(
        &self,
        builder: &mut CircuitBuilder<F, D>,
        terms: &[ExtensionTarget<D>],
    ) -> ExtensionTarget<D> {
        let reduced = reduce_with_powers_ext_circuit(builder, terms, self.beta);
        let gamma = builder.convert_to_ext(self.gamma);
        builder.add_extension(reduced, gamma)
    }
}

/// Like `PermutationChallenge`, but with `num_challenges` copies to boost soundness.
#[derive(Clone, Eq, PartialEq, Debug)]
pub(crate) struct GrandProductChallengeSet<T: Copy + Eq + PartialEq + Debug> {
    pub(crate) challenges: Vec<GrandProductChallenge<T>>,
}

fn get_grand_product_challenge<F: RichField, H: Hasher<F>>(
    challenger: &mut Challenger<F, H>,
) -> GrandProductChallenge<F> {
    let beta = challenger.get_challenge();
    let gamma = challenger.get_challenge();
    GrandProductChallenge { beta, gamma }
}

pub(crate) fn get_grand_product_challenge_set<F: RichField, H: Hasher<F>>(
    challenger: &mut Challenger<F, H>,
    num_challenges: usize,
) -> GrandProductChallengeSet<F> {
    let challenges = (0..num_challenges)
        .map(|_| get_grand_product_challenge(challenger))
        .collect();
    GrandProductChallengeSet { challenges }
}

fn get_grand_product_challenge_target<
    F: RichField + Extendable<D>,
    H: AlgebraicHasher<F>,
    const D: usize,
>(
    builder: &mut CircuitBuilder<F, D>,
    challenger: &mut RecursiveChallenger<F, H, D>,
) -> GrandProductChallenge<Target> {
    let beta = challenger.get_challenge(builder);
    let gamma = challenger.get_challenge(builder);
    GrandProductChallenge { beta, gamma }
}

pub(crate) fn get_grand_product_challenge_set_target<
    F: RichField + Extendable<D>,
    H: AlgebraicHasher<F>,
    const D: usize,
>(
    builder: &mut CircuitBuilder<F, D>,
    challenger: &mut RecursiveChallenger<F, H, D>,
    num_challenges: usize,
) -> GrandProductChallengeSet<Target> {
    let challenges = (0..num_challenges)
        .map(|_| get_grand_product_challenge_target(builder, challenger))
        .collect();
    GrandProductChallengeSet { challenges }
}

pub(crate) fn cross_table_lookup_data<F: RichField, C: GenericConfig<D, F = F>, const D: usize>(
=======
pub(crate) fn cross_table_lookup_data<F: RichField, const D: usize>(
>>>>>>> 33185476
    trace_poly_values: &[Vec<PolynomialValues<F>>; NUM_TABLES],
    cross_table_lookups: &[CrossTableLookup<F>],
    ctl_challenges: &GrandProductChallengeSet<F>,
) -> [CtlData<F>; NUM_TABLES] {
    let mut ctl_data_per_table = [0; NUM_TABLES].map(|_| CtlData::default());
    for CrossTableLookup {
        looking_tables,
        looked_table,
    } in cross_table_lookups
    {
        log::debug!("Processing CTL for {:?}", looked_table.table);
        for &challenge in &ctl_challenges.challenges {
            let zs_looking = looking_tables.iter().map(|table| {
                partial_products(
                    &trace_poly_values[table.table as usize],
                    &table.columns,
                    &table.filter_column,
                    challenge,
                )
            });
            let z_looked = partial_products(
                &trace_poly_values[looked_table.table as usize],
                &looked_table.columns,
                &looked_table.filter_column,
                challenge,
            );

            debug_assert_eq!(
                zs_looking
                    .clone()
                    .map(|z| *z.values.last().unwrap())
                    .product::<F>(),
                *z_looked.values.last().unwrap()
            );

            for (table, z) in looking_tables.iter().zip(zs_looking) {
                ctl_data_per_table[table.table as usize]
                    .zs_columns
                    .push(CtlZData {
                        z,
                        challenge,
                        columns: table.columns.clone(),
                        filter_column: table.filter_column.clone(),
                    });
            }
            ctl_data_per_table[looked_table.table as usize]
                .zs_columns
                .push(CtlZData {
                    z: z_looked,
                    challenge,
                    columns: looked_table.columns.clone(),
                    filter_column: looked_table.filter_column.clone(),
                });
        }
    }
    ctl_data_per_table
}

fn partial_products<F: Field>(
    trace: &[PolynomialValues<F>],
    columns: &[Column<F>],
    filter_column: &Option<Column<F>>,
    challenge: GrandProductChallenge<F>,
) -> PolynomialValues<F> {
    let mut partial_prod = F::ONE;
    let degree = trace[0].len();
    let mut res = Vec::with_capacity(degree);
    for i in 0..degree {
        let filter = if let Some(column) = filter_column {
            column.eval_table(trace, i)
        } else {
            F::ONE
        };
        if filter.is_one() {
            let evals = columns
                .iter()
                .map(|c| c.eval_table(trace, i))
                .collect::<Vec<_>>();
            partial_prod *= challenge.combine(evals.iter());
        } else {
            assert_eq!(filter, F::ZERO, "Non-binary filter?")
        };
        res.push(partial_prod);
    }
    res.into()
}

#[derive(Clone)]
pub struct CtlCheckVars<'a, F, FE, P, const D2: usize>
where
    F: Field,
    FE: FieldExtension<D2, BaseField = F>,
    P: PackedField<Scalar = FE>,
{
    pub(crate) local_z: P,
    pub(crate) next_z: P,
    pub(crate) challenges: GrandProductChallenge<F>,
    pub(crate) columns: &'a [Column<F>],
    pub(crate) filter_column: &'a Option<Column<F>>,
}

impl<'a, F: RichField + Extendable<D>, const D: usize>
    CtlCheckVars<'a, F, F::Extension, F::Extension, D>
{
    pub(crate) fn from_proofs<C: GenericConfig<D, F = F>>(
        proofs: &[StarkProofWithMetadata<F, C, D>; NUM_TABLES],
        cross_table_lookups: &'a [CrossTableLookup<F>],
        ctl_challenges: &'a GrandProductChallengeSet<F>,
        num_lookup_columns: &[usize; NUM_TABLES],
    ) -> [Vec<Self>; NUM_TABLES] {
        let mut ctl_zs = proofs
            .iter()
            .zip(num_lookup_columns)
            .map(|(p, &num_lookup)| {
                let openings = &p.proof.openings;
                let ctl_zs = openings.auxiliary_polys.iter().skip(num_lookup);
                let ctl_zs_next = openings.auxiliary_polys_next.iter().skip(num_lookup);
                ctl_zs.zip(ctl_zs_next)
            })
            .collect::<Vec<_>>();

        let mut ctl_vars_per_table = [0; NUM_TABLES].map(|_| vec![]);
        for CrossTableLookup {
            looking_tables,
            looked_table,
        } in cross_table_lookups
        {
            for &challenges in &ctl_challenges.challenges {
                for table in looking_tables {
                    let (looking_z, looking_z_next) = ctl_zs[table.table as usize].next().unwrap();
                    ctl_vars_per_table[table.table as usize].push(Self {
                        local_z: *looking_z,
                        next_z: *looking_z_next,
                        challenges,
                        columns: &table.columns,
                        filter_column: &table.filter_column,
                    });
                }

                let (looked_z, looked_z_next) = ctl_zs[looked_table.table as usize].next().unwrap();
                ctl_vars_per_table[looked_table.table as usize].push(Self {
                    local_z: *looked_z,
                    next_z: *looked_z_next,
                    challenges,
                    columns: &looked_table.columns,
                    filter_column: &looked_table.filter_column,
                });
            }
        }
        ctl_vars_per_table
    }
}

pub(crate) fn eval_cross_table_lookup_checks<F, FE, P, S, const D: usize, const D2: usize>(
    vars: StarkEvaluationVars<FE, P, { S::COLUMNS }>,
    ctl_vars: &[CtlCheckVars<F, FE, P, D2>],
    consumer: &mut ConstraintConsumer<P>,
) where
    F: RichField + Extendable<D>,
    FE: FieldExtension<D2, BaseField = F>,
    P: PackedField<Scalar = FE>,
    S: Stark<F, D>,
{
    for lookup_vars in ctl_vars {
        let CtlCheckVars {
            local_z,
            next_z,
            challenges,
            columns,
            filter_column,
        } = lookup_vars;
        let combine = |v: &[P]| -> P {
            let evals = columns.iter().map(|c| c.eval(v)).collect::<Vec<_>>();
            challenges.combine(evals.iter())
        };
        let filter = |v: &[P]| -> P {
            if let Some(column) = filter_column {
                column.eval(v)
            } else {
                P::ONES
            }
        };
        let local_filter = filter(vars.local_values);
        let next_filter = filter(vars.next_values);
        let select = |filter, x| filter * x + P::ONES - filter;

        // Check value of `Z(1)`
        consumer.constraint_first_row(*local_z - select(local_filter, combine(vars.local_values)));
        // Check `Z(gw) = combination * Z(w)`
        consumer.constraint_transition(
            *next_z - *local_z * select(next_filter, combine(vars.next_values)),
        );
    }
}

#[derive(Clone)]
pub struct CtlCheckVarsTarget<'a, F: Field, const D: usize> {
    pub(crate) local_z: ExtensionTarget<D>,
    pub(crate) next_z: ExtensionTarget<D>,
    pub(crate) challenges: GrandProductChallenge<Target>,
    pub(crate) columns: &'a [Column<F>],
    pub(crate) filter_column: &'a Option<Column<F>>,
}

impl<'a, F: Field, const D: usize> CtlCheckVarsTarget<'a, F, D> {
    pub(crate) fn from_proof(
        table: Table,
        proof: &StarkProofTarget<D>,
        cross_table_lookups: &'a [CrossTableLookup<F>],
        ctl_challenges: &'a GrandProductChallengeSet<Target>,
        num_lookup_columns: usize,
    ) -> Vec<Self> {
        let mut ctl_zs = {
            let openings = &proof.openings;
            let ctl_zs = openings.auxiliary_polys.iter().skip(num_lookup_columns);
            let ctl_zs_next = openings
                .auxiliary_polys_next
                .iter()
                .skip(num_lookup_columns);
            ctl_zs.zip(ctl_zs_next)
        };

        let mut ctl_vars = vec![];
        for CrossTableLookup {
            looking_tables,
            looked_table,
        } in cross_table_lookups
        {
            for &challenges in &ctl_challenges.challenges {
                for looking_table in looking_tables {
                    if looking_table.table == table {
                        let (looking_z, looking_z_next) = ctl_zs.next().unwrap();
                        ctl_vars.push(Self {
                            local_z: *looking_z,
                            next_z: *looking_z_next,
                            challenges,
                            columns: &looking_table.columns,
                            filter_column: &looking_table.filter_column,
                        });
                    }
                }

                if looked_table.table == table {
                    let (looked_z, looked_z_next) = ctl_zs.next().unwrap();
                    ctl_vars.push(Self {
                        local_z: *looked_z,
                        next_z: *looked_z_next,
                        challenges,
                        columns: &looked_table.columns,
                        filter_column: &looked_table.filter_column,
                    });
                }
            }
        }
        assert!(ctl_zs.next().is_none());
        ctl_vars
    }
}

pub(crate) fn eval_cross_table_lookup_checks_circuit<
    S: Stark<F, D>,
    F: RichField + Extendable<D>,
    const D: usize,
>(
    builder: &mut CircuitBuilder<F, D>,
    vars: StarkEvaluationTargets<D, { S::COLUMNS }>,
    ctl_vars: &[CtlCheckVarsTarget<F, D>],
    consumer: &mut RecursiveConstraintConsumer<F, D>,
) {
    for lookup_vars in ctl_vars {
        let CtlCheckVarsTarget {
            local_z,
            next_z,
            challenges,
            columns,
            filter_column,
        } = lookup_vars;

        let one = builder.one_extension();
        let local_filter = if let Some(column) = filter_column {
            column.eval_circuit(builder, vars.local_values)
        } else {
            one
        };
        let next_filter = if let Some(column) = filter_column {
            column.eval_circuit(builder, vars.next_values)
        } else {
            one
        };
        fn select<F: RichField + Extendable<D>, const D: usize>(
            builder: &mut CircuitBuilder<F, D>,
            filter: ExtensionTarget<D>,
            x: ExtensionTarget<D>,
        ) -> ExtensionTarget<D> {
            let one = builder.one_extension();
            let tmp = builder.sub_extension(one, filter);
            builder.mul_add_extension(filter, x, tmp) // filter * x + 1 - filter
        }

        // Check value of `Z(1)`
        let local_columns_eval = columns
            .iter()
            .map(|c| c.eval_circuit(builder, vars.local_values))
            .collect::<Vec<_>>();
        let combined_local = challenges.combine_circuit(builder, &local_columns_eval);
        let selected_local = select(builder, local_filter, combined_local);
        let first_row = builder.sub_extension(*local_z, selected_local);
        consumer.constraint_first_row(builder, first_row);
        // Check `Z(gw) = combination * Z(w)`
        let next_columns_eval = columns
            .iter()
            .map(|c| c.eval_circuit(builder, vars.next_values))
            .collect::<Vec<_>>();
        let combined_next = challenges.combine_circuit(builder, &next_columns_eval);
        let selected_next = select(builder, next_filter, combined_next);
        let mut transition = builder.mul_extension(*local_z, selected_next);
        transition = builder.sub_extension(*next_z, transition);
        consumer.constraint_transition(builder, transition);
    }
}

pub(crate) fn verify_cross_table_lookups<F: RichField + Extendable<D>, const D: usize>(
    cross_table_lookups: &[CrossTableLookup<F>],
    ctl_zs_lasts: [Vec<F>; NUM_TABLES],
    config: &StarkConfig,
) -> Result<()> {
    let mut ctl_zs_openings = ctl_zs_lasts.iter().map(|v| v.iter()).collect::<Vec<_>>();
    for CrossTableLookup {
        looking_tables,
        looked_table,
    } in cross_table_lookups.iter()
    {
        for _ in 0..config.num_challenges {
            let looking_zs_prod = looking_tables
                .iter()
                .map(|table| *ctl_zs_openings[table.table as usize].next().unwrap())
                .product::<F>();
            let looked_z = *ctl_zs_openings[looked_table.table as usize].next().unwrap();

            ensure!(
                looking_zs_prod == looked_z,
                "Cross-table lookup verification failed."
            );
        }
    }
    debug_assert!(ctl_zs_openings.iter_mut().all(|iter| iter.next().is_none()));

    Ok(())
}

pub(crate) fn verify_cross_table_lookups_circuit<F: RichField + Extendable<D>, const D: usize>(
    builder: &mut CircuitBuilder<F, D>,
    cross_table_lookups: Vec<CrossTableLookup<F>>,
    ctl_zs_lasts: [Vec<Target>; NUM_TABLES],
    inner_config: &StarkConfig,
) {
    let mut ctl_zs_openings = ctl_zs_lasts.iter().map(|v| v.iter()).collect::<Vec<_>>();
    for CrossTableLookup {
        looking_tables,
        looked_table,
    } in cross_table_lookups.into_iter()
    {
        for _ in 0..inner_config.num_challenges {
            let looking_zs_prod = builder.mul_many(
                looking_tables
                    .iter()
                    .map(|table| *ctl_zs_openings[table.table as usize].next().unwrap()),
            );
            let looked_z = *ctl_zs_openings[looked_table.table as usize].next().unwrap();
            builder.connect(looking_zs_prod, looked_z);
        }
    }
    debug_assert!(ctl_zs_openings.iter_mut().all(|iter| iter.next().is_none()));
}

#[cfg(test)]
pub(crate) mod testutils {
    use std::collections::HashMap;

    use plonky2::field::polynomial::PolynomialValues;
    use plonky2::field::types::Field;

    use crate::all_stark::Table;
    use crate::cross_table_lookup::{CrossTableLookup, TableWithColumns};

    type MultiSet<F> = HashMap<Vec<F>, Vec<(Table, usize)>>;

    /// Check that the provided traces and cross-table lookups are consistent.
    #[allow(unused)] // TODO: used later?
    pub(crate) fn check_ctls<F: Field>(
        trace_poly_values: &[Vec<PolynomialValues<F>>],
        cross_table_lookups: &[CrossTableLookup<F>],
    ) {
        for (i, ctl) in cross_table_lookups.iter().enumerate() {
            check_ctl(trace_poly_values, ctl, i);
        }
    }

    fn check_ctl<F: Field>(
        trace_poly_values: &[Vec<PolynomialValues<F>>],
        ctl: &CrossTableLookup<F>,
        ctl_index: usize,
    ) {
        let CrossTableLookup {
            looking_tables,
            looked_table,
        } = ctl;

        // Maps `m` with `(table, i) in m[row]` iff the `i`-th row of `table` is equal to `row` and
        // the filter is 1. Without default values, the CTL check holds iff `looking_multiset == looked_multiset`.
        let mut looking_multiset = MultiSet::<F>::new();
        let mut looked_multiset = MultiSet::<F>::new();

        for table in looking_tables {
            process_table(trace_poly_values, table, &mut looking_multiset);
        }
        process_table(trace_poly_values, looked_table, &mut looked_multiset);

        let empty = &vec![];
        // Check that every row in the looking tables appears in the looked table the same number of times.
        for (row, looking_locations) in &looking_multiset {
            let looked_locations = looked_multiset.get(row).unwrap_or(empty);
            check_locations(looking_locations, looked_locations, ctl_index, row);
        }
        // Check that every row in the looked tables appears in the looked table the same number of times.
        for (row, looked_locations) in &looked_multiset {
            let looking_locations = looking_multiset.get(row).unwrap_or(empty);
            check_locations(looking_locations, looked_locations, ctl_index, row);
        }
    }

    fn process_table<F: Field>(
        trace_poly_values: &[Vec<PolynomialValues<F>>],
        table: &TableWithColumns<F>,
        multiset: &mut MultiSet<F>,
    ) {
        let trace = &trace_poly_values[table.table as usize];
        for i in 0..trace[0].len() {
            let filter = if let Some(column) = &table.filter_column {
                column.eval_table(trace, i)
            } else {
                F::ONE
            };
            if filter.is_one() {
                let row = table
                    .columns
                    .iter()
                    .map(|c| c.eval_table(trace, i))
                    .collect::<Vec<_>>();
                multiset.entry(row).or_default().push((table.table, i));
            } else {
                assert_eq!(filter, F::ZERO, "Non-binary filter?")
            }
        }
    }

    fn check_locations<F: Field>(
        looking_locations: &[(Table, usize)],
        looked_locations: &[(Table, usize)],
        ctl_index: usize,
        row: &[F],
    ) {
        if looking_locations.len() != looked_locations.len() {
            panic!(
                "CTL #{ctl_index}:\n\
                 Row {row:?} is present {l0} times in the looking tables, but {l1} times in the looked table.\n\
                 Looking locations (Table, Row index): {looking_locations:?}.\n\
                 Looked locations (Table, Row index): {looked_locations:?}.",
                l0 = looking_locations.len(),
                l1 = looked_locations.len(),
            );
        }
    }
}<|MERGE_RESOLUTION|>--- conflicted
+++ resolved
@@ -219,7 +219,6 @@
     }
 }
 
-<<<<<<< HEAD
 /// Randomness for a single instance of a permutation check protocol.
 #[derive(Copy, Clone, Eq, PartialEq, Debug)]
 pub(crate) struct GrandProductChallenge<T: Copy + Eq + PartialEq + Debug> {
@@ -307,10 +306,7 @@
     GrandProductChallengeSet { challenges }
 }
 
-pub(crate) fn cross_table_lookup_data<F: RichField, C: GenericConfig<D, F = F>, const D: usize>(
-=======
 pub(crate) fn cross_table_lookup_data<F: RichField, const D: usize>(
->>>>>>> 33185476
     trace_poly_values: &[Vec<PolynomialValues<F>>; NUM_TABLES],
     cross_table_lookups: &[CrossTableLookup<F>],
     ctl_challenges: &GrandProductChallengeSet<F>,
