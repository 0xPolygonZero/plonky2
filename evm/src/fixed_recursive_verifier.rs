use core::mem::{self, MaybeUninit};
use std::collections::BTreeMap;
use std::ops::Range;

use hashbrown::HashMap;
use itertools::{zip_eq, Itertools};
use plonky2::field::extension::Extendable;
use plonky2::fri::FriParams;
use plonky2::gates::noop::NoopGate;
use plonky2::hash::hash_types::RichField;
use plonky2::iop::challenger::RecursiveChallenger;
use plonky2::iop::target::{BoolTarget, Target};
use plonky2::iop::witness::{PartialWitness, WitnessWrite};
use plonky2::plonk::circuit_builder::CircuitBuilder;
use plonky2::plonk::circuit_data::{
    CircuitConfig, CircuitData, CommonCircuitData, VerifierCircuitTarget,
};
use plonky2::plonk::config::{AlgebraicHasher, GenericConfig};
use plonky2::plonk::proof::{ProofWithPublicInputs, ProofWithPublicInputsTarget};
use plonky2::recursion::cyclic_recursion::check_cyclic_proof_verifier_data;
use plonky2::recursion::dummy_circuit::cyclic_base_proof;
use plonky2::util::serialization::{
    Buffer, GateSerializer, IoResult, Read, WitnessGeneratorSerializer, Write,
};
use plonky2::util::timing::TimingTree;
use plonky2_util::log2_ceil;

use crate::all_stark::{all_cross_table_lookups, AllStark, Table, NUM_TABLES};
use crate::arithmetic::arithmetic_stark::ArithmeticStark;
use crate::config::StarkConfig;
use crate::cpu::cpu_stark::CpuStark;
use crate::cross_table_lookup::{verify_cross_table_lookups_circuit, CrossTableLookup};
use crate::generation::GenerationInputs;
use crate::keccak::keccak_stark::KeccakStark;
use crate::keccak_sponge::keccak_sponge_stark::KeccakSpongeStark;
use crate::logic::LogicStark;
use crate::memory::memory_stark::MemoryStark;
use crate::permutation::{get_grand_product_challenge_set_target, GrandProductChallengeSet};
use crate::proof::StarkProofWithMetadata;
use crate::prover::prove;
use crate::recursive_verifier::{
    add_common_recursion_gates, recursive_stark_circuit, PlonkWrapperCircuit, PublicInputs,
    StarkWrapperCircuit,
};
use crate::stark::Stark;

/// The recursion threshold. We end a chain of recursive proofs once we reach this size.
const THRESHOLD_DEGREE_BITS: usize = 13;

/// Contains all recursive circuits used in the system. For each STARK and each initial
/// `degree_bits`, this contains a chain of recursive circuits for shrinking that STARK from
/// `degree_bits` to a constant `THRESHOLD_DEGREE_BITS`. It also contains a special root circuit
/// for combining each STARK's shrunk wrapper proof into a single proof.
#[derive(Eq, PartialEq, Debug)]
pub struct AllRecursiveCircuits<F, C, const D: usize>
where
    F: RichField + Extendable<D>,
    C: GenericConfig<D, F = F>,
    C::Hasher: AlgebraicHasher<F>,
{
    /// The EVM root circuit, which aggregates the (shrunk) per-table recursive proofs.
    pub root: RootCircuitData<F, C, D>,
    pub aggregation: AggregationCircuitData<F, C, D>,
    /// The block circuit, which verifies an aggregation root proof and a previous block proof.
    pub block: BlockCircuitData<F, C, D>,
    /// Holds chains of circuits for each table and for each initial `degree_bits`.
    by_table: [RecursiveCircuitsForTable<F, C, D>; NUM_TABLES],
}

/// Data for the EVM root circuit, which is used to combine each STARK's shrunk wrapper proof
/// into a single proof.
#[derive(Eq, PartialEq, Debug)]
pub struct RootCircuitData<F, C, const D: usize>
where
    F: RichField + Extendable<D>,
    C: GenericConfig<D, F = F>,
{
    pub circuit: CircuitData<F, C, D>,
    proof_with_pis: [ProofWithPublicInputsTarget<D>; NUM_TABLES],
    /// For each table, various inner circuits may be used depending on the initial table size.
    /// This target holds the index of the circuit (within `final_circuits()`) that was used.
    index_verifier_data: [Target; NUM_TABLES],
    /// Public inputs used for cyclic verification. These aren't actually used for EVM root
    /// proofs; the circuit has them just to match the structure of aggregation proofs.
    cyclic_vk: VerifierCircuitTarget,
}

impl<F, C, const D: usize> RootCircuitData<F, C, D>
where
    F: RichField + Extendable<D>,
    C: GenericConfig<D, F = F>,
{
    pub fn to_buffer(
        &self,
        buffer: &mut Vec<u8>,
        gate_serializer: &dyn GateSerializer<F, D>,
        generator_serializer: &dyn WitnessGeneratorSerializer<F, D>,
    ) -> IoResult<()> {
        buffer.write_circuit_data(&self.circuit, gate_serializer, generator_serializer)?;
        for proof in &self.proof_with_pis {
            buffer.write_target_proof_with_public_inputs(proof)?;
        }
        for index in self.index_verifier_data {
            buffer.write_target(index)?;
        }
        buffer.write_target_verifier_circuit(&self.cyclic_vk)?;
        Ok(())
    }

    pub fn from_buffer(
        buffer: &mut Buffer,
        gate_serializer: &dyn GateSerializer<F, D>,
        generator_serializer: &dyn WitnessGeneratorSerializer<F, D>,
    ) -> IoResult<Self> {
        let circuit = buffer.read_circuit_data(gate_serializer, generator_serializer)?;
        let mut proof_with_pis = Vec::with_capacity(NUM_TABLES);
        for _ in 0..NUM_TABLES {
            proof_with_pis.push(buffer.read_target_proof_with_public_inputs()?);
        }
        let mut index_verifier_data = Vec::with_capacity(NUM_TABLES);
        for _ in 0..NUM_TABLES {
            index_verifier_data.push(buffer.read_target()?);
        }
        let cyclic_vk = buffer.read_target_verifier_circuit()?;

        Ok(Self {
            circuit,
            proof_with_pis: proof_with_pis.try_into().unwrap(),
            index_verifier_data: index_verifier_data.try_into().unwrap(),
            cyclic_vk,
        })
    }
}

/// Data for the aggregation circuit, which is used to compress two proofs into one. Each inner
/// proof can be either an EVM root proof or another aggregation proof.
#[derive(Eq, PartialEq, Debug)]
pub struct AggregationCircuitData<F, C, const D: usize>
where
    F: RichField + Extendable<D>,
    C: GenericConfig<D, F = F>,
{
    pub circuit: CircuitData<F, C, D>,
    lhs: AggregationChildTarget<D>,
    rhs: AggregationChildTarget<D>,
    cyclic_vk: VerifierCircuitTarget,
}

impl<F, C, const D: usize> AggregationCircuitData<F, C, D>
where
    F: RichField + Extendable<D>,
    C: GenericConfig<D, F = F>,
{
    pub fn to_buffer(
        &self,
        buffer: &mut Vec<u8>,
        gate_serializer: &dyn GateSerializer<F, D>,
        generator_serializer: &dyn WitnessGeneratorSerializer<F, D>,
    ) -> IoResult<()> {
        buffer.write_circuit_data(&self.circuit, gate_serializer, generator_serializer)?;
        buffer.write_target_verifier_circuit(&self.cyclic_vk)?;
        self.lhs.to_buffer(buffer)?;
        self.rhs.to_buffer(buffer)?;
        Ok(())
    }

    pub fn from_buffer(
        buffer: &mut Buffer,
        gate_serializer: &dyn GateSerializer<F, D>,
        generator_serializer: &dyn WitnessGeneratorSerializer<F, D>,
    ) -> IoResult<Self> {
        let circuit = buffer.read_circuit_data(gate_serializer, generator_serializer)?;
        let cyclic_vk = buffer.read_target_verifier_circuit()?;
        let lhs = AggregationChildTarget::from_buffer(buffer)?;
        let rhs = AggregationChildTarget::from_buffer(buffer)?;
        Ok(Self {
            circuit,
            lhs,
            rhs,
            cyclic_vk,
        })
    }
}

#[derive(Eq, PartialEq, Debug)]
pub struct AggregationChildTarget<const D: usize> {
    is_agg: BoolTarget,
    agg_proof: ProofWithPublicInputsTarget<D>,
    evm_proof: ProofWithPublicInputsTarget<D>,
}

impl<const D: usize> AggregationChildTarget<D> {
    pub fn to_buffer(&self, buffer: &mut Vec<u8>) -> IoResult<()> {
        buffer.write_target_bool(self.is_agg)?;
        buffer.write_target_proof_with_public_inputs(&self.agg_proof)?;
        buffer.write_target_proof_with_public_inputs(&self.evm_proof)?;
        Ok(())
    }

    pub fn from_buffer(buffer: &mut Buffer) -> IoResult<Self> {
        let is_agg = buffer.read_target_bool()?;
        let agg_proof = buffer.read_target_proof_with_public_inputs()?;
        let evm_proof = buffer.read_target_proof_with_public_inputs()?;
        Ok(Self {
            is_agg,
            agg_proof,
            evm_proof,
        })
    }
}

#[derive(Eq, PartialEq, Debug)]
pub struct BlockCircuitData<F, C, const D: usize>
where
    F: RichField + Extendable<D>,
    C: GenericConfig<D, F = F>,
{
    pub circuit: CircuitData<F, C, D>,
    has_parent_block: BoolTarget,
    parent_block_proof: ProofWithPublicInputsTarget<D>,
    agg_root_proof: ProofWithPublicInputsTarget<D>,
    cyclic_vk: VerifierCircuitTarget,
}

impl<F, C, const D: usize> BlockCircuitData<F, C, D>
where
    F: RichField + Extendable<D>,
    C: GenericConfig<D, F = F>,
{
    pub fn to_buffer(
        &self,
        buffer: &mut Vec<u8>,
        gate_serializer: &dyn GateSerializer<F, D>,
        generator_serializer: &dyn WitnessGeneratorSerializer<F, D>,
    ) -> IoResult<()> {
        buffer.write_circuit_data(&self.circuit, gate_serializer, generator_serializer)?;
        buffer.write_target_bool(self.has_parent_block)?;
        buffer.write_target_proof_with_public_inputs(&self.parent_block_proof)?;
        buffer.write_target_proof_with_public_inputs(&self.agg_root_proof)?;
        buffer.write_target_verifier_circuit(&self.cyclic_vk)?;
        Ok(())
    }

    pub fn from_buffer(
        buffer: &mut Buffer,
        gate_serializer: &dyn GateSerializer<F, D>,
        generator_serializer: &dyn WitnessGeneratorSerializer<F, D>,
    ) -> IoResult<Self> {
        let circuit = buffer.read_circuit_data(gate_serializer, generator_serializer)?;
        let has_parent_block = buffer.read_target_bool()?;
        let parent_block_proof = buffer.read_target_proof_with_public_inputs()?;
        let agg_root_proof = buffer.read_target_proof_with_public_inputs()?;
        let cyclic_vk = buffer.read_target_verifier_circuit()?;
        Ok(Self {
            circuit,
            has_parent_block,
            parent_block_proof,
            agg_root_proof,
            cyclic_vk,
        })
    }
}

impl<F, C, const D: usize> AllRecursiveCircuits<F, C, D>
where
    F: RichField + Extendable<D>,
    C: GenericConfig<D, F = F> + 'static,
<<<<<<< HEAD
    C::Hasher: AlgebraicHasher<F, C::HCO>,
    [(); C::Hasher::HASH_SIZE]:,
    [(); ArithmeticStark::<F, D>::COLUMNS]:,
=======
    C::Hasher: AlgebraicHasher<F>,
>>>>>>> 2c5f6fd6
    [(); CpuStark::<F, D>::COLUMNS]:,
    [(); KeccakStark::<F, D>::COLUMNS]:,
    [(); KeccakSpongeStark::<F, D>::COLUMNS]:,
    [(); LogicStark::<F, D>::COLUMNS]:,
    [(); MemoryStark::<F, D>::COLUMNS]:,
{
    pub fn to_bytes(
        &self,
        gate_serializer: &dyn GateSerializer<F, D>,
        generator_serializer: &dyn WitnessGeneratorSerializer<F, D>,
    ) -> IoResult<Vec<u8>> {
        // TODO: would be better to initialize it dynamically based on the supported max degree.
        let mut buffer = Vec::with_capacity(1 << 34);
        self.root
            .to_buffer(&mut buffer, gate_serializer, generator_serializer)?;
        self.aggregation
            .to_buffer(&mut buffer, gate_serializer, generator_serializer)?;
        self.block
            .to_buffer(&mut buffer, gate_serializer, generator_serializer)?;
        for table in &self.by_table {
            table.to_buffer(&mut buffer, gate_serializer, generator_serializer)?;
        }
        Ok(buffer)
    }

    pub fn from_bytes(
        bytes: &[u8],
        gate_serializer: &dyn GateSerializer<F, D>,
        generator_serializer: &dyn WitnessGeneratorSerializer<F, D>,
    ) -> IoResult<Self> {
        let mut buffer = Buffer::new(bytes.to_vec());
        let root =
            RootCircuitData::from_buffer(&mut buffer, gate_serializer, generator_serializer)?;
        let aggregation = AggregationCircuitData::from_buffer(
            &mut buffer,
            gate_serializer,
            generator_serializer,
        )?;
        let block =
            BlockCircuitData::from_buffer(&mut buffer, gate_serializer, generator_serializer)?;

        // Tricky use of MaybeUninit to remove the need for implementing Debug
        // for all underlying types, necessary to convert a by_table Vec to an array.
        let by_table = {
            let mut by_table: [MaybeUninit<RecursiveCircuitsForTable<F, C, D>>; NUM_TABLES] =
                unsafe { MaybeUninit::uninit().assume_init() };
            for table in &mut by_table[..] {
                let value = RecursiveCircuitsForTable::from_buffer(
                    &mut buffer,
                    gate_serializer,
                    generator_serializer,
                )?;
                *table = MaybeUninit::new(value);
            }
            unsafe {
                mem::transmute::<_, [RecursiveCircuitsForTable<F, C, D>; NUM_TABLES]>(by_table)
            }
        };

        Ok(Self {
            root,
            aggregation,
            block,
            by_table,
        })
    }

    /// Preprocess all recursive circuits used by the system.
    pub fn new(
        all_stark: &AllStark<F, D>,
        degree_bits_ranges: &[Range<usize>; NUM_TABLES],
        stark_config: &StarkConfig,
    ) -> Self {
        let arithmetic = RecursiveCircuitsForTable::new(
            Table::Arithmetic,
            &all_stark.arithmetic_stark,
            degree_bits_ranges[0].clone(),
            &all_stark.cross_table_lookups,
            stark_config,
        );
        let cpu = RecursiveCircuitsForTable::new(
            Table::Cpu,
            &all_stark.cpu_stark,
            degree_bits_ranges[1].clone(),
            &all_stark.cross_table_lookups,
            stark_config,
        );
        let keccak = RecursiveCircuitsForTable::new(
            Table::Keccak,
            &all_stark.keccak_stark,
            degree_bits_ranges[2].clone(),
            &all_stark.cross_table_lookups,
            stark_config,
        );
        let keccak_sponge = RecursiveCircuitsForTable::new(
            Table::KeccakSponge,
            &all_stark.keccak_sponge_stark,
            degree_bits_ranges[3].clone(),
            &all_stark.cross_table_lookups,
            stark_config,
        );
        let logic = RecursiveCircuitsForTable::new(
            Table::Logic,
            &all_stark.logic_stark,
            degree_bits_ranges[4].clone(),
            &all_stark.cross_table_lookups,
            stark_config,
        );
        let memory = RecursiveCircuitsForTable::new(
            Table::Memory,
            &all_stark.memory_stark,
            degree_bits_ranges[5].clone(),
            &all_stark.cross_table_lookups,
            stark_config,
        );

        let by_table = [arithmetic, cpu, keccak, keccak_sponge, logic, memory];
        let root = Self::create_root_circuit(&by_table, stark_config);
        let aggregation = Self::create_aggregation_circuit(&root);
        let block = Self::create_block_circuit(&aggregation);
        Self {
            root,
            aggregation,
            block,
            by_table,
        }
    }

    fn create_root_circuit(
        by_table: &[RecursiveCircuitsForTable<F, C, D>; NUM_TABLES],
        stark_config: &StarkConfig,
    ) -> RootCircuitData<F, C, D> {
        let inner_common_data: [_; NUM_TABLES] =
            core::array::from_fn(|i| &by_table[i].final_circuits()[0].common);

        let mut builder = CircuitBuilder::new(CircuitConfig::standard_recursion_config());
        let recursive_proofs =
            core::array::from_fn(|i| builder.add_virtual_proof_with_pis(inner_common_data[i]));
        let pis: [_; NUM_TABLES] = core::array::from_fn(|i| {
            PublicInputs::<Target, <C::Hasher as AlgebraicHasher<F>>::AlgebraicPermutation>::from_vec(
                &recursive_proofs[i].public_inputs,
                stark_config,
            )
        });
        let index_verifier_data = core::array::from_fn(|_i| builder.add_virtual_target());

        let mut challenger = RecursiveChallenger::<F, C::Hasher, D>::new(&mut builder);
        for pi in &pis {
            for h in &pi.trace_cap {
                challenger.observe_elements(h);
            }
        }
        let ctl_challenges = get_grand_product_challenge_set_target(
            &mut builder,
            &mut challenger,
            stark_config.num_challenges,
        );
        // Check that the correct CTL challenges are used in every proof.
        for pi in &pis {
            for i in 0..stark_config.num_challenges {
                builder.connect(
                    ctl_challenges.challenges[i].beta,
                    pi.ctl_challenges.challenges[i].beta,
                );
                builder.connect(
                    ctl_challenges.challenges[i].gamma,
                    pi.ctl_challenges.challenges[i].gamma,
                );
            }
        }

        let state = challenger.compact(&mut builder);
        for (&before, &s) in zip_eq(state.as_ref(), pis[0].challenger_state_before.as_ref()) {
            builder.connect(before, s);
        }
        // Check that the challenger state is consistent between proofs.
        for i in 1..NUM_TABLES {
            for (&before, &after) in zip_eq(
                pis[i].challenger_state_before.as_ref(),
                pis[i - 1].challenger_state_after.as_ref(),
            ) {
                builder.connect(before, after);
            }
        }

        // Verify the CTL checks.
        verify_cross_table_lookups_circuit::<F, D>(
            &mut builder,
            all_cross_table_lookups(),
            pis.map(|p| p.ctl_zs_last),
            stark_config,
        );

        for (i, table_circuits) in by_table.iter().enumerate() {
            let final_circuits = table_circuits.final_circuits();
            for final_circuit in &final_circuits {
                assert_eq!(
                    &final_circuit.common, inner_common_data[i],
                    "common_data mismatch"
                );
            }
            let mut possible_vks = final_circuits
                .into_iter()
                .map(|c| builder.constant_verifier_data(&c.verifier_only))
                .collect_vec();
            // random_access_verifier_data expects a vector whose length is a power of two.
            // To satisfy this, we will just add some duplicates of the first VK.
            while !possible_vks.len().is_power_of_two() {
                possible_vks.push(possible_vks[0].clone());
            }
            let inner_verifier_data =
                builder.random_access_verifier_data(index_verifier_data[i], possible_vks);

            builder.verify_proof::<C>(
                &recursive_proofs[i],
                &inner_verifier_data,
                inner_common_data[i],
            );
        }

        // We want EVM root proofs to have the exact same structure as aggregation proofs, so we add
        // public inputs for cyclic verification, even though they'll be ignored.
        let cyclic_vk = builder.add_verifier_data_public_inputs();

        RootCircuitData {
            circuit: builder.build::<C>(),
            proof_with_pis: recursive_proofs,
            index_verifier_data,
            cyclic_vk,
        }
    }

    fn create_aggregation_circuit(
        root: &RootCircuitData<F, C, D>,
    ) -> AggregationCircuitData<F, C, D> {
        let mut builder = CircuitBuilder::<F, D>::new(root.circuit.common.config.clone());
        let cyclic_vk = builder.add_verifier_data_public_inputs();
        let lhs = Self::add_agg_child(&mut builder, root);
        let rhs = Self::add_agg_child(&mut builder, root);

        // Pad to match the root circuit's degree.
        while log2_ceil(builder.num_gates()) < root.circuit.common.degree_bits() {
            builder.add_gate(NoopGate, vec![]);
        }

        let circuit = builder.build::<C>();
        AggregationCircuitData {
            circuit,
            lhs,
            rhs,
            cyclic_vk,
        }
    }

    fn add_agg_child(
        builder: &mut CircuitBuilder<F, D>,
        root: &RootCircuitData<F, C, D>,
    ) -> AggregationChildTarget<D> {
        let common = &root.circuit.common;
        let root_vk = builder.constant_verifier_data(&root.circuit.verifier_only);
        let is_agg = builder.add_virtual_bool_target_safe();
        let agg_proof = builder.add_virtual_proof_with_pis(common);
        let evm_proof = builder.add_virtual_proof_with_pis(common);
        builder
            .conditionally_verify_cyclic_proof::<C>(
                is_agg, &agg_proof, &evm_proof, &root_vk, common,
            )
            .expect("Failed to build cyclic recursion circuit");
        AggregationChildTarget {
            is_agg,
            agg_proof,
            evm_proof,
        }
    }

    fn create_block_circuit(agg: &AggregationCircuitData<F, C, D>) -> BlockCircuitData<F, C, D> {
        // The block circuit is similar to the agg circuit; both verify two inner proofs.
        // We need to adjust a few things, but it's easier than making a new CommonCircuitData.
        let expected_common_data = CommonCircuitData {
            fri_params: FriParams {
                degree_bits: 14,
                ..agg.circuit.common.fri_params.clone()
            },
            ..agg.circuit.common.clone()
        };

        let mut builder = CircuitBuilder::<F, D>::new(CircuitConfig::standard_recursion_config());
        let has_parent_block = builder.add_virtual_bool_target_safe();
        let parent_block_proof = builder.add_virtual_proof_with_pis(&expected_common_data);
        let agg_root_proof = builder.add_virtual_proof_with_pis(&agg.circuit.common);

        let cyclic_vk = builder.add_verifier_data_public_inputs();
        builder
            .conditionally_verify_cyclic_proof_or_dummy::<C>(
                has_parent_block,
                &parent_block_proof,
                &expected_common_data,
            )
            .expect("Failed to build cyclic recursion circuit");

        let agg_verifier_data = builder.constant_verifier_data(&agg.circuit.verifier_only);
        builder.verify_proof::<C>(&agg_root_proof, &agg_verifier_data, &agg.circuit.common);

        let circuit = builder.build::<C>();
        BlockCircuitData {
            circuit,
            has_parent_block,
            parent_block_proof,
            agg_root_proof,
            cyclic_vk,
        }
    }

    /// Create a proof for each STARK, then combine them, eventually culminating in a root proof.
    pub fn prove_root(
        &self,
        all_stark: &AllStark<F, D>,
        config: &StarkConfig,
        generation_inputs: GenerationInputs,
        timing: &mut TimingTree,
    ) -> anyhow::Result<ProofWithPublicInputs<F, C, D>> {
        let all_proof = prove::<F, C, D>(all_stark, config, generation_inputs, timing)?;
        let mut root_inputs = PartialWitness::new();

        for table in 0..NUM_TABLES {
            let stark_proof = &all_proof.stark_proofs[table];
            let original_degree_bits = stark_proof.proof.recover_degree_bits(config);
            let table_circuits = &self.by_table[table];
            let shrunk_proof = table_circuits.by_stark_size[&original_degree_bits]
                .shrink(stark_proof, &all_proof.ctl_challenges)?;
            let index_verifier_data = table_circuits
                .by_stark_size
                .keys()
                .position(|&size| size == original_degree_bits)
                .unwrap();
            root_inputs.set_target(
                self.root.index_verifier_data[table],
                F::from_canonical_usize(index_verifier_data),
            );
            root_inputs.set_proof_with_pis_target(&self.root.proof_with_pis[table], &shrunk_proof);
        }

        root_inputs.set_verifier_data_target(
            &self.root.cyclic_vk,
            &self.aggregation.circuit.verifier_only,
        );

        self.root.circuit.prove(root_inputs)
    }

    pub fn verify_root(&self, agg_proof: ProofWithPublicInputs<F, C, D>) -> anyhow::Result<()> {
        self.root.circuit.verify(agg_proof)
    }

    pub fn prove_aggregation(
        &self,
        lhs_is_agg: bool,
        lhs_proof: &ProofWithPublicInputs<F, C, D>,
        rhs_is_agg: bool,
        rhs_proof: &ProofWithPublicInputs<F, C, D>,
    ) -> anyhow::Result<ProofWithPublicInputs<F, C, D>> {
        let mut agg_inputs = PartialWitness::new();

        agg_inputs.set_bool_target(self.aggregation.lhs.is_agg, lhs_is_agg);
        agg_inputs.set_proof_with_pis_target(&self.aggregation.lhs.agg_proof, lhs_proof);
        agg_inputs.set_proof_with_pis_target(&self.aggregation.lhs.evm_proof, lhs_proof);

        agg_inputs.set_bool_target(self.aggregation.rhs.is_agg, rhs_is_agg);
        agg_inputs.set_proof_with_pis_target(&self.aggregation.rhs.agg_proof, rhs_proof);
        agg_inputs.set_proof_with_pis_target(&self.aggregation.rhs.evm_proof, rhs_proof);

        agg_inputs.set_verifier_data_target(
            &self.aggregation.cyclic_vk,
            &self.aggregation.circuit.verifier_only,
        );

        self.aggregation.circuit.prove(agg_inputs)
    }

    pub fn verify_aggregation(
        &self,
        agg_proof: &ProofWithPublicInputs<F, C, D>,
    ) -> anyhow::Result<()> {
        self.aggregation.circuit.verify(agg_proof.clone())?;
        check_cyclic_proof_verifier_data(
            agg_proof,
            &self.aggregation.circuit.verifier_only,
            &self.aggregation.circuit.common,
        )
    }

    pub fn prove_block(
        &self,
        opt_parent_block_proof: Option<&ProofWithPublicInputs<F, C, D>>,
        agg_root_proof: &ProofWithPublicInputs<F, C, D>,
    ) -> anyhow::Result<ProofWithPublicInputs<F, C, D>> {
        let mut block_inputs = PartialWitness::new();

        block_inputs.set_bool_target(
            self.block.has_parent_block,
            opt_parent_block_proof.is_some(),
        );
        if let Some(parent_block_proof) = opt_parent_block_proof {
            block_inputs
                .set_proof_with_pis_target(&self.block.parent_block_proof, parent_block_proof);
        } else {
            block_inputs.set_proof_with_pis_target(
                &self.block.parent_block_proof,
                &cyclic_base_proof(
                    &self.block.circuit.common,
                    &self.block.circuit.verifier_only,
                    HashMap::new(),
                ),
            );
        }

        block_inputs.set_proof_with_pis_target(&self.block.agg_root_proof, agg_root_proof);

        block_inputs
            .set_verifier_data_target(&self.block.cyclic_vk, &self.block.circuit.verifier_only);

        self.block.circuit.prove(block_inputs)
    }

    pub fn verify_block(&self, block_proof: &ProofWithPublicInputs<F, C, D>) -> anyhow::Result<()> {
        self.block.circuit.verify(block_proof.clone())?;
        check_cyclic_proof_verifier_data(
            block_proof,
            &self.block.circuit.verifier_only,
            &self.block.circuit.common,
        )
    }
}

#[derive(Eq, PartialEq, Debug)]
pub struct RecursiveCircuitsForTable<F, C, const D: usize>
where
    F: RichField + Extendable<D>,
    C: GenericConfig<D, F = F>,
    C::Hasher: AlgebraicHasher<F>,
{
    /// A map from `log_2(height)` to a chain of shrinking recursion circuits starting at that
    /// height.
    by_stark_size: BTreeMap<usize, RecursiveCircuitsForTableSize<F, C, D>>,
}

impl<F, C, const D: usize> RecursiveCircuitsForTable<F, C, D>
where
    F: RichField + Extendable<D>,
    C: GenericConfig<D, F = F>,
    C::Hasher: AlgebraicHasher<F>,
{
    pub fn to_buffer(
        &self,
        buffer: &mut Vec<u8>,
        gate_serializer: &dyn GateSerializer<F, D>,
        generator_serializer: &dyn WitnessGeneratorSerializer<F, D>,
    ) -> IoResult<()> {
        buffer.write_usize(self.by_stark_size.len())?;
        for (&size, table) in &self.by_stark_size {
            buffer.write_usize(size)?;
            table.to_buffer(buffer, gate_serializer, generator_serializer)?;
        }
        Ok(())
    }

    pub fn from_buffer(
        buffer: &mut Buffer,
        gate_serializer: &dyn GateSerializer<F, D>,
        generator_serializer: &dyn WitnessGeneratorSerializer<F, D>,
    ) -> IoResult<Self> {
        let length = buffer.read_usize()?;
        let mut by_stark_size = BTreeMap::new();
        for _ in 0..length {
            let key = buffer.read_usize()?;
            let table = RecursiveCircuitsForTableSize::from_buffer(
                buffer,
                gate_serializer,
                generator_serializer,
            )?;
            by_stark_size.insert(key, table);
        }
        Ok(Self { by_stark_size })
    }

    fn new<S: Stark<F, D>>(
        table: Table,
        stark: &S,
        degree_bits_range: Range<usize>,
        all_ctls: &[CrossTableLookup<F>],
        stark_config: &StarkConfig,
    ) -> Self
    where
        [(); S::COLUMNS]:,
    {
        let by_stark_size = degree_bits_range
            .map(|degree_bits| {
                (
                    degree_bits,
                    RecursiveCircuitsForTableSize::new::<S>(
                        table,
                        stark,
                        degree_bits,
                        all_ctls,
                        stark_config,
                    ),
                )
            })
            .collect();
        Self { by_stark_size }
    }

    /// For each initial `degree_bits`, get the final circuit at the end of that shrinking chain.
    /// Each of these final circuits should have degree `THRESHOLD_DEGREE_BITS`.
    fn final_circuits(&self) -> Vec<&CircuitData<F, C, D>> {
        self.by_stark_size
            .values()
            .map(|chain| {
                chain
                    .shrinking_wrappers
                    .last()
                    .map(|wrapper| &wrapper.circuit)
                    .unwrap_or(&chain.initial_wrapper.circuit)
            })
            .collect()
    }
}

/// A chain of shrinking wrapper circuits, ending with a final circuit with `degree_bits`
/// `THRESHOLD_DEGREE_BITS`.
#[derive(Eq, PartialEq, Debug)]
struct RecursiveCircuitsForTableSize<F, C, const D: usize>
where
    F: RichField + Extendable<D>,
    C: GenericConfig<D, F = F>,
    C::Hasher: AlgebraicHasher<F>,
{
    initial_wrapper: StarkWrapperCircuit<F, C, D>,
    shrinking_wrappers: Vec<PlonkWrapperCircuit<F, C, D>>,
}

impl<F, C, const D: usize> RecursiveCircuitsForTableSize<F, C, D>
where
    F: RichField + Extendable<D>,
    C: GenericConfig<D, F = F>,
    C::Hasher: AlgebraicHasher<F>,
{
    pub fn to_buffer(
        &self,
        buffer: &mut Vec<u8>,
        gate_serializer: &dyn GateSerializer<F, D>,
        generator_serializer: &dyn WitnessGeneratorSerializer<F, D>,
    ) -> IoResult<()> {
        buffer.write_usize(self.shrinking_wrappers.len())?;
        if !self.shrinking_wrappers.is_empty() {
            buffer.write_common_circuit_data(
                &self.shrinking_wrappers[0].circuit.common,
                gate_serializer,
            )?;
        }
        for wrapper in &self.shrinking_wrappers {
            buffer.write_prover_only_circuit_data(
                &wrapper.circuit.prover_only,
                generator_serializer,
            )?;
            buffer.write_verifier_only_circuit_data(&wrapper.circuit.verifier_only)?;
            buffer.write_target_proof_with_public_inputs(&wrapper.proof_with_pis_target)?;
        }
        self.initial_wrapper
            .to_buffer(buffer, gate_serializer, generator_serializer)?;
        Ok(())
    }

    pub fn from_buffer(
        buffer: &mut Buffer,
        gate_serializer: &dyn GateSerializer<F, D>,
        generator_serializer: &dyn WitnessGeneratorSerializer<F, D>,
    ) -> IoResult<Self> {
        let length = buffer.read_usize()?;
        let mut shrinking_wrappers = Vec::with_capacity(length);
        if length != 0 {
            let common = buffer.read_common_circuit_data(gate_serializer)?;

            for _ in 0..length {
                let prover_only =
                    buffer.read_prover_only_circuit_data(generator_serializer, &common)?;
                let verifier_only = buffer.read_verifier_only_circuit_data()?;
                let proof_with_pis_target = buffer.read_target_proof_with_public_inputs()?;
                shrinking_wrappers.push(PlonkWrapperCircuit {
                    circuit: CircuitData {
                        common: common.clone(),
                        prover_only,
                        verifier_only,
                    },
                    proof_with_pis_target,
                })
            }
        };

        let initial_wrapper =
            StarkWrapperCircuit::from_buffer(buffer, gate_serializer, generator_serializer)?;

        Ok(Self {
            initial_wrapper,
            shrinking_wrappers,
        })
    }

    fn new<S: Stark<F, D>>(
        table: Table,
        stark: &S,
        degree_bits: usize,
        all_ctls: &[CrossTableLookup<F>],
        stark_config: &StarkConfig,
    ) -> Self
    where
        [(); S::COLUMNS]:,
    {
        let initial_wrapper = recursive_stark_circuit(
            table,
            stark,
            degree_bits,
            all_ctls,
            stark_config,
            &shrinking_config(),
            THRESHOLD_DEGREE_BITS,
        );
        let mut shrinking_wrappers = vec![];

        // Shrinking recursion loop.
        loop {
            let last = shrinking_wrappers
                .last()
                .map(|wrapper: &PlonkWrapperCircuit<F, C, D>| &wrapper.circuit)
                .unwrap_or(&initial_wrapper.circuit);
            let last_degree_bits = last.common.degree_bits();
            assert!(last_degree_bits >= THRESHOLD_DEGREE_BITS);
            if last_degree_bits == THRESHOLD_DEGREE_BITS {
                break;
            }

            let mut builder = CircuitBuilder::new(shrinking_config());
            let proof_with_pis_target = builder.add_virtual_proof_with_pis(&last.common);
            let last_vk = builder.constant_verifier_data(&last.verifier_only);
            builder.verify_proof::<C>(&proof_with_pis_target, &last_vk, &last.common);
            builder.register_public_inputs(&proof_with_pis_target.public_inputs); // carry PIs forward
            add_common_recursion_gates(&mut builder);
            let circuit = builder.build::<C>();

            assert!(
                circuit.common.degree_bits() < last_degree_bits,
                "Couldn't shrink to expected recursion threshold of 2^{}; stalled at 2^{}",
                THRESHOLD_DEGREE_BITS,
                circuit.common.degree_bits()
            );
            shrinking_wrappers.push(PlonkWrapperCircuit {
                circuit,
                proof_with_pis_target,
            });
        }

        Self {
            initial_wrapper,
            shrinking_wrappers,
        }
    }

    fn shrink(
        &self,
        stark_proof_with_metadata: &StarkProofWithMetadata<F, C, D>,
        ctl_challenges: &GrandProductChallengeSet<F>,
    ) -> anyhow::Result<ProofWithPublicInputs<F, C, D>> {
        let mut proof = self
            .initial_wrapper
            .prove(stark_proof_with_metadata, ctl_challenges)?;
        for wrapper_circuit in &self.shrinking_wrappers {
            proof = wrapper_circuit.prove(&proof)?;
        }
        Ok(proof)
    }
}

/// Our usual recursion threshold is 2^12 gates, but for these shrinking circuits, we use a few more
/// gates for a constant inner VK and for public inputs. This pushes us over the threshold to 2^13.
/// As long as we're at 2^13 gates, we might as well use a narrower witness.
fn shrinking_config() -> CircuitConfig {
    CircuitConfig {
        num_routed_wires: 40,
        ..CircuitConfig::standard_recursion_config()
    }
}<|MERGE_RESOLUTION|>--- conflicted
+++ resolved
@@ -265,13 +265,8 @@
 where
     F: RichField + Extendable<D>,
     C: GenericConfig<D, F = F> + 'static,
-<<<<<<< HEAD
-    C::Hasher: AlgebraicHasher<F, C::HCO>,
-    [(); C::Hasher::HASH_SIZE]:,
+    C::Hasher: AlgebraicHasher<F>,
     [(); ArithmeticStark::<F, D>::COLUMNS]:,
-=======
-    C::Hasher: AlgebraicHasher<F>,
->>>>>>> 2c5f6fd6
     [(); CpuStark::<F, D>::COLUMNS]:,
     [(); KeccakStark::<F, D>::COLUMNS]:,
     [(); KeccakSpongeStark::<F, D>::COLUMNS]:,
