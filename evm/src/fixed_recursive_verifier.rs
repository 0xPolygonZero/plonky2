use core::mem::{self, MaybeUninit};
use core::ops::Range;
use std::collections::BTreeMap;
use std::sync::atomic::AtomicBool;
use std::sync::Arc;

use anyhow::anyhow;
use eth_trie_utils::partial_trie::{HashedPartialTrie, Node, PartialTrie};
use hashbrown::HashMap;
use itertools::{zip_eq, Itertools};
use plonky2::field::extension::Extendable;
use plonky2::fri::FriParams;
use plonky2::gates::constant::ConstantGate;
use plonky2::gates::noop::NoopGate;
use plonky2::hash::hash_types::RichField;
use plonky2::iop::challenger::RecursiveChallenger;
use plonky2::iop::target::{BoolTarget, Target};
use plonky2::iop::witness::{PartialWitness, WitnessWrite};
use plonky2::plonk::circuit_builder::CircuitBuilder;
use plonky2::plonk::circuit_data::{
    CircuitConfig, CircuitData, CommonCircuitData, VerifierCircuitData, VerifierCircuitTarget,
};
use plonky2::plonk::config::{AlgebraicHasher, GenericConfig};
use plonky2::plonk::proof::{ProofWithPublicInputs, ProofWithPublicInputsTarget};
use plonky2::recursion::cyclic_recursion::check_cyclic_proof_verifier_data;
use plonky2::recursion::dummy_circuit::cyclic_base_proof;
use plonky2::util::serialization::{
    Buffer, GateSerializer, IoResult, Read, WitnessGeneratorSerializer, Write,
};
use plonky2::util::timing::TimingTree;
use plonky2_util::log2_ceil;

use crate::all_stark::{all_cross_table_lookups, AllStark, Table, NUM_TABLES};
use crate::config::StarkConfig;
use crate::cross_table_lookup::{
    get_grand_product_challenge_set_target, verify_cross_table_lookups_circuit, CrossTableLookup,
    GrandProductChallengeSet,
};
use crate::generation::GenerationInputs;
use crate::get_challenges::observe_public_values_target;
use crate::proof::{
    AllProof, BlockHashesTarget, BlockMetadataTarget, ExtraBlockData, ExtraBlockDataTarget,
    PublicValues, PublicValuesTarget, StarkProof, TrieRoots, TrieRootsTarget,
};
use crate::prover::{check_abort_signal, prove};
use crate::recursive_verifier::{
    add_common_recursion_gates, add_virtual_public_values, get_memory_extra_looking_sum_circuit,
    recursive_stark_circuit, set_public_value_targets, PlonkWrapperCircuit, PublicInputs,
    StarkWrapperCircuit,
};
use crate::stark::Stark;
use crate::util::h256_limbs;

/// The recursion threshold. We end a chain of recursive proofs once we reach this size.
const THRESHOLD_DEGREE_BITS: usize = 13;

/// Contains all recursive circuits used in the system. For each STARK and each initial
/// `degree_bits`, this contains a chain of recursive circuits for shrinking that STARK from
/// `degree_bits` to a constant `THRESHOLD_DEGREE_BITS`. It also contains a special root circuit
/// for combining each STARK's shrunk wrapper proof into a single proof.
#[derive(Eq, PartialEq, Debug)]
pub struct AllRecursiveCircuits<F, C, const D: usize>
where
    F: RichField + Extendable<D>,
    C: GenericConfig<D, F = F>,
    C::Hasher: AlgebraicHasher<F>,
{
    /// The EVM root circuit, which aggregates the (shrunk) per-table recursive proofs.
    pub root: RootCircuitData<F, C, D>,
    /// The aggregation circuit, which verifies two proofs that can either be root or
    /// aggregation proofs.
    pub aggregation: AggregationCircuitData<F, C, D>,
    /// The block circuit, which verifies an aggregation root proof and an optional previous block proof.
    pub block: BlockCircuitData<F, C, D>,
    /// Holds chains of circuits for each table and for each initial `degree_bits`.
    pub by_table: [RecursiveCircuitsForTable<F, C, D>; NUM_TABLES],
}

/// Data for the EVM root circuit, which is used to combine each STARK's shrunk wrapper proof
/// into a single proof.
#[derive(Eq, PartialEq, Debug)]
pub struct RootCircuitData<F, C, const D: usize>
where
    F: RichField + Extendable<D>,
    C: GenericConfig<D, F = F>,
{
    pub circuit: CircuitData<F, C, D>,
    proof_with_pis: [ProofWithPublicInputsTarget<D>; NUM_TABLES],
    /// For each table, various inner circuits may be used depending on the initial table size.
    /// This target holds the index of the circuit (within `final_circuits()`) that was used.
    index_verifier_data: [Target; NUM_TABLES],
    /// Public inputs containing public values.
    public_values: PublicValuesTarget,
    /// Public inputs used for cyclic verification. These aren't actually used for EVM root
    /// proofs; the circuit has them just to match the structure of aggregation proofs.
    cyclic_vk: VerifierCircuitTarget,
}

impl<F, C, const D: usize> RootCircuitData<F, C, D>
where
    F: RichField + Extendable<D>,
    C: GenericConfig<D, F = F>,
{
    fn to_buffer(
        &self,
        buffer: &mut Vec<u8>,
        gate_serializer: &dyn GateSerializer<F, D>,
        generator_serializer: &dyn WitnessGeneratorSerializer<F, D>,
    ) -> IoResult<()> {
        buffer.write_circuit_data(&self.circuit, gate_serializer, generator_serializer)?;
        for proof in &self.proof_with_pis {
            buffer.write_target_proof_with_public_inputs(proof)?;
        }
        for index in self.index_verifier_data {
            buffer.write_target(index)?;
        }
        self.public_values.to_buffer(buffer)?;
        buffer.write_target_verifier_circuit(&self.cyclic_vk)?;
        Ok(())
    }

    fn from_buffer(
        buffer: &mut Buffer,
        gate_serializer: &dyn GateSerializer<F, D>,
        generator_serializer: &dyn WitnessGeneratorSerializer<F, D>,
    ) -> IoResult<Self> {
        let circuit = buffer.read_circuit_data(gate_serializer, generator_serializer)?;
        let mut proof_with_pis = Vec::with_capacity(NUM_TABLES);
        for _ in 0..NUM_TABLES {
            proof_with_pis.push(buffer.read_target_proof_with_public_inputs()?);
        }
        let mut index_verifier_data = Vec::with_capacity(NUM_TABLES);
        for _ in 0..NUM_TABLES {
            index_verifier_data.push(buffer.read_target()?);
        }
        let public_values = PublicValuesTarget::from_buffer(buffer)?;
        let cyclic_vk = buffer.read_target_verifier_circuit()?;

        Ok(Self {
            circuit,
            proof_with_pis: proof_with_pis.try_into().unwrap(),
            index_verifier_data: index_verifier_data.try_into().unwrap(),
            public_values,
            cyclic_vk,
        })
    }
}

/// Data for the aggregation circuit, which is used to compress two proofs into one. Each inner
/// proof can be either an EVM root proof or another aggregation proof.
#[derive(Eq, PartialEq, Debug)]
pub struct AggregationCircuitData<F, C, const D: usize>
where
    F: RichField + Extendable<D>,
    C: GenericConfig<D, F = F>,
{
    pub circuit: CircuitData<F, C, D>,
    lhs: AggregationChildTarget<D>,
    rhs: AggregationChildTarget<D>,
    public_values: PublicValuesTarget,
    cyclic_vk: VerifierCircuitTarget,
}

impl<F, C, const D: usize> AggregationCircuitData<F, C, D>
where
    F: RichField + Extendable<D>,
    C: GenericConfig<D, F = F>,
{
    fn to_buffer(
        &self,
        buffer: &mut Vec<u8>,
        gate_serializer: &dyn GateSerializer<F, D>,
        generator_serializer: &dyn WitnessGeneratorSerializer<F, D>,
    ) -> IoResult<()> {
        buffer.write_circuit_data(&self.circuit, gate_serializer, generator_serializer)?;
        buffer.write_target_verifier_circuit(&self.cyclic_vk)?;
        self.public_values.to_buffer(buffer)?;
        self.lhs.to_buffer(buffer)?;
        self.rhs.to_buffer(buffer)?;
        Ok(())
    }

    fn from_buffer(
        buffer: &mut Buffer,
        gate_serializer: &dyn GateSerializer<F, D>,
        generator_serializer: &dyn WitnessGeneratorSerializer<F, D>,
    ) -> IoResult<Self> {
        let circuit = buffer.read_circuit_data(gate_serializer, generator_serializer)?;
        let cyclic_vk = buffer.read_target_verifier_circuit()?;
        let public_values = PublicValuesTarget::from_buffer(buffer)?;
        let lhs = AggregationChildTarget::from_buffer(buffer)?;
        let rhs = AggregationChildTarget::from_buffer(buffer)?;
        Ok(Self {
            circuit,
            lhs,
            rhs,
            public_values,
            cyclic_vk,
        })
    }
}

#[derive(Eq, PartialEq, Debug)]
struct AggregationChildTarget<const D: usize> {
    is_agg: BoolTarget,
    agg_proof: ProofWithPublicInputsTarget<D>,
    evm_proof: ProofWithPublicInputsTarget<D>,
}

impl<const D: usize> AggregationChildTarget<D> {
    fn to_buffer(&self, buffer: &mut Vec<u8>) -> IoResult<()> {
        buffer.write_target_bool(self.is_agg)?;
        buffer.write_target_proof_with_public_inputs(&self.agg_proof)?;
        buffer.write_target_proof_with_public_inputs(&self.evm_proof)?;
        Ok(())
    }

    fn from_buffer(buffer: &mut Buffer) -> IoResult<Self> {
        let is_agg = buffer.read_target_bool()?;
        let agg_proof = buffer.read_target_proof_with_public_inputs()?;
        let evm_proof = buffer.read_target_proof_with_public_inputs()?;
        Ok(Self {
            is_agg,
            agg_proof,
            evm_proof,
        })
    }

    fn public_values<F: RichField + Extendable<D>>(
        &self,
        builder: &mut CircuitBuilder<F, D>,
    ) -> PublicValuesTarget {
        let agg_pv = PublicValuesTarget::from_public_inputs(&self.agg_proof.public_inputs);
        let evm_pv = PublicValuesTarget::from_public_inputs(&self.evm_proof.public_inputs);
        PublicValuesTarget::select(builder, self.is_agg, agg_pv, evm_pv)
    }
}

/// Data for the block circuit, which is used to generate a final block proof,
/// and compress it with an optional parent proof if present.
#[derive(Eq, PartialEq, Debug)]
pub struct BlockCircuitData<F, C, const D: usize>
where
    F: RichField + Extendable<D>,
    C: GenericConfig<D, F = F>,
{
    pub circuit: CircuitData<F, C, D>,
    has_parent_block: BoolTarget,
    parent_block_proof: ProofWithPublicInputsTarget<D>,
    agg_root_proof: ProofWithPublicInputsTarget<D>,
    public_values: PublicValuesTarget,
    cyclic_vk: VerifierCircuitTarget,
}

impl<F, C, const D: usize> BlockCircuitData<F, C, D>
where
    F: RichField + Extendable<D>,
    C: GenericConfig<D, F = F>,
{
    fn to_buffer(
        &self,
        buffer: &mut Vec<u8>,
        gate_serializer: &dyn GateSerializer<F, D>,
        generator_serializer: &dyn WitnessGeneratorSerializer<F, D>,
    ) -> IoResult<()> {
        buffer.write_circuit_data(&self.circuit, gate_serializer, generator_serializer)?;
        buffer.write_target_bool(self.has_parent_block)?;
        buffer.write_target_proof_with_public_inputs(&self.parent_block_proof)?;
        buffer.write_target_proof_with_public_inputs(&self.agg_root_proof)?;
        self.public_values.to_buffer(buffer)?;
        buffer.write_target_verifier_circuit(&self.cyclic_vk)?;
        Ok(())
    }

    fn from_buffer(
        buffer: &mut Buffer,
        gate_serializer: &dyn GateSerializer<F, D>,
        generator_serializer: &dyn WitnessGeneratorSerializer<F, D>,
    ) -> IoResult<Self> {
        let circuit = buffer.read_circuit_data(gate_serializer, generator_serializer)?;
        let has_parent_block = buffer.read_target_bool()?;
        let parent_block_proof = buffer.read_target_proof_with_public_inputs()?;
        let agg_root_proof = buffer.read_target_proof_with_public_inputs()?;
        let public_values = PublicValuesTarget::from_buffer(buffer)?;
        let cyclic_vk = buffer.read_target_verifier_circuit()?;
        Ok(Self {
            circuit,
            has_parent_block,
            parent_block_proof,
            agg_root_proof,
            public_values,
            cyclic_vk,
        })
    }
}

impl<F, C, const D: usize> AllRecursiveCircuits<F, C, D>
where
    F: RichField + Extendable<D>,
    C: GenericConfig<D, F = F> + 'static,
    C::Hasher: AlgebraicHasher<F>,
{
    /// Serializes all these preprocessed circuits into a sequence of bytes.
    ///
    /// # Arguments
    ///
    /// - `skip_tables`: a boolean indicating whether to serialize only the upper circuits
    /// or the entire prover state, including recursive circuits to shrink STARK proofs.
    /// - `gate_serializer`: a custom gate serializer needed to serialize recursive circuits
    /// common data.
    /// - `generator_serializer`: a custom generator serializer needed to serialize recursive
    /// circuits proving data.
    pub fn to_bytes(
        &self,
        skip_tables: bool,
        gate_serializer: &dyn GateSerializer<F, D>,
        generator_serializer: &dyn WitnessGeneratorSerializer<F, D>,
    ) -> IoResult<Vec<u8>> {
        // TODO: would be better to initialize it dynamically based on the supported max degree.
        let mut buffer = Vec::with_capacity(1 << 34);
        self.root
            .to_buffer(&mut buffer, gate_serializer, generator_serializer)?;
        self.aggregation
            .to_buffer(&mut buffer, gate_serializer, generator_serializer)?;
        self.block
            .to_buffer(&mut buffer, gate_serializer, generator_serializer)?;
        if !skip_tables {
            for table in &self.by_table {
                table.to_buffer(&mut buffer, gate_serializer, generator_serializer)?;
            }
        }
        Ok(buffer)
    }

    /// Deserializes a sequence of bytes into an entire prover state containing all recursive circuits.
    ///
    /// # Arguments
    ///
    /// - `bytes`: a slice of bytes to deserialize this prover state from.
    /// - `skip_tables`: a boolean indicating whether to deserialize only the upper circuits
    /// or the entire prover state, including recursive circuits to shrink STARK proofs.
    /// - `gate_serializer`: a custom gate serializer needed to serialize recursive circuits
    /// common data.
    /// - `generator_serializer`: a custom generator serializer needed to serialize recursive
    /// circuits proving data.
    pub fn from_bytes(
        bytes: &[u8],
        skip_tables: bool,
        gate_serializer: &dyn GateSerializer<F, D>,
        generator_serializer: &dyn WitnessGeneratorSerializer<F, D>,
    ) -> IoResult<Self> {
        let mut buffer = Buffer::new(bytes);
        let root =
            RootCircuitData::from_buffer(&mut buffer, gate_serializer, generator_serializer)?;
        let aggregation = AggregationCircuitData::from_buffer(
            &mut buffer,
            gate_serializer,
            generator_serializer,
        )?;
        let block =
            BlockCircuitData::from_buffer(&mut buffer, gate_serializer, generator_serializer)?;

        let by_table = match skip_tables {
            true => (0..NUM_TABLES)
                .map(|_| RecursiveCircuitsForTable {
                    by_stark_size: BTreeMap::default(),
                })
                .collect_vec()
                .try_into()
                .unwrap(),
            false => {
                // Tricky use of MaybeUninit to remove the need for implementing Debug
                // for all underlying types, necessary to convert a by_table Vec to an array.
                let mut by_table: [MaybeUninit<RecursiveCircuitsForTable<F, C, D>>; NUM_TABLES] =
                    unsafe { MaybeUninit::uninit().assume_init() };
                for table in &mut by_table[..] {
                    let value = RecursiveCircuitsForTable::from_buffer(
                        &mut buffer,
                        gate_serializer,
                        generator_serializer,
                    )?;
                    *table = MaybeUninit::new(value);
                }
                unsafe {
                    mem::transmute::<_, [RecursiveCircuitsForTable<F, C, D>; NUM_TABLES]>(by_table)
                }
            }
        };

        Ok(Self {
            root,
            aggregation,
            block,
            by_table,
        })
    }

    /// Preprocess all recursive circuits used by the system.
    ///
    /// # Arguments
    ///
    /// - `all_stark`: a structure defining the logic of all STARK modules and their associated
    /// cross-table lookups.
    /// - `degree_bits_ranges`: the logarithmic ranges to be supported for the recursive tables.
    /// Transactions may yield arbitrary trace lengths for each STARK module (within some bounds),
    /// unknown prior generating the witness to create a proof. Thus, for each STARK module, we
    /// construct a map from `2^{degree_bits} = length` to a chain of shrinking recursion circuits,
    /// starting from that length, for each `degree_bits` in the range specified for this STARK module.
    /// Specifying a wide enough range allows a prover to cover all possible scenarios.
    /// - `stark_config`: the configuration to be used for the STARK prover. It will usually be a fast
    /// one yielding large proofs.
    pub fn new(
        all_stark: &AllStark<F, D>,
        degree_bits_ranges: &[Range<usize>; NUM_TABLES],
        stark_config: &StarkConfig,
    ) -> Self {
        let arithmetic = RecursiveCircuitsForTable::new(
            Table::Arithmetic,
            &all_stark.arithmetic_stark,
            degree_bits_ranges[*Table::Arithmetic].clone(),
            &all_stark.cross_table_lookups,
            stark_config,
        );
        let byte_packing = RecursiveCircuitsForTable::new(
            Table::BytePacking,
            &all_stark.byte_packing_stark,
            degree_bits_ranges[*Table::BytePacking].clone(),
            &all_stark.cross_table_lookups,
            stark_config,
        );
        let cpu = RecursiveCircuitsForTable::new(
            Table::Cpu,
            &all_stark.cpu_stark,
            degree_bits_ranges[*Table::Cpu].clone(),
            &all_stark.cross_table_lookups,
            stark_config,
        );
        let keccak = RecursiveCircuitsForTable::new(
            Table::Keccak,
            &all_stark.keccak_stark,
            degree_bits_ranges[*Table::Keccak].clone(),
            &all_stark.cross_table_lookups,
            stark_config,
        );
        let keccak_sponge = RecursiveCircuitsForTable::new(
            Table::KeccakSponge,
            &all_stark.keccak_sponge_stark,
            degree_bits_ranges[*Table::KeccakSponge].clone(),
            &all_stark.cross_table_lookups,
            stark_config,
        );
        let logic = RecursiveCircuitsForTable::new(
            Table::Logic,
            &all_stark.logic_stark,
            degree_bits_ranges[*Table::Logic].clone(),
            &all_stark.cross_table_lookups,
            stark_config,
        );
        let memory = RecursiveCircuitsForTable::new(
            Table::Memory,
            &all_stark.memory_stark,
            degree_bits_ranges[*Table::Memory].clone(),
            &all_stark.cross_table_lookups,
            stark_config,
        );

        let by_table = [
            arithmetic,
            byte_packing,
            cpu,
            keccak,
            keccak_sponge,
            logic,
            memory,
        ];
        let root = Self::create_root_circuit(&by_table, stark_config);
        let aggregation = Self::create_aggregation_circuit(&root);
        let block = Self::create_block_circuit(&aggregation);
        Self {
            root,
            aggregation,
            block,
            by_table,
        }
    }

    /// Outputs the `VerifierCircuitData` needed to verify any block proof
    /// generated by an honest prover.
    /// While the [`AllRecursiveCircuits`] prover state can also verify proofs, verifiers
    /// only need a fraction of the state to verify proofs. This allows much less powerful
    /// entities to behave as verifiers, by only loading the necessary data to verify block proofs.
    ///
    /// # Usage
    ///
    /// ```ignore
    /// let prover_state = AllRecursiveCircuits { ... };
    /// let verifier_state = prover_state.final_verifier_data();
    ///
    /// // Verify a provided block proof
    /// assert!(verifier_state.verify(&block_proof).is_ok());
    /// ```
    pub fn final_verifier_data(&self) -> VerifierCircuitData<F, C, D> {
        self.block.circuit.verifier_data()
    }

    fn create_root_circuit(
        by_table: &[RecursiveCircuitsForTable<F, C, D>; NUM_TABLES],
        stark_config: &StarkConfig,
    ) -> RootCircuitData<F, C, D> {
        let inner_common_data: [_; NUM_TABLES] =
            core::array::from_fn(|i| &by_table[i].final_circuits()[0].common);

        let mut builder = CircuitBuilder::new(CircuitConfig::standard_recursion_config());

        let public_values = add_virtual_public_values(&mut builder);

        let recursive_proofs =
            core::array::from_fn(|i| builder.add_virtual_proof_with_pis(inner_common_data[i]));
        let pis: [_; NUM_TABLES] = core::array::from_fn(|i| {
            PublicInputs::<Target, <C::Hasher as AlgebraicHasher<F>>::AlgebraicPermutation>::from_vec(
                &recursive_proofs[i].public_inputs,
                stark_config,
            )
        });
        let index_verifier_data = core::array::from_fn(|_i| builder.add_virtual_target());

        let mut challenger = RecursiveChallenger::<F, C::Hasher, D>::new(&mut builder);
        for pi in &pis {
            for h in &pi.trace_cap {
                challenger.observe_elements(h);
            }
        }

        observe_public_values_target::<F, C, D>(&mut challenger, &public_values);

        let ctl_challenges = get_grand_product_challenge_set_target(
            &mut builder,
            &mut challenger,
            stark_config.num_challenges,
        );
        // Check that the correct CTL challenges are used in every proof.
        for pi in &pis {
            for i in 0..stark_config.num_challenges {
                builder.connect(
                    ctl_challenges.challenges[i].beta,
                    pi.ctl_challenges.challenges[i].beta,
                );
                builder.connect(
                    ctl_challenges.challenges[i].gamma,
                    pi.ctl_challenges.challenges[i].gamma,
                );
            }
        }

        let state = challenger.compact(&mut builder);
        for (&before, &s) in zip_eq(state.as_ref(), pis[0].challenger_state_before.as_ref()) {
            builder.connect(before, s);
        }
        // Check that the challenger state is consistent between proofs.
        for i in 1..NUM_TABLES {
            for (&before, &after) in zip_eq(
                pis[i].challenger_state_before.as_ref(),
                pis[i - 1].challenger_state_after.as_ref(),
            ) {
                builder.connect(before, after);
            }
        }

        // Extra sums to add to the looked last value.
        // Only necessary for the Memory values.
        let mut extra_looking_sums =
            vec![vec![builder.zero(); stark_config.num_challenges]; NUM_TABLES];

        // Memory
        extra_looking_sums[*Table::Memory] = (0..stark_config.num_challenges)
            .map(|c| {
                get_memory_extra_looking_sum_circuit(
                    &mut builder,
                    &public_values,
                    ctl_challenges.challenges[c],
                )
            })
            .collect_vec();

        // Verify the CTL checks.
        verify_cross_table_lookups_circuit::<F, D, NUM_TABLES>(
            &mut builder,
            all_cross_table_lookups(),
            pis.map(|p| p.ctl_zs_first),
            extra_looking_sums,
            stark_config,
        );

        for (i, table_circuits) in by_table.iter().enumerate() {
            let final_circuits = table_circuits.final_circuits();
            for final_circuit in &final_circuits {
                assert_eq!(
                    &final_circuit.common, inner_common_data[i],
                    "common_data mismatch"
                );
            }
            let mut possible_vks = final_circuits
                .into_iter()
                .map(|c| builder.constant_verifier_data(&c.verifier_only))
                .collect_vec();
            // random_access_verifier_data expects a vector whose length is a power of two.
            // To satisfy this, we will just add some duplicates of the first VK.
            while !possible_vks.len().is_power_of_two() {
                possible_vks.push(possible_vks[0].clone());
            }
            let inner_verifier_data =
                builder.random_access_verifier_data(index_verifier_data[i], possible_vks);

            builder.verify_proof::<C>(
                &recursive_proofs[i],
                &inner_verifier_data,
                inner_common_data[i],
            );
        }

        // We want EVM root proofs to have the exact same structure as aggregation proofs, so we add
        // public inputs for cyclic verification, even though they'll be ignored.
        let cyclic_vk = builder.add_verifier_data_public_inputs();

        builder.add_gate(
            ConstantGate::new(inner_common_data[0].config.num_constants),
            vec![],
        );

        RootCircuitData {
            circuit: builder.build::<C>(),
            proof_with_pis: recursive_proofs,
            index_verifier_data,
            public_values,
            cyclic_vk,
        }
    }

    fn create_aggregation_circuit(
        root: &RootCircuitData<F, C, D>,
    ) -> AggregationCircuitData<F, C, D> {
        let mut builder = CircuitBuilder::<F, D>::new(root.circuit.common.config.clone());
        let public_values = add_virtual_public_values(&mut builder);
        let cyclic_vk = builder.add_verifier_data_public_inputs();
        let lhs = Self::add_agg_child(&mut builder, root);
        let rhs = Self::add_agg_child(&mut builder, root);

        let lhs_public_values = lhs.public_values(&mut builder);
        let rhs_public_values = rhs.public_values(&mut builder);
        // Connect all block hash values
        BlockHashesTarget::connect(
            &mut builder,
            public_values.block_hashes,
            lhs_public_values.block_hashes,
        );
        BlockHashesTarget::connect(
            &mut builder,
            public_values.block_hashes,
            rhs_public_values.block_hashes,
        );
        // Connect all block metadata values.
        BlockMetadataTarget::connect(
            &mut builder,
            public_values.block_metadata,
            lhs_public_values.block_metadata,
        );
        BlockMetadataTarget::connect(
            &mut builder,
            public_values.block_metadata,
            rhs_public_values.block_metadata,
        );
        // Connect aggregation `trie_roots_before` with lhs `trie_roots_before`.
        TrieRootsTarget::connect(
            &mut builder,
            public_values.trie_roots_before,
            lhs_public_values.trie_roots_before,
        );
        // Connect aggregation `trie_roots_after` with rhs `trie_roots_after`.
        TrieRootsTarget::connect(
            &mut builder,
            public_values.trie_roots_after,
            rhs_public_values.trie_roots_after,
        );
        // Connect lhs `trie_roots_after` with rhs `trie_roots_before`.
        TrieRootsTarget::connect(
            &mut builder,
            lhs_public_values.trie_roots_after,
            rhs_public_values.trie_roots_before,
        );

        Self::connect_extra_public_values(
            &mut builder,
            &public_values.extra_block_data,
            &lhs_public_values.extra_block_data,
            &rhs_public_values.extra_block_data,
        );

        // Pad to match the root circuit's degree.
        while log2_ceil(builder.num_gates()) < root.circuit.common.degree_bits() {
            builder.add_gate(NoopGate, vec![]);
        }

        let circuit = builder.build::<C>();
        AggregationCircuitData {
            circuit,
            lhs,
            rhs,
            public_values,
            cyclic_vk,
        }
    }

    fn connect_extra_public_values(
        builder: &mut CircuitBuilder<F, D>,
        pvs: &ExtraBlockDataTarget,
        lhs: &ExtraBlockDataTarget,
        rhs: &ExtraBlockDataTarget,
    ) {
        // Connect checkpoint state root values.
        for (&limb0, &limb1) in pvs
            .checkpoint_state_trie_root
            .iter()
            .zip(&rhs.checkpoint_state_trie_root)
        {
            builder.connect(limb0, limb1);
        }
        for (&limb0, &limb1) in pvs
            .checkpoint_state_trie_root
            .iter()
            .zip(&lhs.checkpoint_state_trie_root)
        {
            builder.connect(limb0, limb1);
        }

        // Connect the transaction number in public values to the lhs and rhs values correctly.
        builder.connect(pvs.txn_number_before, lhs.txn_number_before);
        builder.connect(pvs.txn_number_after, rhs.txn_number_after);

        // Connect lhs `txn_number_after` with rhs `txn_number_before`.
        builder.connect(lhs.txn_number_after, rhs.txn_number_before);

        // Connect the gas used in public values to the lhs and rhs values correctly.
        builder.connect(pvs.gas_used_before, lhs.gas_used_before);
        builder.connect(pvs.gas_used_after, rhs.gas_used_after);

        // Connect lhs `gas_used_after` with rhs `gas_used_before`.
        builder.connect(lhs.gas_used_after, rhs.gas_used_before);
    }

    fn add_agg_child(
        builder: &mut CircuitBuilder<F, D>,
        root: &RootCircuitData<F, C, D>,
    ) -> AggregationChildTarget<D> {
        let common = &root.circuit.common;
        let root_vk = builder.constant_verifier_data(&root.circuit.verifier_only);
        let is_agg = builder.add_virtual_bool_target_safe();
        let agg_proof = builder.add_virtual_proof_with_pis(common);
        let evm_proof = builder.add_virtual_proof_with_pis(common);
        builder
            .conditionally_verify_cyclic_proof::<C>(
                is_agg, &agg_proof, &evm_proof, &root_vk, common,
            )
            .expect("Failed to build cyclic recursion circuit");
        AggregationChildTarget {
            is_agg,
            agg_proof,
            evm_proof,
        }
    }

    fn create_block_circuit(agg: &AggregationCircuitData<F, C, D>) -> BlockCircuitData<F, C, D> {
        // The block circuit is similar to the agg circuit; both verify two inner proofs.
        // We need to adjust a few things, but it's easier than making a new CommonCircuitData.
        let expected_common_data = CommonCircuitData {
            fri_params: FriParams {
                degree_bits: 14,
                ..agg.circuit.common.fri_params.clone()
            },
            ..agg.circuit.common.clone()
        };

        let mut builder = CircuitBuilder::<F, D>::new(CircuitConfig::standard_recursion_config());
        let public_values = add_virtual_public_values(&mut builder);
        let has_parent_block = builder.add_virtual_bool_target_safe();
        let parent_block_proof = builder.add_virtual_proof_with_pis(&expected_common_data);
        let agg_root_proof = builder.add_virtual_proof_with_pis(&agg.circuit.common);

        // Connect block hashes
        Self::connect_block_hashes(&mut builder, &parent_block_proof, &agg_root_proof);

        let parent_pv = PublicValuesTarget::from_public_inputs(&parent_block_proof.public_inputs);
        let agg_pv = PublicValuesTarget::from_public_inputs(&agg_root_proof.public_inputs);

        // Connect block `trie_roots_before` with parent_pv `trie_roots_before`.
        TrieRootsTarget::connect(
            &mut builder,
            public_values.trie_roots_before,
            parent_pv.trie_roots_before,
        );
        // Connect the rest of block `public_values` with agg_pv.
        TrieRootsTarget::connect(
            &mut builder,
            public_values.trie_roots_after,
            agg_pv.trie_roots_after,
        );
        BlockMetadataTarget::connect(
            &mut builder,
            public_values.block_metadata,
            agg_pv.block_metadata,
        );
        BlockHashesTarget::connect(
            &mut builder,
            public_values.block_hashes,
            agg_pv.block_hashes,
        );
        ExtraBlockDataTarget::connect(
            &mut builder,
            public_values.extra_block_data,
            agg_pv.extra_block_data,
        );

        // Make connections between block proofs, and check initial and final block values.
        Self::connect_block_proof(&mut builder, has_parent_block, &parent_pv, &agg_pv);

        let cyclic_vk = builder.add_verifier_data_public_inputs();
        builder
            .conditionally_verify_cyclic_proof_or_dummy::<C>(
                has_parent_block,
                &parent_block_proof,
                &expected_common_data,
            )
            .expect("Failed to build cyclic recursion circuit");

        let agg_verifier_data = builder.constant_verifier_data(&agg.circuit.verifier_only);
        builder.verify_proof::<C>(&agg_root_proof, &agg_verifier_data, &agg.circuit.common);

        let circuit = builder.build::<C>();
        BlockCircuitData {
            circuit,
            has_parent_block,
            parent_block_proof,
            agg_root_proof,
            public_values,
            cyclic_vk,
        }
    }

    /// Connect the 256 block hashes between two blocks
    fn connect_block_hashes(
        builder: &mut CircuitBuilder<F, D>,
        lhs: &ProofWithPublicInputsTarget<D>,
        rhs: &ProofWithPublicInputsTarget<D>,
    ) {
        let lhs_public_values = PublicValuesTarget::from_public_inputs(&lhs.public_inputs);
        let rhs_public_values = PublicValuesTarget::from_public_inputs(&rhs.public_inputs);
        for i in 0..255 {
            for j in 0..8 {
                builder.connect(
                    lhs_public_values.block_hashes.prev_hashes[8 * (i + 1) + j],
                    rhs_public_values.block_hashes.prev_hashes[8 * i + j],
                );
            }
        }
        let expected_hash = lhs_public_values.block_hashes.cur_hash;
        let prev_block_hash = &rhs_public_values.block_hashes.prev_hashes[255 * 8..256 * 8];
        for i in 0..expected_hash.len() {
            builder.connect(expected_hash[i], prev_block_hash[i]);
        }
    }

    fn connect_block_proof(
        builder: &mut CircuitBuilder<F, D>,
        has_parent_block: BoolTarget,
        lhs: &PublicValuesTarget,
        rhs: &PublicValuesTarget,
    ) {
        // Between blocks, we only connect state tries.
        for (&limb0, limb1) in lhs
            .trie_roots_after
            .state_root
            .iter()
            .zip(rhs.trie_roots_before.state_root)
        {
            builder.connect(limb0, limb1);
        }

        // Between blocks, the checkpoint state trie remains unchanged.
        for (&limb0, limb1) in lhs
            .extra_block_data
            .checkpoint_state_trie_root
            .iter()
            .zip(rhs.extra_block_data.checkpoint_state_trie_root)
        {
            builder.connect(limb0, limb1);
        }

        // Connect block numbers.
        let one = builder.one();
        let prev_block_nb = builder.sub(rhs.block_metadata.block_number, one);
        builder.connect(lhs.block_metadata.block_number, prev_block_nb);

        // Check initial block values.
        Self::connect_initial_values_block(builder, rhs);

        // Connect intermediary values for gas_used and bloom filters to the block's final values. We only plug on the right, so there is no need to check the left-handside block.
        Self::connect_final_block_values_to_intermediary(builder, rhs);

        let has_not_parent_block = builder.sub(one, has_parent_block.target);

        // Check that the checkpoint block has the predetermined state trie root in `ExtraBlockData`.
        Self::connect_checkpoint_block(builder, rhs, has_not_parent_block);
    }

    fn connect_checkpoint_block(
        builder: &mut CircuitBuilder<F, D>,
        x: &PublicValuesTarget,
        has_not_parent_block: Target,
    ) where
        F: RichField + Extendable<D>,
    {
        for (&limb0, limb1) in x
            .trie_roots_before
            .state_root
            .iter()
            .zip(x.extra_block_data.checkpoint_state_trie_root)
        {
            let mut constr = builder.sub(limb0, limb1);
            constr = builder.mul(has_not_parent_block, constr);
            builder.assert_zero(constr);
        }
    }

    fn connect_final_block_values_to_intermediary(
        builder: &mut CircuitBuilder<F, D>,
        x: &PublicValuesTarget,
    ) where
        F: RichField + Extendable<D>,
    {
        builder.connect(
            x.block_metadata.block_gas_used,
            x.extra_block_data.gas_used_after,
        );
    }

    fn connect_initial_values_block(builder: &mut CircuitBuilder<F, D>, x: &PublicValuesTarget)
    where
        F: RichField + Extendable<D>,
    {
        // The initial number of transactions is 0.
        builder.assert_zero(x.extra_block_data.txn_number_before);
        // The initial gas used is 0.
        builder.assert_zero(x.extra_block_data.gas_used_before);

        // The transactions and receipts tries are empty at the beginning of the block.
        let initial_trie = HashedPartialTrie::from(Node::Empty).hash();

        for (i, limb) in h256_limbs::<F>(initial_trie).into_iter().enumerate() {
            let limb_target = builder.constant(limb);
            builder.connect(x.trie_roots_before.transactions_root[i], limb_target);
            builder.connect(x.trie_roots_before.receipts_root[i], limb_target);
        }
    }

    /// For a given transaction payload passed as [`GenerationInputs`], create a proof
    /// for each STARK module, then recursively shrink and combine them, eventually
    /// culminating in a transaction proof, also called root proof.
    ///
    /// # Arguments
    ///
    /// - `all_stark`: a structure defining the logic of all STARK modules and their associated
    /// cross-table lookups.
    /// - `config`: the configuration to be used for the STARK prover. It will usually be a fast
    /// one yielding large proofs.
    /// - `generation_inputs`: a transaction and auxiliary data needed to generate a proof, provided
    /// in Intermediary Representation.
    /// - `timing`: a profiler defining a scope hierarchy and the time consumed by each one.
    /// - `abort_signal`: an optional [`AtomicBool`] wrapped behind an [`Arc`], to send a kill signal
    /// early. This is only necessary in a distributed setting where a worker may be blocking the entire
    /// queue.
    ///
    /// # Outputs
    ///
    /// This method outputs a tuple of [`ProofWithPublicInputs<F, C, D>`] and its [`PublicValues`]. Only
    /// the proof with public inputs is necessary for a verifier to assert correctness of the computation,
    /// but the public values are output for the prover convenience, as these are necessary during proof
    /// aggregation.
    pub fn prove_root(
        &self,
        all_stark: &AllStark<F, D>,
        config: &StarkConfig,
        generation_inputs: GenerationInputs,
        timing: &mut TimingTree,
        abort_signal: Option<Arc<AtomicBool>>,
    ) -> anyhow::Result<(ProofWithPublicInputs<F, C, D>, PublicValues)> {
        let all_proof = prove::<F, C, D>(
            all_stark,
            config,
            generation_inputs,
            timing,
            abort_signal.clone(),
        )?;
        let mut root_inputs = PartialWitness::new();

        for table in 0..NUM_TABLES {
            let stark_proof = &all_proof.stark_proofs[table];
            let original_degree_bits = stark_proof.recover_degree_bits(config);
            let table_circuits = &self.by_table[table];
            let shrunk_proof = table_circuits
                .by_stark_size
                .get(&original_degree_bits)
                .ok_or_else(|| {
                    anyhow!(format!(
                        "Missing preprocessed circuits for {:?} table with size {}.",
                        Table::all()[table],
                        original_degree_bits,
                    ))
                })?
                .shrink(stark_proof, &all_proof.ctl_challenges)?;
            let index_verifier_data = table_circuits
                .by_stark_size
                .keys()
                .position(|&size| size == original_degree_bits)
                .unwrap();
            root_inputs.set_target(
                self.root.index_verifier_data[table],
                F::from_canonical_usize(index_verifier_data),
            );
            root_inputs.set_proof_with_pis_target(&self.root.proof_with_pis[table], &shrunk_proof);

            check_abort_signal(abort_signal.clone())?;
        }

        root_inputs.set_verifier_data_target(
            &self.root.cyclic_vk,
            &self.aggregation.circuit.verifier_only,
        );

        set_public_value_targets(
            &mut root_inputs,
            &self.root.public_values,
            &all_proof.public_values,
        )
        .map_err(|_| {
            anyhow::Error::msg("Invalid conversion when setting public values targets.")
        })?;

        let root_proof = self.root.circuit.prove(root_inputs)?;

        Ok((root_proof, all_proof.public_values))
    }

    /// From an initial set of STARK proofs passed with their associated recursive table circuits,
    /// generate a recursive transaction proof.
    /// It is aimed at being used when preprocessed table circuits have not been loaded to memory.
    ///
    /// **Note**:
    /// The type of the `table_circuits` passed as arguments is
    /// `&[(RecursiveCircuitsForTableSize<F, C, D>, u8); NUM_TABLES]`. In particular, for each STARK
    /// proof contained within the `AllProof` object provided to this method, we need to pass a tuple
    /// of [`RecursiveCircuitsForTableSize<F, C, D>`] and a [`u8`]. The former is the recursive chain
    /// corresponding to the initial degree size of the associated STARK proof. The latter is the
    /// index of this degree in the range that was originally passed when constructing the entire prover
    /// state.
    ///
    /// # Usage
    ///
    /// ```ignore
    /// // Load a prover state without its recursive table circuits.
    /// let gate_serializer = DefaultGateSerializer;
    /// let generator_serializer = DefaultGeneratorSerializer::<C, D>::new();
    /// let initial_ranges = [16..25, 10..20, 12..25, 14..25, 9..20, 12..20, 17..30];
    /// let prover_state = AllRecursiveCircuits::<F, C, D>::new(
    ///     &all_stark,
    ///     &initial_ranges,
    ///     &config,
    /// );
    ///
    /// // Generate a proof from the provided inputs.
    /// let stark_proof = prove::<F, C, D>(&all_stark, &config, inputs, &mut timing, abort_signal).unwrap();
    ///
    /// // Read the degrees of the internal STARK proofs.
    /// // Indices to be passed along the recursive tables
    /// // can be easily recovered as `initial_ranges[i]` - `degrees[i]`.
    /// let degrees = proof.degree_bits(&config);
    ///
    /// // Retrieve the corresponding recursive table circuits for each table with the corresponding degree.
    /// let table_circuits = { ... };
    ///
    /// // Finally shrink the STARK proof.
    /// let (proof, public_values) = prove_root_after_initial_stark(
    ///     &all_stark,
    ///     &config,
    ///     &stark_proof,
    ///     &table_circuits,
    ///     &mut timing,
    ///     abort_signal,
    /// ).unwrap();
    /// ```
    pub fn prove_root_after_initial_stark(
        &self,
        all_proof: AllProof<F, C, D>,
        table_circuits: &[(RecursiveCircuitsForTableSize<F, C, D>, u8); NUM_TABLES],
        abort_signal: Option<Arc<AtomicBool>>,
    ) -> anyhow::Result<(ProofWithPublicInputs<F, C, D>, PublicValues)> {
        let mut root_inputs = PartialWitness::new();

        for table in 0..NUM_TABLES {
            let (table_circuit, index_verifier_data) = &table_circuits[table];

            let stark_proof = &all_proof.stark_proofs[table];
<<<<<<< HEAD
            let original_degree_bits = stark_proof.recover_degree_bits(config);
=======
>>>>>>> f3f7433c

            let shrunk_proof = table_circuit.shrink(stark_proof, &all_proof.ctl_challenges)?;
            root_inputs.set_target(
                self.root.index_verifier_data[table],
                F::from_canonical_u8(*index_verifier_data),
            );
            root_inputs.set_proof_with_pis_target(&self.root.proof_with_pis[table], &shrunk_proof);

            check_abort_signal(abort_signal.clone())?;
        }

        root_inputs.set_verifier_data_target(
            &self.root.cyclic_vk,
            &self.aggregation.circuit.verifier_only,
        );

        set_public_value_targets(
            &mut root_inputs,
            &self.root.public_values,
            &all_proof.public_values,
        )
        .map_err(|_| {
            anyhow::Error::msg("Invalid conversion when setting public values targets.")
        })?;

        let root_proof = self.root.circuit.prove(root_inputs)?;

        Ok((root_proof, all_proof.public_values))
    }

    pub fn verify_root(&self, agg_proof: ProofWithPublicInputs<F, C, D>) -> anyhow::Result<()> {
        self.root.circuit.verify(agg_proof)
    }

    /// Create an aggregation proof, combining two contiguous proofs into a single one. The combined
    /// proofs can either be transaction (aka root) proofs, or other aggregation proofs, as long as
    /// their states are contiguous, meaning that the final state of the left child proof is the initial
    /// state of the right child proof.
    ///
    /// While regular transaction proofs can only assert validity of a single transaction, aggregation
    /// proofs can cover an arbitrary range, up to an entire block with all its transactions.
    ///
    /// # Arguments
    ///
    /// - `lhs_is_agg`: a boolean indicating whether the left child proof is an aggregation proof or
    /// a regular transaction proof.
    /// - `lhs_proof`: the left child proof.
    /// - `lhs_public_values`: the public values associated to the right child proof.
    /// - `rhs_is_agg`: a boolean indicating whether the right child proof is an aggregation proof or
    /// a regular transaction proof.
    /// - `rhs_proof`: the right child proof.
    /// - `rhs_public_values`: the public values associated to the right child proof.
    ///
    /// # Outputs
    ///
    /// This method outputs a tuple of [`ProofWithPublicInputs<F, C, D>`] and its [`PublicValues`]. Only
    /// the proof with public inputs is necessary for a verifier to assert correctness of the computation,
    /// but the public values are output for the prover convenience, as these are necessary during proof
    /// aggregation.
    pub fn prove_aggregation(
        &self,
        lhs_is_agg: bool,
        lhs_proof: &ProofWithPublicInputs<F, C, D>,
        lhs_public_values: PublicValues,
        rhs_is_agg: bool,
        rhs_proof: &ProofWithPublicInputs<F, C, D>,
        rhs_public_values: PublicValues,
    ) -> anyhow::Result<(ProofWithPublicInputs<F, C, D>, PublicValues)> {
        let mut agg_inputs = PartialWitness::new();

        agg_inputs.set_bool_target(self.aggregation.lhs.is_agg, lhs_is_agg);
        agg_inputs.set_proof_with_pis_target(&self.aggregation.lhs.agg_proof, lhs_proof);
        agg_inputs.set_proof_with_pis_target(&self.aggregation.lhs.evm_proof, lhs_proof);

        agg_inputs.set_bool_target(self.aggregation.rhs.is_agg, rhs_is_agg);
        agg_inputs.set_proof_with_pis_target(&self.aggregation.rhs.agg_proof, rhs_proof);
        agg_inputs.set_proof_with_pis_target(&self.aggregation.rhs.evm_proof, rhs_proof);

        agg_inputs.set_verifier_data_target(
            &self.aggregation.cyclic_vk,
            &self.aggregation.circuit.verifier_only,
        );

        // Aggregates both `PublicValues` from the provided proofs into a single one.
        let agg_public_values = PublicValues {
            trie_roots_before: lhs_public_values.trie_roots_before,
            trie_roots_after: rhs_public_values.trie_roots_after,
            extra_block_data: ExtraBlockData {
                checkpoint_state_trie_root: lhs_public_values
                    .extra_block_data
                    .checkpoint_state_trie_root,
                txn_number_before: lhs_public_values.extra_block_data.txn_number_before,
                txn_number_after: rhs_public_values.extra_block_data.txn_number_after,
                gas_used_before: lhs_public_values.extra_block_data.gas_used_before,
                gas_used_after: rhs_public_values.extra_block_data.gas_used_after,
            },
            block_metadata: rhs_public_values.block_metadata,
            block_hashes: rhs_public_values.block_hashes,
        };

        set_public_value_targets(
            &mut agg_inputs,
            &self.aggregation.public_values,
            &agg_public_values,
        )
        .map_err(|_| {
            anyhow::Error::msg("Invalid conversion when setting public values targets.")
        })?;

        let aggregation_proof = self.aggregation.circuit.prove(agg_inputs)?;
        Ok((aggregation_proof, agg_public_values))
    }

    pub fn verify_aggregation(
        &self,
        agg_proof: &ProofWithPublicInputs<F, C, D>,
    ) -> anyhow::Result<()> {
        self.aggregation.circuit.verify(agg_proof.clone())?;
        check_cyclic_proof_verifier_data(
            agg_proof,
            &self.aggregation.circuit.verifier_only,
            &self.aggregation.circuit.common,
        )
    }

    /// Create a final block proof, once all transactions of a given block have been combined into a
    /// single aggregation proof.
    ///
    /// Block proofs can either be generated as standalone, or combined with a previous block proof
    /// to assert validity of a range of blocks.
    ///
    /// # Arguments
    ///
    /// - `opt_parent_block_proof`: an optional parent block proof. Passing one will generate a proof of
    /// validity for both the block range covered by the previous proof and the current block.
    /// - `agg_root_proof`: the final aggregation proof containing all transactions within the current block.
    /// - `public_values`: the public values associated to the aggregation proof.
    ///
    /// # Outputs
    ///
    /// This method outputs a tuple of [`ProofWithPublicInputs<F, C, D>`] and its [`PublicValues`]. Only
    /// the proof with public inputs is necessary for a verifier to assert correctness of the computation.
    pub fn prove_block(
        &self,
        opt_parent_block_proof: Option<&ProofWithPublicInputs<F, C, D>>,
        agg_root_proof: &ProofWithPublicInputs<F, C, D>,
        public_values: PublicValues,
    ) -> anyhow::Result<(ProofWithPublicInputs<F, C, D>, PublicValues)> {
        let mut block_inputs = PartialWitness::new();

        block_inputs.set_bool_target(
            self.block.has_parent_block,
            opt_parent_block_proof.is_some(),
        );
        if let Some(parent_block_proof) = opt_parent_block_proof {
            block_inputs
                .set_proof_with_pis_target(&self.block.parent_block_proof, parent_block_proof);
        } else {
            if public_values.trie_roots_before.state_root
                != public_values.extra_block_data.checkpoint_state_trie_root
            {
                return Err(anyhow::Error::msg(format!(
                    "Inconsistent pre-state for first block {:?} with checkpoint state {:?}.",
                    public_values.trie_roots_before.state_root,
                    public_values.extra_block_data.checkpoint_state_trie_root,
                )));
            }

            // Initialize some public inputs for correct connection between the checkpoint block and the current one.
            let mut nonzero_pis = HashMap::new();

            // Initialize the checkpoint block roots before, and state root after.
            let state_trie_root_before_keys = 0..TrieRootsTarget::HASH_SIZE;
            for (key, &value) in state_trie_root_before_keys
                .zip_eq(&h256_limbs::<F>(public_values.trie_roots_before.state_root))
            {
                nonzero_pis.insert(key, value);
            }
            let txn_trie_root_before_keys =
                TrieRootsTarget::HASH_SIZE..TrieRootsTarget::HASH_SIZE * 2;
            for (key, &value) in txn_trie_root_before_keys.clone().zip_eq(&h256_limbs::<F>(
                public_values.trie_roots_before.transactions_root,
            )) {
                nonzero_pis.insert(key, value);
            }
            let receipts_trie_root_before_keys =
                TrieRootsTarget::HASH_SIZE * 2..TrieRootsTarget::HASH_SIZE * 3;
            for (key, &value) in receipts_trie_root_before_keys
                .clone()
                .zip_eq(&h256_limbs::<F>(
                    public_values.trie_roots_before.receipts_root,
                ))
            {
                nonzero_pis.insert(key, value);
            }
            let state_trie_root_after_keys =
                TrieRootsTarget::SIZE..TrieRootsTarget::SIZE + TrieRootsTarget::HASH_SIZE;
            for (key, &value) in state_trie_root_after_keys
                .zip_eq(&h256_limbs::<F>(public_values.trie_roots_before.state_root))
            {
                nonzero_pis.insert(key, value);
            }

            // Initialize the checkpoint state root extra data.
            let checkpoint_state_trie_keys =
                TrieRootsTarget::SIZE * 2 + BlockMetadataTarget::SIZE + BlockHashesTarget::SIZE
                    ..TrieRootsTarget::SIZE * 2
                        + BlockMetadataTarget::SIZE
                        + BlockHashesTarget::SIZE
                        + 8;
            for (key, &value) in checkpoint_state_trie_keys.zip_eq(&h256_limbs::<F>(
                public_values.extra_block_data.checkpoint_state_trie_root,
            )) {
                nonzero_pis.insert(key, value);
            }

            // Initialize checkpoint block hashes.
            // These will be all zeros the initial genesis checkpoint.
            let block_hashes_keys = TrieRootsTarget::SIZE * 2 + BlockMetadataTarget::SIZE
                ..TrieRootsTarget::SIZE * 2 + BlockMetadataTarget::SIZE + BlockHashesTarget::SIZE
                    - 8;

            for i in 0..public_values.block_hashes.prev_hashes.len() - 1 {
                let targets = h256_limbs::<F>(public_values.block_hashes.prev_hashes[i]);
                for j in 0..8 {
                    nonzero_pis.insert(block_hashes_keys.start + 8 * (i + 1) + j, targets[j]);
                }
            }
            let block_hashes_current_start =
                TrieRootsTarget::SIZE * 2 + BlockMetadataTarget::SIZE + BlockHashesTarget::SIZE - 8;
            let cur_targets = h256_limbs::<F>(public_values.block_hashes.prev_hashes[255]);
            for i in 0..8 {
                nonzero_pis.insert(block_hashes_current_start + i, cur_targets[i]);
            }

            // Initialize the checkpoint block number.
            // Subtraction would result in an invalid proof for genesis, but we shouldn't try proving this block anyway.
            let block_number_key = TrieRootsTarget::SIZE * 2 + 6;
            nonzero_pis.insert(
                block_number_key,
                F::from_canonical_u64(public_values.block_metadata.block_number.low_u64() - 1),
            );

            block_inputs.set_proof_with_pis_target(
                &self.block.parent_block_proof,
                &cyclic_base_proof(
                    &self.block.circuit.common,
                    &self.block.circuit.verifier_only,
                    nonzero_pis,
                ),
            );
        }

        block_inputs.set_proof_with_pis_target(&self.block.agg_root_proof, agg_root_proof);

        block_inputs
            .set_verifier_data_target(&self.block.cyclic_vk, &self.block.circuit.verifier_only);

        // This is basically identical to this block public values, apart from the `trie_roots_before`
        // that may come from the previous proof, if any.
        let block_public_values = PublicValues {
            trie_roots_before: opt_parent_block_proof
                .map(|p| TrieRoots::from_public_inputs(&p.public_inputs[0..TrieRootsTarget::SIZE]))
                .unwrap_or(public_values.trie_roots_before),
            ..public_values
        };

        set_public_value_targets(
            &mut block_inputs,
            &self.block.public_values,
            &block_public_values,
        )
        .map_err(|_| {
            anyhow::Error::msg("Invalid conversion when setting public values targets.")
        })?;

        let block_proof = self.block.circuit.prove(block_inputs)?;
        Ok((block_proof, block_public_values))
    }

    pub fn verify_block(&self, block_proof: &ProofWithPublicInputs<F, C, D>) -> anyhow::Result<()> {
        self.block.circuit.verify(block_proof.clone())?;
        check_cyclic_proof_verifier_data(
            block_proof,
            &self.block.circuit.verifier_only,
            &self.block.circuit.common,
        )
    }
}

/// A map between initial degree sizes and their associated shrinking recursion circuits.
#[derive(Eq, PartialEq, Debug)]
pub struct RecursiveCircuitsForTable<F, C, const D: usize>
where
    F: RichField + Extendable<D>,
    C: GenericConfig<D, F = F>,
    C::Hasher: AlgebraicHasher<F>,
{
    /// A map from `log_2(height)` to a chain of shrinking recursion circuits starting at that
    /// height.
    pub by_stark_size: BTreeMap<usize, RecursiveCircuitsForTableSize<F, C, D>>,
}

impl<F, C, const D: usize> RecursiveCircuitsForTable<F, C, D>
where
    F: RichField + Extendable<D>,
    C: GenericConfig<D, F = F>,
    C::Hasher: AlgebraicHasher<F>,
{
    fn to_buffer(
        &self,
        buffer: &mut Vec<u8>,
        gate_serializer: &dyn GateSerializer<F, D>,
        generator_serializer: &dyn WitnessGeneratorSerializer<F, D>,
    ) -> IoResult<()> {
        buffer.write_usize(self.by_stark_size.len())?;
        for (&size, table) in &self.by_stark_size {
            buffer.write_usize(size)?;
            table.to_buffer(buffer, gate_serializer, generator_serializer)?;
        }
        Ok(())
    }

    fn from_buffer(
        buffer: &mut Buffer,
        gate_serializer: &dyn GateSerializer<F, D>,
        generator_serializer: &dyn WitnessGeneratorSerializer<F, D>,
    ) -> IoResult<Self> {
        let length = buffer.read_usize()?;
        let mut by_stark_size = BTreeMap::new();
        for _ in 0..length {
            let key = buffer.read_usize()?;
            let table = RecursiveCircuitsForTableSize::from_buffer(
                buffer,
                gate_serializer,
                generator_serializer,
            )?;
            by_stark_size.insert(key, table);
        }
        Ok(Self { by_stark_size })
    }

    fn new<S: Stark<F, D>>(
        table: Table,
        stark: &S,
        degree_bits_range: Range<usize>,
        all_ctls: &[CrossTableLookup<F>],
        stark_config: &StarkConfig,
    ) -> Self {
        let by_stark_size = degree_bits_range
            .map(|degree_bits| {
                (
                    degree_bits,
                    RecursiveCircuitsForTableSize::new::<S>(
                        table,
                        stark,
                        degree_bits,
                        all_ctls,
                        stark_config,
                    ),
                )
            })
            .collect();
        Self { by_stark_size }
    }

    /// For each initial `degree_bits`, get the final circuit at the end of that shrinking chain.
    /// Each of these final circuits should have degree `THRESHOLD_DEGREE_BITS`.
    fn final_circuits(&self) -> Vec<&CircuitData<F, C, D>> {
        self.by_stark_size
            .values()
            .map(|chain| {
                chain
                    .shrinking_wrappers
                    .last()
                    .map(|wrapper| &wrapper.circuit)
                    .unwrap_or(&chain.initial_wrapper.circuit)
            })
            .collect()
    }
}

/// A chain of shrinking wrapper circuits, ending with a final circuit with `degree_bits`
/// `THRESHOLD_DEGREE_BITS`.
#[derive(Eq, PartialEq, Debug)]
pub struct RecursiveCircuitsForTableSize<F, C, const D: usize>
where
    F: RichField + Extendable<D>,
    C: GenericConfig<D, F = F>,
    C::Hasher: AlgebraicHasher<F>,
{
    initial_wrapper: StarkWrapperCircuit<F, C, D>,
    shrinking_wrappers: Vec<PlonkWrapperCircuit<F, C, D>>,
}

impl<F, C, const D: usize> RecursiveCircuitsForTableSize<F, C, D>
where
    F: RichField + Extendable<D>,
    C: GenericConfig<D, F = F>,
    C::Hasher: AlgebraicHasher<F>,
{
    pub fn to_buffer(
        &self,
        buffer: &mut Vec<u8>,
        gate_serializer: &dyn GateSerializer<F, D>,
        generator_serializer: &dyn WitnessGeneratorSerializer<F, D>,
    ) -> IoResult<()> {
        buffer.write_usize(self.shrinking_wrappers.len())?;
        if !self.shrinking_wrappers.is_empty() {
            buffer.write_common_circuit_data(
                &self.shrinking_wrappers[0].circuit.common,
                gate_serializer,
            )?;
        }
        for wrapper in &self.shrinking_wrappers {
            buffer.write_prover_only_circuit_data(
                &wrapper.circuit.prover_only,
                generator_serializer,
                &wrapper.circuit.common,
            )?;
            buffer.write_verifier_only_circuit_data(&wrapper.circuit.verifier_only)?;
            buffer.write_target_proof_with_public_inputs(&wrapper.proof_with_pis_target)?;
        }
        self.initial_wrapper
            .to_buffer(buffer, gate_serializer, generator_serializer)?;
        Ok(())
    }

    pub fn from_buffer(
        buffer: &mut Buffer,
        gate_serializer: &dyn GateSerializer<F, D>,
        generator_serializer: &dyn WitnessGeneratorSerializer<F, D>,
    ) -> IoResult<Self> {
        let length = buffer.read_usize()?;
        let mut shrinking_wrappers = Vec::with_capacity(length);
        if length != 0 {
            let common = buffer.read_common_circuit_data(gate_serializer)?;

            for _ in 0..length {
                let prover_only =
                    buffer.read_prover_only_circuit_data(generator_serializer, &common)?;
                let verifier_only = buffer.read_verifier_only_circuit_data()?;
                let proof_with_pis_target = buffer.read_target_proof_with_public_inputs()?;
                shrinking_wrappers.push(PlonkWrapperCircuit {
                    circuit: CircuitData {
                        common: common.clone(),
                        prover_only,
                        verifier_only,
                    },
                    proof_with_pis_target,
                })
            }
        };

        let initial_wrapper =
            StarkWrapperCircuit::from_buffer(buffer, gate_serializer, generator_serializer)?;

        Ok(Self {
            initial_wrapper,
            shrinking_wrappers,
        })
    }

    fn new<S: Stark<F, D>>(
        table: Table,
        stark: &S,
        degree_bits: usize,
        all_ctls: &[CrossTableLookup<F>],
        stark_config: &StarkConfig,
    ) -> Self {
        let initial_wrapper = recursive_stark_circuit(
            table,
            stark,
            degree_bits,
            all_ctls,
            stark_config,
            &shrinking_config(),
            THRESHOLD_DEGREE_BITS,
        );
        let mut shrinking_wrappers = vec![];

        // Shrinking recursion loop.
        loop {
            let last = shrinking_wrappers
                .last()
                .map(|wrapper: &PlonkWrapperCircuit<F, C, D>| &wrapper.circuit)
                .unwrap_or(&initial_wrapper.circuit);
            let last_degree_bits = last.common.degree_bits();
            assert!(last_degree_bits >= THRESHOLD_DEGREE_BITS);
            if last_degree_bits == THRESHOLD_DEGREE_BITS {
                break;
            }

            let mut builder = CircuitBuilder::new(shrinking_config());
            let proof_with_pis_target = builder.add_virtual_proof_with_pis(&last.common);
            let last_vk = builder.constant_verifier_data(&last.verifier_only);
            builder.verify_proof::<C>(&proof_with_pis_target, &last_vk, &last.common);
            builder.register_public_inputs(&proof_with_pis_target.public_inputs); // carry PIs forward
            add_common_recursion_gates(&mut builder);
            let circuit = builder.build::<C>();

            assert!(
                circuit.common.degree_bits() < last_degree_bits,
                "Couldn't shrink to expected recursion threshold of 2^{}; stalled at 2^{}",
                THRESHOLD_DEGREE_BITS,
                circuit.common.degree_bits()
            );
            shrinking_wrappers.push(PlonkWrapperCircuit {
                circuit,
                proof_with_pis_target,
            });
        }

        Self {
            initial_wrapper,
            shrinking_wrappers,
        }
    }

    pub fn shrink(
        &self,
        stark_proof: &StarkProof<F, C, D>,
        ctl_challenges: &GrandProductChallengeSet<F>,
    ) -> anyhow::Result<ProofWithPublicInputs<F, C, D>> {
        let mut proof = self.initial_wrapper.prove(stark_proof, ctl_challenges)?;
        for wrapper_circuit in &self.shrinking_wrappers {
            proof = wrapper_circuit.prove(&proof)?;
        }
        Ok(proof)
    }
}

/// Our usual recursion threshold is 2^12 gates, but for these shrinking circuits, we use a few more
/// gates for a constant inner VK and for public inputs. This pushes us over the threshold to 2^13.
/// As long as we're at 2^13 gates, we might as well use a narrower witness.
fn shrinking_config() -> CircuitConfig {
    CircuitConfig {
        num_routed_wires: 40,
        ..CircuitConfig::standard_recursion_config()
    }
}<|MERGE_RESOLUTION|>--- conflicted
+++ resolved
@@ -1108,10 +1108,6 @@
             let (table_circuit, index_verifier_data) = &table_circuits[table];
 
             let stark_proof = &all_proof.stark_proofs[table];
-<<<<<<< HEAD
-            let original_degree_bits = stark_proof.recover_degree_bits(config);
-=======
->>>>>>> f3f7433c
 
             let shrunk_proof = table_circuit.shrink(stark_proof, &all_proof.ctl_challenges)?;
             root_inputs.set_target(
