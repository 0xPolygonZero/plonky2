--- conflicted
+++ resolved
@@ -141,17 +141,10 @@
     )
 }
 
-<<<<<<< HEAD
-/// Computes the extra sum to add to the looked value. It contains memory operations not in the CPU trace:
-/// - block metadata writes before kernel bootstrapping,
-/// - trie roots writes before kernel bootstrapping.
-pub(crate) fn get_memory_extra_looking_sum<F, const D: usize>(
-=======
 /// Computes the extra product to multiply to the looked value. It contains memory operations not in the CPU trace:
 /// - block metadata writes,
 /// - trie roots writes.
-pub(crate) fn get_memory_extra_looking_products<F, const D: usize>(
->>>>>>> 5572da30
+pub(crate) fn get_memory_extra_looking_sum<F, const D: usize>(
     public_values: &PublicValues,
     challenge: GrandProductChallenge<F>,
 ) -> F
@@ -257,18 +250,6 @@
         sum = add_data_write(challenge, bloom_segment, sum, index, val);
     }
 
-<<<<<<< HEAD
-    for index in 0..8 {
-        let val = public_values.extra_block_data.block_bloom_before[index];
-        sum = add_data_write(challenge, bloom_segment, sum, index + 8, val);
-    }
-    for index in 0..8 {
-        let val = public_values.extra_block_data.block_bloom_after[index];
-        sum = add_data_write(challenge, bloom_segment, sum, index + 16, val);
-    }
-
-=======
->>>>>>> 5572da30
     // Add Blockhashes writes.
     let block_hashes_segment = F::from_canonical_u32(Segment::BlockHashes as u32);
     for index in 0..256 {
