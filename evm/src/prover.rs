use std::any::type_name;

use anyhow::{ensure, Result};
use itertools::Itertools;
use once_cell::sync::Lazy;
use plonky2::field::extension::Extendable;
use plonky2::field::packable::Packable;
use plonky2::field::packed::PackedField;
use plonky2::field::polynomial::{PolynomialCoeffs, PolynomialValues};
use plonky2::field::types::Field;
use plonky2::field::zero_poly_coset::ZeroPolyOnCoset;
use plonky2::fri::oracle::PolynomialBatch;
use plonky2::hash::hash_types::RichField;
use plonky2::iop::challenger::Challenger;
use plonky2::plonk::config::GenericConfig;
use plonky2::timed;
use plonky2::util::timing::TimingTree;
use plonky2::util::transpose;
use plonky2_maybe_rayon::*;
use plonky2_util::{log2_ceil, log2_strict};

use crate::all_stark::{AllStark, Table, NUM_TABLES};
use crate::arithmetic::arithmetic_stark::ArithmeticStark;
use crate::config::StarkConfig;
use crate::constraint_consumer::ConstraintConsumer;
use crate::cpu::cpu_stark::CpuStark;
use crate::cpu::kernel::aggregator::KERNEL;
use crate::cross_table_lookup::{cross_table_lookup_data, CtlCheckVars, CtlData};
use crate::generation::outputs::GenerationOutputs;
use crate::generation::{generate_traces, GenerationInputs};
use crate::keccak::keccak_stark::KeccakStark;
use crate::keccak_sponge::keccak_sponge_stark::KeccakSpongeStark;
use crate::logic::LogicStark;
use crate::memory::memory_stark::MemoryStark;
use crate::permutation::{
    compute_permutation_z_polys, get_grand_product_challenge_set,
    get_n_grand_product_challenge_sets, GrandProductChallengeSet, PermutationCheckVars,
};
use crate::proof::{AllProof, PublicValues, StarkOpeningSet, StarkProof, StarkProofWithMetadata};
use crate::stark::Stark;
use crate::vanishing_poly::eval_vanishing_poly;
use crate::vars::StarkEvaluationVars;

/// Generate traces, then create all STARK proofs.
pub fn prove<F, C, const D: usize>(
    all_stark: &AllStark<F, D>,
    config: &StarkConfig,
    inputs: GenerationInputs,
    timing: &mut TimingTree,
) -> Result<AllProof<F, C, D>>
where
    F: RichField + Extendable<D>,
    C: GenericConfig<D, F = F>,
    [(); ArithmeticStark::<F, D>::COLUMNS]:,
    [(); CpuStark::<F, D>::COLUMNS]:,
    [(); KeccakStark::<F, D>::COLUMNS]:,
    [(); KeccakSpongeStark::<F, D>::COLUMNS]:,
    [(); LogicStark::<F, D>::COLUMNS]:,
    [(); MemoryStark::<F, D>::COLUMNS]:,
{
    let (proof, _outputs) = prove_with_outputs(all_stark, config, inputs, timing)?;
    Ok(proof)
}

/// Generate traces, then create all STARK proofs. Returns information about the post-state,
/// intended for debugging, in addition to the proof.
pub fn prove_with_outputs<F, C, const D: usize>(
    all_stark: &AllStark<F, D>,
    config: &StarkConfig,
    inputs: GenerationInputs,
    timing: &mut TimingTree,
) -> Result<(AllProof<F, C, D>, GenerationOutputs)>
where
    F: RichField + Extendable<D>,
    C: GenericConfig<D, F = F>,
<<<<<<< HEAD
    [(); C::Hasher::HASH_SIZE]:,
    [(); ArithmeticStark::<F, D>::COLUMNS]:,
=======
>>>>>>> 2c5f6fd6
    [(); CpuStark::<F, D>::COLUMNS]:,
    [(); KeccakStark::<F, D>::COLUMNS]:,
    [(); KeccakSpongeStark::<F, D>::COLUMNS]:,
    [(); LogicStark::<F, D>::COLUMNS]:,
    [(); MemoryStark::<F, D>::COLUMNS]:,
{
    timed!(timing, "build kernel", Lazy::force(&KERNEL));
    let (traces, public_values, outputs) = timed!(
        timing,
        "generate all traces",
        generate_traces(all_stark, inputs, config, timing)?
    );
    let proof = prove_with_traces(all_stark, config, traces, public_values, timing)?;
    Ok((proof, outputs))
}

/// Compute all STARK proofs.
pub(crate) fn prove_with_traces<F, C, const D: usize>(
    all_stark: &AllStark<F, D>,
    config: &StarkConfig,
    trace_poly_values: [Vec<PolynomialValues<F>>; NUM_TABLES],
    public_values: PublicValues,
    timing: &mut TimingTree,
) -> Result<AllProof<F, C, D>>
where
    F: RichField + Extendable<D>,
    C: GenericConfig<D, F = F>,
    [(); ArithmeticStark::<F, D>::COLUMNS]:,
    [(); CpuStark::<F, D>::COLUMNS]:,
    [(); KeccakStark::<F, D>::COLUMNS]:,
    [(); KeccakSpongeStark::<F, D>::COLUMNS]:,
    [(); LogicStark::<F, D>::COLUMNS]:,
    [(); MemoryStark::<F, D>::COLUMNS]:,
{
    let rate_bits = config.fri_config.rate_bits;
    let cap_height = config.fri_config.cap_height;

    let trace_commitments = timed!(
        timing,
        "compute all trace commitments",
        trace_poly_values
            .iter()
            .zip_eq(Table::all())
            .map(|(trace, table)| {
                timed!(
                    timing,
                    &format!("compute trace commitment for {:?}", table),
                    PolynomialBatch::<F, C, D>::from_values(
                        // TODO: Cloning this isn't great; consider having `from_values` accept a reference,
                        // or having `compute_permutation_z_polys` read trace values from the `PolynomialBatch`.
                        trace.clone(),
                        rate_bits,
                        false,
                        cap_height,
                        timing,
                        None,
                    )
                )
            })
            .collect::<Vec<_>>()
    );

    let trace_caps = trace_commitments
        .iter()
        .map(|c| c.merkle_tree.cap.clone())
        .collect::<Vec<_>>();
    let mut challenger = Challenger::<F, C::Hasher>::new();
    for cap in &trace_caps {
        challenger.observe_cap(cap);
    }

    let ctl_challenges = get_grand_product_challenge_set(&mut challenger, config.num_challenges);
    let ctl_data_per_table = timed!(
        timing,
        "compute CTL data",
        cross_table_lookup_data::<F, D>(
            &trace_poly_values,
            &all_stark.cross_table_lookups,
            &ctl_challenges,
        )
    );

    let stark_proofs = timed!(
        timing,
        "compute all proofs given commitments",
        prove_with_commitments(
            all_stark,
            config,
            trace_poly_values,
            trace_commitments,
            ctl_data_per_table,
            &mut challenger,
            timing
        )?
    );

    Ok(AllProof {
        stark_proofs,
        ctl_challenges,
        public_values,
    })
}

fn prove_with_commitments<F, C, const D: usize>(
    all_stark: &AllStark<F, D>,
    config: &StarkConfig,
    trace_poly_values: [Vec<PolynomialValues<F>>; NUM_TABLES],
    trace_commitments: Vec<PolynomialBatch<F, C, D>>,
    ctl_data_per_table: [CtlData<F>; NUM_TABLES],
    challenger: &mut Challenger<F, C::Hasher>,
    timing: &mut TimingTree,
) -> Result<[StarkProofWithMetadata<F, C, D>; NUM_TABLES]>
where
    F: RichField + Extendable<D>,
    C: GenericConfig<D, F = F>,
<<<<<<< HEAD
    [(); C::Hasher::HASH_SIZE]:,
    [(); ArithmeticStark::<F, D>::COLUMNS]:,
=======
>>>>>>> 2c5f6fd6
    [(); CpuStark::<F, D>::COLUMNS]:,
    [(); KeccakStark::<F, D>::COLUMNS]:,
    [(); KeccakSpongeStark::<F, D>::COLUMNS]:,
    [(); LogicStark::<F, D>::COLUMNS]:,
    [(); MemoryStark::<F, D>::COLUMNS]:,
{
    let arithmetic_proof = timed!(
        timing,
        "prove Arithmetic STARK",
        prove_single_table(
            &all_stark.arithmetic_stark,
            config,
            &trace_poly_values[Table::Arithmetic as usize],
            &trace_commitments[Table::Arithmetic as usize],
            &ctl_data_per_table[Table::Arithmetic as usize],
            challenger,
            timing,
        )?
    );
    let cpu_proof = timed!(
        timing,
        "prove CPU STARK",
        prove_single_table(
            &all_stark.cpu_stark,
            config,
            &trace_poly_values[Table::Cpu as usize],
            &trace_commitments[Table::Cpu as usize],
            &ctl_data_per_table[Table::Cpu as usize],
            challenger,
            timing,
        )?
    );
    let keccak_proof = timed!(
        timing,
        "prove Keccak STARK",
        prove_single_table(
            &all_stark.keccak_stark,
            config,
            &trace_poly_values[Table::Keccak as usize],
            &trace_commitments[Table::Keccak as usize],
            &ctl_data_per_table[Table::Keccak as usize],
            challenger,
            timing,
        )?
    );
    let keccak_sponge_proof = timed!(
        timing,
        "prove Keccak sponge STARK",
        prove_single_table(
            &all_stark.keccak_sponge_stark,
            config,
            &trace_poly_values[Table::KeccakSponge as usize],
            &trace_commitments[Table::KeccakSponge as usize],
            &ctl_data_per_table[Table::KeccakSponge as usize],
            challenger,
            timing,
        )?
    );
    let logic_proof = timed!(
        timing,
        "prove logic STARK",
        prove_single_table(
            &all_stark.logic_stark,
            config,
            &trace_poly_values[Table::Logic as usize],
            &trace_commitments[Table::Logic as usize],
            &ctl_data_per_table[Table::Logic as usize],
            challenger,
            timing,
        )?
    );
    let memory_proof = timed!(
        timing,
        "prove memory STARK",
        prove_single_table(
            &all_stark.memory_stark,
            config,
            &trace_poly_values[Table::Memory as usize],
            &trace_commitments[Table::Memory as usize],
            &ctl_data_per_table[Table::Memory as usize],
            challenger,
            timing,
        )?
    );
    Ok([
        arithmetic_proof,
        cpu_proof,
        keccak_proof,
        keccak_sponge_proof,
        logic_proof,
        memory_proof,
    ])
}

/// Compute proof for a single STARK table.
pub(crate) fn prove_single_table<F, C, S, const D: usize>(
    stark: &S,
    config: &StarkConfig,
    trace_poly_values: &[PolynomialValues<F>],
    trace_commitment: &PolynomialBatch<F, C, D>,
    ctl_data: &CtlData<F>,
    challenger: &mut Challenger<F, C::Hasher>,
    timing: &mut TimingTree,
) -> Result<StarkProofWithMetadata<F, C, D>>
where
    F: RichField + Extendable<D>,
    C: GenericConfig<D, F = F>,
    S: Stark<F, D>,
    [(); S::COLUMNS]:,
{
    let degree = trace_poly_values[0].len();
    let degree_bits = log2_strict(degree);
    let fri_params = config.fri_params(degree_bits);
    let rate_bits = config.fri_config.rate_bits;
    let cap_height = config.fri_config.cap_height;
    assert!(
        fri_params.total_arities() <= degree_bits + rate_bits - cap_height,
        "FRI total reduction arity is too large.",
    );

    let init_challenger_state = challenger.compact();

    // Permutation arguments.
    let permutation_challenges = stark.uses_permutation_args().then(|| {
        get_n_grand_product_challenge_sets(
            challenger,
            config.num_challenges,
            stark.permutation_batch_size(),
        )
    });
    let permutation_zs = permutation_challenges.as_ref().map(|challenges| {
        timed!(
            timing,
            "compute permutation Z(x) polys",
            compute_permutation_z_polys::<F, S, D>(stark, config, trace_poly_values, challenges)
        )
    });
    let num_permutation_zs = permutation_zs.as_ref().map(|v| v.len()).unwrap_or(0);

    let z_polys = match permutation_zs {
        None => ctl_data.z_polys(),
        Some(mut permutation_zs) => {
            permutation_zs.extend(ctl_data.z_polys());
            permutation_zs
        }
    };
    assert!(!z_polys.is_empty(), "No CTL?");

    let permutation_ctl_zs_commitment = timed!(
        timing,
        "compute Zs commitment",
        PolynomialBatch::from_values(
            z_polys,
            rate_bits,
            false,
            config.fri_config.cap_height,
            timing,
            None,
        )
    );

    let permutation_ctl_zs_cap = permutation_ctl_zs_commitment.merkle_tree.cap.clone();
    challenger.observe_cap(&permutation_ctl_zs_cap);

    let alphas = challenger.get_n_challenges(config.num_challenges);
    if cfg!(test) {
        check_constraints(
            stark,
            trace_commitment,
            &permutation_ctl_zs_commitment,
            permutation_challenges.as_ref(),
            ctl_data,
            alphas.clone(),
            degree_bits,
            num_permutation_zs,
            config,
        );
    }
    let quotient_polys = timed!(
        timing,
        "compute quotient polys",
        compute_quotient_polys::<F, <F as Packable>::Packing, C, S, D>(
            stark,
            trace_commitment,
            &permutation_ctl_zs_commitment,
            permutation_challenges.as_ref(),
            ctl_data,
            alphas,
            degree_bits,
            num_permutation_zs,
            config,
        )
    );
    let all_quotient_chunks = timed!(
        timing,
        "split quotient polys",
        quotient_polys
            .into_par_iter()
            .flat_map(|mut quotient_poly| {
                quotient_poly
                    .trim_to_len(degree * stark.quotient_degree_factor())
                    .expect(
                        "Quotient has failed, the vanishing polynomial is not divisible by Z_H",
                    );
                // Split quotient into degree-n chunks.
                quotient_poly.chunks(degree)
            })
            .collect()
    );
    let quotient_commitment = timed!(
        timing,
        "compute quotient commitment",
        PolynomialBatch::from_coeffs(
            all_quotient_chunks,
            rate_bits,
            false,
            config.fri_config.cap_height,
            timing,
            None,
        )
    );
    let quotient_polys_cap = quotient_commitment.merkle_tree.cap.clone();
    challenger.observe_cap(&quotient_polys_cap);

    let zeta = challenger.get_extension_challenge::<D>();
    // To avoid leaking witness data, we want to ensure that our opening locations, `zeta` and
    // `g * zeta`, are not in our subgroup `H`. It suffices to check `zeta` only, since
    // `(g * zeta)^n = zeta^n`, where `n` is the order of `g`.
    let g = F::primitive_root_of_unity(degree_bits);
    ensure!(
        zeta.exp_power_of_2(degree_bits) != F::Extension::ONE,
        "Opening point is in the subgroup."
    );

    let openings = StarkOpeningSet::new(
        zeta,
        g,
        trace_commitment,
        &permutation_ctl_zs_commitment,
        &quotient_commitment,
        degree_bits,
        stark.num_permutation_batches(config),
    );
    challenger.observe_openings(&openings.to_fri_openings());

    let initial_merkle_trees = vec![
        trace_commitment,
        &permutation_ctl_zs_commitment,
        &quotient_commitment,
    ];

    let opening_proof = timed!(
        timing,
        "compute openings proof",
        PolynomialBatch::prove_openings(
            &stark.fri_instance(zeta, g, degree_bits, ctl_data.len(), config),
            &initial_merkle_trees,
            challenger,
            &fri_params,
            timing,
        )
    );

    let proof = StarkProof {
        trace_cap: trace_commitment.merkle_tree.cap.clone(),
        permutation_ctl_zs_cap,
        quotient_polys_cap,
        openings,
        opening_proof,
    };
    Ok(StarkProofWithMetadata {
        init_challenger_state,
        proof,
    })
}

/// Computes the quotient polynomials `(sum alpha^i C_i(x)) / Z_H(x)` for `alpha` in `alphas`,
/// where the `C_i`s are the Stark constraints.
fn compute_quotient_polys<'a, F, P, C, S, const D: usize>(
    stark: &S,
    trace_commitment: &'a PolynomialBatch<F, C, D>,
    permutation_ctl_zs_commitment: &'a PolynomialBatch<F, C, D>,
    permutation_challenges: Option<&'a Vec<GrandProductChallengeSet<F>>>,
    ctl_data: &CtlData<F>,
    alphas: Vec<F>,
    degree_bits: usize,
    num_permutation_zs: usize,
    config: &StarkConfig,
) -> Vec<PolynomialCoeffs<F>>
where
    F: RichField + Extendable<D>,
    P: PackedField<Scalar = F>,
    C: GenericConfig<D, F = F>,
    S: Stark<F, D>,
    [(); S::COLUMNS]:,
{
    let degree = 1 << degree_bits;
    let rate_bits = config.fri_config.rate_bits;

    let quotient_degree_bits = log2_ceil(stark.quotient_degree_factor());
    assert!(
        quotient_degree_bits <= rate_bits,
        "Having constraints of degree higher than the rate is not supported yet."
    );
    let step = 1 << (rate_bits - quotient_degree_bits);
    // When opening the `Z`s polys at the "next" point, need to look at the point `next_step` steps away.
    let next_step = 1 << quotient_degree_bits;

    // Evaluation of the first Lagrange polynomial on the LDE domain.
    let lagrange_first = PolynomialValues::selector(degree, 0).lde_onto_coset(quotient_degree_bits);
    // Evaluation of the last Lagrange polynomial on the LDE domain.
    let lagrange_last =
        PolynomialValues::selector(degree, degree - 1).lde_onto_coset(quotient_degree_bits);

    let z_h_on_coset = ZeroPolyOnCoset::<F>::new(degree_bits, quotient_degree_bits);

    // Retrieve the LDE values at index `i`.
    let get_trace_values_packed = |i_start| -> [P; S::COLUMNS] {
        trace_commitment
            .get_lde_values_packed(i_start, step)
            .try_into()
            .unwrap()
    };

    // Last element of the subgroup.
    let last = F::primitive_root_of_unity(degree_bits).inverse();
    let size = degree << quotient_degree_bits;
    let coset = F::cyclic_subgroup_coset_known_order(
        F::primitive_root_of_unity(degree_bits + quotient_degree_bits),
        F::coset_shift(),
        size,
    );

    // We will step by `P::WIDTH`, and in each iteration, evaluate the quotient polynomial at
    // a batch of `P::WIDTH` points.
    let quotient_values = (0..size)
        .into_par_iter()
        .step_by(P::WIDTH)
        .flat_map_iter(|i_start| {
            let i_next_start = (i_start + next_step) % size;
            let i_range = i_start..i_start + P::WIDTH;

            let x = *P::from_slice(&coset[i_range.clone()]);
            let z_last = x - last;
            let lagrange_basis_first = *P::from_slice(&lagrange_first.values[i_range.clone()]);
            let lagrange_basis_last = *P::from_slice(&lagrange_last.values[i_range]);

            let mut consumer = ConstraintConsumer::new(
                alphas.clone(),
                z_last,
                lagrange_basis_first,
                lagrange_basis_last,
            );
            let vars = StarkEvaluationVars {
                local_values: &get_trace_values_packed(i_start),
                next_values: &get_trace_values_packed(i_next_start),
            };
            let permutation_check_vars =
                permutation_challenges.map(|permutation_challenge_sets| PermutationCheckVars {
                    local_zs: permutation_ctl_zs_commitment.get_lde_values_packed(i_start, step)
                        [..num_permutation_zs]
                        .to_vec(),
                    next_zs: permutation_ctl_zs_commitment
                        .get_lde_values_packed(i_next_start, step)[..num_permutation_zs]
                        .to_vec(),
                    permutation_challenge_sets: permutation_challenge_sets.to_vec(),
                });
            let ctl_vars = ctl_data
                .zs_columns
                .iter()
                .enumerate()
                .map(|(i, zs_columns)| CtlCheckVars::<F, F, P, 1> {
                    local_z: permutation_ctl_zs_commitment.get_lde_values_packed(i_start, step)
                        [num_permutation_zs + i],
                    next_z: permutation_ctl_zs_commitment.get_lde_values_packed(i_next_start, step)
                        [num_permutation_zs + i],
                    challenges: zs_columns.challenge,
                    columns: &zs_columns.columns,
                    filter_column: &zs_columns.filter_column,
                })
                .collect::<Vec<_>>();
            eval_vanishing_poly::<F, F, P, S, D, 1>(
                stark,
                config,
                vars,
                permutation_check_vars,
                &ctl_vars,
                &mut consumer,
            );
            let mut constraints_evals = consumer.accumulators();
            // We divide the constraints evaluations by `Z_H(x)`.
            let denominator_inv: P = z_h_on_coset.eval_inverse_packed(i_start);
            for eval in &mut constraints_evals {
                *eval *= denominator_inv;
            }

            let num_challenges = alphas.len();

            (0..P::WIDTH).map(move |i| {
                (0..num_challenges)
                    .map(|j| constraints_evals[j].as_slice()[i])
                    .collect()
            })
        })
        .collect::<Vec<_>>();

    transpose(&quotient_values)
        .into_par_iter()
        .map(PolynomialValues::new)
        .map(|values| values.coset_ifft(F::coset_shift()))
        .collect()
}

/// Check that all constraints evaluate to zero on `H`.
/// Can also be used to check the degree of the constraints by evaluating on a larger subgroup.
fn check_constraints<'a, F, C, S, const D: usize>(
    stark: &S,
    trace_commitment: &'a PolynomialBatch<F, C, D>,
    permutation_ctl_zs_commitment: &'a PolynomialBatch<F, C, D>,
    permutation_challenges: Option<&'a Vec<GrandProductChallengeSet<F>>>,
    ctl_data: &CtlData<F>,
    alphas: Vec<F>,
    degree_bits: usize,
    num_permutation_zs: usize,
    config: &StarkConfig,
) where
    F: RichField + Extendable<D>,
    C: GenericConfig<D, F = F>,
    S: Stark<F, D>,
    [(); S::COLUMNS]:,
{
    let degree = 1 << degree_bits;
    let rate_bits = 0; // Set this to higher value to check constraint degree.

    let size = degree << rate_bits;
    let step = 1 << rate_bits;

    // Evaluation of the first Lagrange polynomial.
    let lagrange_first = PolynomialValues::selector(degree, 0).lde(rate_bits);
    // Evaluation of the last Lagrange polynomial.
    let lagrange_last = PolynomialValues::selector(degree, degree - 1).lde(rate_bits);

    let subgroup = F::two_adic_subgroup(degree_bits + rate_bits);

    // Get the evaluations of a batch of polynomials over our subgroup.
    let get_subgroup_evals = |comm: &PolynomialBatch<F, C, D>| -> Vec<Vec<F>> {
        let values = comm
            .polynomials
            .par_iter()
            .map(|coeffs| coeffs.clone().fft().values)
            .collect::<Vec<_>>();
        transpose(&values)
    };

    let trace_subgroup_evals = get_subgroup_evals(trace_commitment);
    let permutation_ctl_zs_subgroup_evals = get_subgroup_evals(permutation_ctl_zs_commitment);

    // Last element of the subgroup.
    let last = F::primitive_root_of_unity(degree_bits).inverse();

    let constraint_values = (0..size)
        .map(|i| {
            let i_next = (i + step) % size;

            let x = subgroup[i];
            let z_last = x - last;
            let lagrange_basis_first = lagrange_first.values[i];
            let lagrange_basis_last = lagrange_last.values[i];

            let mut consumer = ConstraintConsumer::new(
                alphas.clone(),
                z_last,
                lagrange_basis_first,
                lagrange_basis_last,
            );
            let vars = StarkEvaluationVars {
                local_values: trace_subgroup_evals[i].as_slice().try_into().unwrap(),
                next_values: trace_subgroup_evals[i_next].as_slice().try_into().unwrap(),
            };
            let permutation_check_vars =
                permutation_challenges.map(|permutation_challenge_sets| PermutationCheckVars {
                    local_zs: permutation_ctl_zs_subgroup_evals[i][..num_permutation_zs].to_vec(),
                    next_zs: permutation_ctl_zs_subgroup_evals[i_next][..num_permutation_zs]
                        .to_vec(),
                    permutation_challenge_sets: permutation_challenge_sets.to_vec(),
                });

            let ctl_vars = ctl_data
                .zs_columns
                .iter()
                .enumerate()
                .map(|(iii, zs_columns)| CtlCheckVars::<F, F, F, 1> {
                    local_z: permutation_ctl_zs_subgroup_evals[i][num_permutation_zs + iii],
                    next_z: permutation_ctl_zs_subgroup_evals[i_next][num_permutation_zs + iii],
                    challenges: zs_columns.challenge,
                    columns: &zs_columns.columns,
                    filter_column: &zs_columns.filter_column,
                })
                .collect::<Vec<_>>();
            eval_vanishing_poly::<F, F, F, S, D, 1>(
                stark,
                config,
                vars,
                permutation_check_vars,
                &ctl_vars,
                &mut consumer,
            );
            consumer.accumulators()
        })
        .collect::<Vec<_>>();

    for v in constraint_values {
        assert!(
            v.iter().all(|x| x.is_zero()),
            "Constraint failed in {}",
            type_name::<S>()
        );
    }
}<|MERGE_RESOLUTION|>--- conflicted
+++ resolved
@@ -73,11 +73,7 @@
 where
     F: RichField + Extendable<D>,
     C: GenericConfig<D, F = F>,
-<<<<<<< HEAD
-    [(); C::Hasher::HASH_SIZE]:,
     [(); ArithmeticStark::<F, D>::COLUMNS]:,
-=======
->>>>>>> 2c5f6fd6
     [(); CpuStark::<F, D>::COLUMNS]:,
     [(); KeccakStark::<F, D>::COLUMNS]:,
     [(); KeccakSpongeStark::<F, D>::COLUMNS]:,
@@ -193,11 +189,7 @@
 where
     F: RichField + Extendable<D>,
     C: GenericConfig<D, F = F>,
-<<<<<<< HEAD
-    [(); C::Hasher::HASH_SIZE]:,
     [(); ArithmeticStark::<F, D>::COLUMNS]:,
-=======
->>>>>>> 2c5f6fd6
     [(); CpuStark::<F, D>::COLUMNS]:,
     [(); KeccakStark::<F, D>::COLUMNS]:,
     [(); KeccakSpongeStark::<F, D>::COLUMNS]:,
