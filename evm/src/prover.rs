--- conflicted
+++ resolved
@@ -273,7 +273,6 @@
 
     let init_challenger_state = challenger.compact();
 
-<<<<<<< HEAD
     let lookup_challenges = stark
         .uses_lookups()
         .then(|| challenger.get_n_challenges(config.num_challenges));
@@ -298,24 +297,6 @@
         })
     );
     let num_lookup_columns = lookup_helper_columns.as_ref().map(|v| v.len()).unwrap_or(0);
-=======
-    // Permutation arguments.
-    let permutation_challenges = stark.uses_permutation_args().then(|| {
-        get_n_grand_product_challenge_sets(
-            challenger,
-            config.num_challenges,
-            stark.permutation_batch_size(),
-        )
-    });
-    let permutation_zs = permutation_challenges.as_ref().map(|challenges| {
-        timed!(
-            timing,
-            "compute permutation Z(x) polys",
-            compute_permutation_z_polys::<F, S, D>(stark, config, trace_poly_values, challenges)
-        )
-    });
-    let num_permutation_zs = permutation_zs.as_ref().map(|v| v.len()).unwrap_or(0);
->>>>>>> 33185476
 
     let auxiliary_polys = match lookup_helper_columns {
         None => ctl_data.z_polys(),
