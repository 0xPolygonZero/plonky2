use std::collections::HashMap;

use ethereum_types::{Address, BigEndianHash, H160, H256, U256};
use keccak_hash::keccak;
use plonky2::field::types::Field;

use crate::cpu::kernel::aggregator::KERNEL;
use crate::cpu::kernel::constants::context_metadata::ContextMetadata;
use crate::generation::mpt::{all_mpt_prover_inputs_reversed, state_smt_prover_inputs_reversed};
use crate::generation::rlp::all_rlp_prover_inputs_reversed;
use crate::generation::GenerationInputs;
use crate::memory::segments::Segment;
use crate::util::u256_to_usize;
use crate::witness::errors::ProgramError;
use crate::witness::memory::{MemoryAddress, MemoryState};
use crate::witness::state::RegistersState;
use crate::witness::traces::{TraceCheckpoint, Traces};
use crate::witness::util::stack_peek;

pub(crate) struct GenerationStateCheckpoint {
    pub(crate) registers: RegistersState,
    pub(crate) traces: TraceCheckpoint,
}

#[derive(Debug)]
pub(crate) struct GenerationState<F: Field> {
    pub(crate) inputs: GenerationInputs,
    pub(crate) registers: RegistersState,
    pub(crate) memory: MemoryState,
    pub(crate) traces: Traces<F>,

    /// Prover inputs containing MPT data, in reverse order so that the next input can be obtained
    /// via `pop()`.
    pub(crate) mpt_prover_inputs: Vec<U256>,

    /// Prover inputs containing SMT data, in reverse order so that the next input can be obtained
    /// via `pop()`.
    pub(crate) state_smt_prover_inputs: Vec<U256>,

    /// Prover inputs containing RLP data, in reverse order so that the next input can be obtained
    /// via `pop()`.
    pub(crate) rlp_prover_inputs: Vec<U256>,

    pub(crate) withdrawal_prover_inputs: Vec<U256>,

    /// The state trie only stores state keys, which are hashes of addresses, but sometimes it is
    /// useful to see the actual addresses for debugging. Here we store the mapping for all known
    /// addresses.
    pub(crate) state_key_to_address: HashMap<H256, Address>,

    /// Prover inputs containing the result of a MODMUL operation, in little-endian order (so that
    /// inputs are obtained in big-endian order via `pop()`). Contains both the remainder and the
    /// quotient, in that order.
    pub(crate) bignum_modmul_result_limbs: Vec<U256>,
}

impl<F: Field> GenerationState<F> {
    pub(crate) fn new(inputs: GenerationInputs, kernel_code: &[u8]) -> Result<Self, ProgramError> {
<<<<<<< HEAD
        log::debug!("Input signed_txns: {:?}", &inputs.signed_txns);
        log::debug!("Input state_trie: {:?}", &inputs.tries.state_smt);
=======
        log::debug!("Input signed_txn: {:?}", &inputs.signed_txn);
        log::debug!("Input state_trie: {:?}", &inputs.tries.state_trie);
>>>>>>> 6dd2e313
        log::debug!(
            "Input transactions_trie: {:?}",
            &inputs.tries.transactions_trie
        );
        log::debug!("Input receipts_trie: {:?}", &inputs.tries.receipts_trie);
        log::debug!("Input contract_code: {:?}", &inputs.contract_code);
        let state_smt_prover_inputs = state_smt_prover_inputs_reversed(&inputs.tries);
        let mpt_prover_inputs = all_mpt_prover_inputs_reversed(&inputs.tries)?;
<<<<<<< HEAD
        let rlp_prover_inputs = all_rlp_prover_inputs_reversed(&inputs.signed_txns);
=======
        let rlp_prover_inputs =
            all_rlp_prover_inputs_reversed(inputs.signed_txn.as_ref().unwrap_or(&vec![]));
>>>>>>> 6dd2e313
        let withdrawal_prover_inputs = all_withdrawals_prover_inputs_reversed(&inputs.withdrawals);
        let bignum_modmul_result_limbs = Vec::new();

        Ok(Self {
            inputs,
            registers: Default::default(),
            memory: MemoryState::new(kernel_code),
            traces: Traces::default(),
            mpt_prover_inputs,
            state_smt_prover_inputs,
            rlp_prover_inputs,
            withdrawal_prover_inputs,
            state_key_to_address: HashMap::new(),
            bignum_modmul_result_limbs,
        })
    }

    /// Updates `program_counter`, and potentially adds some extra handling if we're jumping to a
    /// special location.
    pub(crate) fn jump_to(&mut self, dst: usize) -> Result<(), ProgramError> {
        self.registers.program_counter = dst;
        if dst == KERNEL.global_labels["observe_new_address"] {
            let tip_u256 = stack_peek(self, 0)?;
            let tip_h256 = H256::from_uint(&tip_u256);
            let tip_h160 = H160::from(tip_h256);
            self.observe_address(tip_h160);
        } else if dst == KERNEL.global_labels["observe_new_contract"] {
            let tip_u256 = stack_peek(self, 0)?;
            let tip_h256 = H256::from_uint(&tip_u256);
            self.observe_contract(tip_h256)?;
        }

        Ok(())
    }

    /// Observe the given address, so that we will be able to recognize the associated state key.
    /// This is just for debugging purposes.
    pub(crate) fn observe_address(&mut self, address: Address) {
        let state_key = keccak(address.0);
        self.state_key_to_address.insert(state_key, address);
    }

    /// Observe the given code hash and store the associated code.
    /// When called, the code corresponding to `codehash` should be stored in the return data.
    pub(crate) fn observe_contract(&mut self, codehash: H256) -> Result<(), ProgramError> {
        if self.inputs.contract_code.contains_key(&codehash) {
            return Ok(()); // Return early if the code hash has already been observed.
        }

        let ctx = self.registers.context;
        let returndata_size_addr = MemoryAddress::new(
            ctx,
            Segment::ContextMetadata,
            ContextMetadata::ReturndataSize as usize,
        );
        let returndata_size = u256_to_usize(self.memory.get(returndata_size_addr))?;
        let code = self.memory.contexts[ctx].segments[Segment::Returndata as usize].content
            [..returndata_size]
            .iter()
            .map(|x| x.low_u32() as u8)
            .collect::<Vec<_>>();
        debug_assert_eq!(keccak(&code), codehash);

        self.inputs.contract_code.insert(codehash, code);

        Ok(())
    }

    pub(crate) fn checkpoint(&self) -> GenerationStateCheckpoint {
        GenerationStateCheckpoint {
            registers: self.registers,
            traces: self.traces.checkpoint(),
        }
    }

    pub(crate) fn rollback(&mut self, checkpoint: GenerationStateCheckpoint) {
        self.registers = checkpoint.registers;
        self.traces.rollback(checkpoint.traces);
    }

    pub(crate) fn stack(&self) -> Vec<U256> {
        const MAX_TO_SHOW: usize = 10;
        (0..self.registers.stack_len.min(MAX_TO_SHOW))
            .map(|i| stack_peek(self, i).unwrap())
            .collect()
    }
}

/// Withdrawals prover input array is of the form `[addr0, amount0, ..., addrN, amountN, U256::MAX, U256::MAX]`.
/// Returns the reversed array.
fn all_withdrawals_prover_inputs_reversed(withdrawals: &[(Address, U256)]) -> Vec<U256> {
    let mut withdrawal_prover_inputs = withdrawals
        .iter()
        .flat_map(|w| [U256::from((w.0).0.as_slice()), w.1])
        .collect::<Vec<_>>();
    withdrawal_prover_inputs.push(U256::MAX);
    withdrawal_prover_inputs.push(U256::MAX);
    withdrawal_prover_inputs.reverse();
    withdrawal_prover_inputs
}<|MERGE_RESOLUTION|>--- conflicted
+++ resolved
@@ -56,13 +56,8 @@
 
 impl<F: Field> GenerationState<F> {
     pub(crate) fn new(inputs: GenerationInputs, kernel_code: &[u8]) -> Result<Self, ProgramError> {
-<<<<<<< HEAD
-        log::debug!("Input signed_txns: {:?}", &inputs.signed_txns);
+        log::debug!("Input signed_txn: {:?}", &inputs.signed_txn);
         log::debug!("Input state_trie: {:?}", &inputs.tries.state_smt);
-=======
-        log::debug!("Input signed_txn: {:?}", &inputs.signed_txn);
-        log::debug!("Input state_trie: {:?}", &inputs.tries.state_trie);
->>>>>>> 6dd2e313
         log::debug!(
             "Input transactions_trie: {:?}",
             &inputs.tries.transactions_trie
@@ -71,12 +66,8 @@
         log::debug!("Input contract_code: {:?}", &inputs.contract_code);
         let state_smt_prover_inputs = state_smt_prover_inputs_reversed(&inputs.tries);
         let mpt_prover_inputs = all_mpt_prover_inputs_reversed(&inputs.tries)?;
-<<<<<<< HEAD
-        let rlp_prover_inputs = all_rlp_prover_inputs_reversed(&inputs.signed_txns);
-=======
         let rlp_prover_inputs =
             all_rlp_prover_inputs_reversed(inputs.signed_txn.as_ref().unwrap_or(&vec![]));
->>>>>>> 6dd2e313
         let withdrawal_prover_inputs = all_withdrawals_prover_inputs_reversed(&inputs.withdrawals);
         let bignum_modmul_result_limbs = Vec::new();
 
