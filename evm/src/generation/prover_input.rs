--- conflicted
+++ resolved
@@ -302,15 +302,15 @@
         let code = self.get_current_code()?;
         // We need to set the simulated jumpdest bits to one as otherwise
         // the simulation will fail.
-        self.set_jumpdest_bits(&code);
+        // self.set_jumpdest_bits(&code);
 
         // Simulate the user's code and (unnecessarily) part of the kernel code, skipping the validate table call
         let Some(jumpdest_table) = simulate_cpu_between_labels_and_get_user_jumps(
-            "jumpdest_analisys_end",
+            "jumpdest_analysis_end",
             "terminate_common",
             self,
-        )?
-        else {
+        ) else {
+            self.jumpdest_proofs = Some(HashMap::new());
             return Ok(());
         };
 
@@ -318,7 +318,7 @@
         self.rollback(checkpoint);
         self.memory = memory;
 
-        // Find proofs for all context
+        // Find proofs for all contexts
         self.set_proofs_and_jumpdests(jumpdest_table);
 
         Ok(())
@@ -368,15 +368,9 @@
         Ok(code_len)
     }
 
-<<<<<<< HEAD
-    fn set_jumpdest_bits<'a>(&mut self, code: &'a Vec<u8>) {
-        const JUMPDEST_OPCODE: u8 = 0x5b;
-        for (pos, opcode) in CodeIterator::new(&code) {
-=======
     fn set_jumpdest_bits(&mut self, code: &[u8]) {
         const JUMPDEST_OPCODE: u8 = 0x5b;
         for (pos, opcode) in CodeIterator::new(code) {
->>>>>>> 24ae0d9d
             if opcode == JUMPDEST_OPCODE {
                 self.memory.set(
                     MemoryAddress {
@@ -391,28 +385,19 @@
     }
 }
 
-/// For each address in `jumpdest_table`, each bounded by larges_address,
+/// For all address in `jumpdest_table`, each bounded by larges_address,
 /// this function searches for a proof. A proof is the closest address
 /// for which none of the previous 32 bytes in the code (including opcodes
 /// and pushed bytes are PUSHXX and the address is in its range. It returns
 /// a vector of even size containing proofs followed by their addresses
-<<<<<<< HEAD
-fn get_proofs_and_jumpdests<'a>(
-    code: &'a Vec<u8>,
-=======
 fn get_proofs_and_jumpdests(
     code: &[u8],
->>>>>>> 24ae0d9d
     largest_address: usize,
     jumpdest_table: std::collections::BTreeSet<usize>,
 ) -> Vec<usize> {
     const PUSH1_OPCODE: u8 = 0x60;
     const PUSH32_OPCODE: u8 = 0x7f;
-<<<<<<< HEAD
     let (proofs, _) = CodeIterator::until(&code, largest_address + 1).fold(
-=======
-    let (proofs, _) = CodeIterator::until(code, largest_address + 1).fold(
->>>>>>> 24ae0d9d
         (vec![], 0),
         |(mut proofs, acc), (pos, opcode)| {
             let has_prefix = if let Some(prefix_start) = pos.checked_sub(32) {
@@ -470,7 +455,7 @@
 
     fn next(&mut self) -> Option<Self::Item> {
         const PUSH1_OPCODE: u8 = 0x60;
-        const PUSH32_OPCODE: u8 = 0x70;
+        const PUSH32_OPCODE: u8 = 0x7f;
         let CodeIterator { code, pos, end } = self;
         if *pos >= *end {
             return None;
