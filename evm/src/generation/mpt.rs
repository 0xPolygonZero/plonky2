--- conflicted
+++ resolved
@@ -57,15 +57,12 @@
     }
 }
 
-<<<<<<< HEAD
 pub(crate) fn state_smt_prover_inputs_reversed(trie_inputs: &TrieInputs) -> Vec<U256> {
     let mut inputs = state_smt_prover_inputs(trie_inputs);
     inputs.reverse();
     inputs
 }
 
-=======
->>>>>>> 6dd2e313
 pub(crate) fn all_mpt_prover_inputs_reversed(
     trie_inputs: &TrieInputs,
 ) -> Result<Vec<U256>, ProgramError> {
@@ -130,26 +127,6 @@
 pub(crate) fn all_mpt_prover_inputs(trie_inputs: &TrieInputs) -> Result<Vec<U256>, ProgramError> {
     let mut prover_inputs = vec![];
 
-<<<<<<< HEAD
-=======
-    let storage_tries_by_state_key = trie_inputs
-        .storage_tries
-        .iter()
-        .map(|(hashed_address, storage_trie)| {
-            let key = Nibbles::from_bytes_be(hashed_address.as_bytes())
-                .expect("An H256 is 32 bytes long");
-            (key, storage_trie)
-        })
-        .collect();
-
-    mpt_prover_inputs_state_trie(
-        &trie_inputs.state_trie,
-        empty_nibbles(),
-        &mut prover_inputs,
-        &storage_tries_by_state_key,
-    )?;
-
->>>>>>> 6dd2e313
     mpt_prover_inputs(&trie_inputs.transactions_trie, &mut prover_inputs, &|rlp| {
         let mut parsed_txn = vec![U256::from(rlp.len())];
         parsed_txn.extend(rlp.iter().copied().map(U256::from));
