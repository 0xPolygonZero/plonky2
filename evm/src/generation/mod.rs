use std::collections::HashMap;

use anyhow::anyhow;
use eth_trie_utils::partial_trie::{HashedPartialTrie, PartialTrie};
use ethereum_types::{Address, BigEndianHash, H256, U256};
use plonky2::field::extension::Extendable;
use plonky2::field::polynomial::PolynomialValues;
use plonky2::hash::hash_types::RichField;
use plonky2::timed;
use plonky2::util::timing::TimingTree;
use serde::{Deserialize, Serialize};
use smt_utils::smt::hash_serialize_state;
use GlobalMetadata::{
    ReceiptTrieRootDigestAfter, ReceiptTrieRootDigestBefore, StateTrieRootDigestAfter,
    StateTrieRootDigestBefore, TransactionTrieRootDigestAfter, TransactionTrieRootDigestBefore,
};

use crate::all_stark::{AllStark, NUM_TABLES};
use crate::config::StarkConfig;
use crate::cpu::bootstrap_kernel::generate_bootstrap_kernel;
use crate::cpu::columns::CpuColumnsView;
use crate::cpu::kernel::aggregator::KERNEL;
use crate::cpu::kernel::constants::global_metadata::GlobalMetadata;
use crate::generation::outputs::GenerationOutputs;
use crate::generation::state::GenerationState;
use crate::memory::segments::Segment;
use crate::proof::{BlockHashes, BlockMetadata, ExtraBlockData, PublicValues, TrieRoots};
use crate::util::h2u;
use crate::witness::memory::{MemoryAddress, MemoryChannel};
use crate::witness::transition::transition;

pub mod mpt;
pub mod outputs;
pub(crate) mod prover_input;
pub(crate) mod rlp;
pub(crate) mod state;
mod trie_extractor;

use crate::witness::util::mem_write_log;

/// Inputs needed for trace generation.
#[derive(Clone, Debug, Deserialize, Serialize, Default)]
pub struct GenerationInputs {
    pub txn_number_before: U256,
    pub gas_used_before: U256,
    pub block_bloom_before: [U256; 8],
    pub gas_used_after: U256,
    pub block_bloom_after: [U256; 8],

<<<<<<< HEAD
    pub signed_txns: Vec<Vec<u8>>,
=======
    // A None would yield an empty proof, otherwise this contains the encoding of a transaction.
    pub signed_txn: Option<Vec<u8>>,
>>>>>>> 6dd2e313
    // Withdrawal pairs `(addr, amount)`. At the end of the txs, `amount` is added to `addr`'s balance. See EIP-4895.
    pub withdrawals: Vec<(Address, U256)>,
    pub tries: TrieInputs,
    /// Expected trie roots after the transactions are executed.
    pub trie_roots_after: TrieRoots,
    /// State trie root of the genesis block.
    pub genesis_state_trie_root: H256,

    /// Mapping between smart contract code hashes and the contract byte code.
    /// All account smart contracts that are invoked will have an entry present.
    pub contract_code: HashMap<H256, Vec<u8>>,

    pub block_metadata: BlockMetadata,

    pub block_hashes: BlockHashes,

    /// A list of known addresses in the input state trie (which itself doesn't hold addresses,
    /// only state keys). This is only useful for debugging, so that we can return addresses in the
    /// post-state rather than state keys. (See `GenerationOutputs`, and in particular
    /// `AddressOrStateKey`.) If the caller is not interested in the post-state, this can be left
    /// empty.
    pub addresses: Vec<Address>,
}

#[derive(Clone, Debug, Deserialize, Serialize)]
pub struct TrieInputs {
    /// A serialized partial version of the state SMT prior to these transactions. It should include all nodes
    /// that will be accessed by these transactions.
    pub state_smt: Vec<U256>,

    /// A partial version of the transaction trie prior to these transactions. It should include all
    /// nodes that will be accessed by these transactions.
    pub transactions_trie: HashedPartialTrie,

    /// A partial version of the receipt trie prior to these transactions. It should include all nodes
    /// that will be accessed by these transactions.
    pub receipts_trie: HashedPartialTrie,
}

impl Default for TrieInputs {
    fn default() -> Self {
        Self {
            // First 2 zeros are for the default empty node. The next 2 are for the current empty state trie root.
            state_smt: vec![U256::zero(); 4],
            transactions_trie: Default::default(),
            receipts_trie: Default::default(),
        }
    }
}

fn apply_metadata_and_tries_memops<F: RichField + Extendable<D>, const D: usize>(
    state: &mut GenerationState<F>,
    inputs: &GenerationInputs,
) {
    let metadata = &inputs.block_metadata;
    let tries = &inputs.tries;
    let trie_roots_after = &inputs.trie_roots_after;
    let fields = [
        (
            GlobalMetadata::BlockBeneficiary,
            U256::from_big_endian(&metadata.block_beneficiary.0),
        ),
        (GlobalMetadata::BlockTimestamp, metadata.block_timestamp),
        (GlobalMetadata::BlockNumber, metadata.block_number),
        (GlobalMetadata::BlockDifficulty, metadata.block_difficulty),
        (
            GlobalMetadata::BlockRandom,
            metadata.block_random.into_uint(),
        ),
        (GlobalMetadata::BlockGasLimit, metadata.block_gaslimit),
        (GlobalMetadata::BlockChainId, metadata.block_chain_id),
        (GlobalMetadata::BlockBaseFee, metadata.block_base_fee),
        (
            GlobalMetadata::BlockCurrentHash,
            h2u(inputs.block_hashes.cur_hash),
        ),
        (GlobalMetadata::BlockGasUsed, metadata.block_gas_used),
        (GlobalMetadata::BlockGasUsedBefore, inputs.gas_used_before),
        (GlobalMetadata::BlockGasUsedAfter, inputs.gas_used_after),
        (GlobalMetadata::TxnNumberBefore, inputs.txn_number_before),
        (
            GlobalMetadata::TxnNumberAfter,
            inputs.txn_number_before + if inputs.signed_txn.is_some() { 1 } else { 0 },
        ),
        (
            GlobalMetadata::StateTrieRootDigestBefore,
            h2u(hash_serialize_state(&tries.state_smt)),
        ),
        (
            GlobalMetadata::TransactionTrieRootDigestBefore,
            h2u(tries.transactions_trie.hash()),
        ),
        (
            GlobalMetadata::ReceiptTrieRootDigestBefore,
            h2u(tries.receipts_trie.hash()),
        ),
        (
            GlobalMetadata::StateTrieRootDigestAfter,
            h2u(trie_roots_after.state_root),
        ),
        (
            GlobalMetadata::TransactionTrieRootDigestAfter,
            h2u(trie_roots_after.transactions_root),
        ),
        (
            GlobalMetadata::ReceiptTrieRootDigestAfter,
            h2u(trie_roots_after.receipts_root),
        ),
    ];

    let channel = MemoryChannel::GeneralPurpose(0);
    let mut ops = fields
        .map(|(field, val)| {
            mem_write_log(
                channel,
                MemoryAddress::new(0, Segment::GlobalMetadata, field as usize),
                state,
                val,
            )
        })
        .to_vec();

    // Write the block's final block bloom filter.
    ops.extend((0..8).map(|i| {
        mem_write_log(
            channel,
            MemoryAddress::new(0, Segment::GlobalBlockBloom, i),
            state,
            metadata.block_bloom[i],
        )
    }));
    // Write the block's bloom filter before the current transaction.
    ops.extend(
        (0..8)
            .map(|i| {
                mem_write_log(
                    channel,
                    MemoryAddress::new(0, Segment::GlobalBlockBloom, i + 8),
                    state,
                    inputs.block_bloom_before[i],
                )
            })
            .collect::<Vec<_>>(),
    );
    // Write the block's bloom filter after the current transaction.
    ops.extend(
        (0..8)
            .map(|i| {
                mem_write_log(
                    channel,
                    MemoryAddress::new(0, Segment::GlobalBlockBloom, i + 16),
                    state,
                    inputs.block_bloom_after[i],
                )
            })
            .collect::<Vec<_>>(),
    );
    // Write previous block hashes.
    ops.extend(
        (0..256)
            .map(|i| {
                mem_write_log(
                    channel,
                    MemoryAddress::new(0, Segment::BlockHashes, i),
                    state,
                    h2u(inputs.block_hashes.prev_hashes[i]),
                )
            })
            .collect::<Vec<_>>(),
    );

    state.memory.apply_ops(&ops);
    state.traces.memory_ops.extend(ops);
}

pub fn generate_traces<F: RichField + Extendable<D>, const D: usize>(
    all_stark: &AllStark<F, D>,
    inputs: GenerationInputs,
    config: &StarkConfig,
    timing: &mut TimingTree,
) -> anyhow::Result<(
    [Vec<PolynomialValues<F>>; NUM_TABLES],
    PublicValues,
    GenerationOutputs,
)> {
    let mut state = GenerationState::<F>::new(inputs.clone(), &KERNEL.code)
        .map_err(|err| anyhow!("Failed to parse all the initial prover inputs: {:?}", err))?;

    apply_metadata_and_tries_memops(&mut state, &inputs);

    generate_bootstrap_kernel::<F>(&mut state);

    timed!(timing, "simulate CPU", simulate_cpu(&mut state)?);

    assert!(
        state.mpt_prover_inputs.is_empty(),
        "All MPT data should have been consumed"
    );

    log::info!(
        "Trace lengths (before padding): {:?}",
        state.traces.get_lengths()
    );

    // TODO: fix this
    // let outputs = get_outputs(&mut state)
    //     .map_err(|err| anyhow!("Failed to generate post-state info: {:?}", err))?;
    let outputs = Default::default();

    let read_metadata = |field| state.memory.read_global_metadata(field);
    let trie_roots_before = TrieRoots {
        state_root: H256::from_uint(&read_metadata(StateTrieRootDigestBefore)),
        transactions_root: H256::from_uint(&read_metadata(TransactionTrieRootDigestBefore)),
        receipts_root: H256::from_uint(&read_metadata(ReceiptTrieRootDigestBefore)),
    };
    let trie_roots_after = TrieRoots {
        state_root: H256::from_uint(&read_metadata(StateTrieRootDigestAfter)),
        transactions_root: H256::from_uint(&read_metadata(TransactionTrieRootDigestAfter)),
        receipts_root: H256::from_uint(&read_metadata(ReceiptTrieRootDigestAfter)),
    };

    let gas_used_after = read_metadata(GlobalMetadata::BlockGasUsedAfter);
    let txn_number_after = read_metadata(GlobalMetadata::TxnNumberAfter);

    let extra_block_data = ExtraBlockData {
        genesis_state_trie_root: inputs.genesis_state_trie_root,
        txn_number_before: inputs.txn_number_before,
        txn_number_after,
        gas_used_before: inputs.gas_used_before,
        gas_used_after,
        block_bloom_before: inputs.block_bloom_before,
        block_bloom_after: inputs.block_bloom_after,
    };

    let public_values = PublicValues {
        trie_roots_before,
        trie_roots_after,
        block_metadata: inputs.block_metadata,
        block_hashes: inputs.block_hashes,
        extra_block_data,
    };

    let tables = timed!(
        timing,
        "convert trace data to tables",
        state.traces.into_tables(all_stark, config, timing)
    );
    Ok((tables, public_values, outputs))
}

fn simulate_cpu<F: RichField + Extendable<D>, const D: usize>(
    state: &mut GenerationState<F>,
) -> anyhow::Result<()> {
    let halt_pc = KERNEL.global_labels["halt"];

    loop {
        // If we've reached the kernel's halt routine, and our trace length is a power of 2, stop.
        let pc = state.registers.program_counter;
        let halt = state.registers.is_kernel && pc == halt_pc;
        if halt {
            log::info!("CPU halted after {} cycles", state.traces.clock());

            // Padding
            let mut row = CpuColumnsView::<F>::default();
            row.clock = F::from_canonical_usize(state.traces.clock());
            row.context = F::from_canonical_usize(state.registers.context);
            row.program_counter = F::from_canonical_usize(pc);
            row.is_kernel_mode = F::ONE;
            row.gas = F::from_canonical_u64(state.registers.gas_used);
            row.stack_len = F::from_canonical_usize(state.registers.stack_len);

            loop {
                state.traces.push_cpu(row);
                row.clock += F::ONE;
                if state.traces.clock().is_power_of_two() {
                    break;
                }
            }

            log::info!("CPU trace padded to {} cycles", state.traces.clock());

            return Ok(());
        }

        transition(state)?;
    }
}<|MERGE_RESOLUTION|>--- conflicted
+++ resolved
@@ -47,12 +47,8 @@
     pub gas_used_after: U256,
     pub block_bloom_after: [U256; 8],
 
-<<<<<<< HEAD
-    pub signed_txns: Vec<Vec<u8>>,
-=======
     // A None would yield an empty proof, otherwise this contains the encoding of a transaction.
     pub signed_txn: Option<Vec<u8>>,
->>>>>>> 6dd2e313
     // Withdrawal pairs `(addr, amount)`. At the end of the txs, `amount` is added to `addr`'s balance. See EIP-4895.
     pub withdrawals: Vec<(Address, U256)>,
     pub tries: TrieInputs,
