--- conflicted
+++ resolved
@@ -332,91 +332,4 @@
 
         transition(state)?;
     }
-<<<<<<< HEAD
-=======
-}
-
-fn simulate_cpu_between_labels_and_get_user_jumps<F: Field>(
-    initial_label: &str,
-    final_label: &str,
-    state: &mut GenerationState<F>,
-) -> Option<HashMap<usize, BTreeSet<usize>>> {
-    if state.jumpdest_table.is_some() {
-        None
-    } else {
-        const JUMP_OPCODE: u8 = 0x56;
-        const JUMPI_OPCODE: u8 = 0x57;
-
-        let halt_pc = KERNEL.global_labels[final_label];
-        let mut jumpdest_addresses: HashMap<_, BTreeSet<usize>> = HashMap::new();
-
-        state.registers.program_counter = KERNEL.global_labels[initial_label];
-        let initial_clock = state.traces.clock();
-        let initial_context = state.registers.context;
-
-        log::debug!("Simulating CPU for jumpdest analysis.");
-
-        loop {
-            // skip jumpdest table validations in simulations
-            if state.registers.is_kernel
-                && state.registers.program_counter == KERNEL.global_labels["jumpdest_analysis"]
-            {
-                state.registers.program_counter = KERNEL.global_labels["jumpdest_analysis_end"]
-            }
-            let pc = state.registers.program_counter;
-            let context = state.registers.context;
-            let halt = state.registers.is_kernel
-                && pc == halt_pc
-                && state.registers.context == initial_context;
-            let Ok(opcode) = u256_to_u8(state.memory.get(MemoryAddress::new(
-                context,
-                Segment::Code,
-                state.registers.program_counter,
-            ))) else {
-                log::debug!(
-                    "Simulated CPU for jumpdest analysis halted after {} cycles",
-                    state.traces.clock() - initial_clock
-                );
-                return Some(jumpdest_addresses);
-            };
-            let cond = if let Ok(cond) = stack_peek(state, 1) {
-                cond != U256::zero()
-            } else {
-                false
-            };
-            if !state.registers.is_kernel
-                && (opcode == JUMP_OPCODE || (opcode == JUMPI_OPCODE && cond))
-            {
-                // Avoid deeper calls to abort
-                let Ok(jumpdest) = u256_to_usize(state.registers.stack_top) else {
-                    log::debug!(
-                        "Simulated CPU for jumpdest analysis halted after {} cycles",
-                        state.traces.clock() - initial_clock
-                    );
-                    return Some(jumpdest_addresses);
-                };
-                state.memory.set(
-                    MemoryAddress::new(context, Segment::JumpdestBits, jumpdest),
-                    U256::one(),
-                );
-                let jumpdest_opcode =
-                    state
-                        .memory
-                        .get(MemoryAddress::new(context, Segment::Code, jumpdest));
-                if let Some(ctx_addresses) = jumpdest_addresses.get_mut(&context) {
-                    ctx_addresses.insert(jumpdest);
-                } else {
-                    jumpdest_addresses.insert(context, BTreeSet::from([jumpdest]));
-                }
-            }
-            if halt || transition(state).is_err() {
-                log::debug!(
-                    "Simulated CPU for jumpdest analysis halted after {} cycles",
-                    state.traces.clock() - initial_clock
-                );
-                return Some(jumpdest_addresses);
-            }
-        }
-    }
->>>>>>> b6fec06c
 }