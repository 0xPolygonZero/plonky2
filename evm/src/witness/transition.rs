--- conflicted
+++ resolved
@@ -4,12 +4,8 @@
 
 use crate::cpu::columns::CpuColumnsView;
 use crate::cpu::kernel::aggregator::KERNEL;
-<<<<<<< HEAD
 use crate::cpu::kernel::constants::context_metadata::ContextMetadata;
 use crate::cpu::stack_bounds::{DECREMENTING_FLAGS, INCREMENTING_FLAGS, MAX_USER_STACK_SIZE};
-=======
-use crate::cpu::stack_bounds::MAX_USER_STACK_SIZE;
->>>>>>> cedeff52
 use crate::generation::state::GenerationState;
 use crate::memory::segments::Segment;
 use crate::witness::errors::ProgramError;
@@ -290,24 +286,6 @@
 
     fill_op_flag(op, &mut row);
 
-<<<<<<< HEAD
-    let check_underflow: F = DECREMENTING_FLAGS.map(|i| row[i]).into_iter().sum();
-    let check_overflow: F = INCREMENTING_FLAGS.map(|i| row[i]).into_iter().sum();
-    let no_check = F::ONE - (check_underflow + check_overflow);
-
-    let disallowed_len = check_overflow * F::from_canonical_usize(MAX_USER_STACK_SIZE) - no_check;
-    let diff = row.stack_len - disallowed_len;
-
-    let user_mode = F::ONE - row.is_kernel_mode;
-    let rhs = user_mode + check_underflow;
-    // dbg!(user_mode, check_underflow);
-
-    row.stack_len_bounds_aux = match diff.try_inverse() {
-        Some(diff_inv) => diff_inv * rhs, // `rhs` may be a value other than 1 or 0
-        None => {
-            // assert_eq!(rhs, F::ZERO);
-            F::ZERO
-=======
     if state.registers.is_kernel {
         row.stack_len_bounds_aux = F::ZERO;
     } else {
@@ -318,7 +296,6 @@
         } else {
             // This is a stack overflow that should have been caught earlier.
             return Err(ProgramError::InterpreterError);
->>>>>>> cedeff52
         }
     }
 
