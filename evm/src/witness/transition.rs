use anyhow::bail;
use log::log_enabled;
use plonky2::field::types::Field;

use super::memory::{MemoryOp, MemoryOpKind};
use super::util::fill_channel_with_value;
use crate::cpu::columns::CpuColumnsView;
use crate::cpu::kernel::aggregator::KERNEL;
use crate::cpu::stack::{
    EQ_STACK_BEHAVIOR, IS_ZERO_STACK_BEHAVIOR, JUMPI_OP, JUMP_OP, STACK_BEHAVIORS,
};
use crate::cpu::stack_bounds::MAX_USER_STACK_SIZE;
use crate::generation::state::GenerationState;
use crate::memory::segments::Segment;
use crate::witness::errors::ProgramError;
use crate::witness::gas::gas_to_charge;
use crate::witness::memory::MemoryAddress;
use crate::witness::memory::MemoryChannel::GeneralPurpose;
use crate::witness::operation::*;
use crate::witness::state::RegistersState;
use crate::witness::util::mem_read_code_with_log_and_fill;
use crate::{arithmetic, logic};

fn read_code_memory<F: Field>(state: &mut GenerationState<F>, row: &mut CpuColumnsView<F>) -> u8 {
    let code_context = state.registers.code_context();
    row.code_context = F::from_canonical_usize(code_context);

    let address = MemoryAddress::new(code_context, Segment::Code, state.registers.program_counter);
    let (opcode, mem_log) = mem_read_code_with_log_and_fill(address, state, row);

    state.traces.push_memory(mem_log);

    opcode
}

fn decode(registers: RegistersState, opcode: u8) -> Result<Operation, ProgramError> {
    match (opcode, registers.is_kernel) {
        (0x00, _) => Ok(Operation::Syscall(opcode, 0, false)), // STOP
        (0x01, _) => Ok(Operation::BinaryArithmetic(arithmetic::BinaryOperator::Add)),
        (0x02, _) => Ok(Operation::BinaryArithmetic(arithmetic::BinaryOperator::Mul)),
        (0x03, _) => Ok(Operation::BinaryArithmetic(arithmetic::BinaryOperator::Sub)),
        (0x04, _) => Ok(Operation::BinaryArithmetic(arithmetic::BinaryOperator::Div)),
        (0x05, _) => Ok(Operation::Syscall(opcode, 2, false)), // SDIV
        (0x06, _) => Ok(Operation::BinaryArithmetic(arithmetic::BinaryOperator::Mod)),
        (0x07, _) => Ok(Operation::Syscall(opcode, 2, false)), // SMOD
        (0x08, _) => Ok(Operation::TernaryArithmetic(
            arithmetic::TernaryOperator::AddMod,
        )),
        (0x09, _) => Ok(Operation::TernaryArithmetic(
            arithmetic::TernaryOperator::MulMod,
        )),
        (0x0a, _) => Ok(Operation::Syscall(opcode, 2, false)), // EXP
        (0x0b, _) => Ok(Operation::Syscall(opcode, 2, false)), // SIGNEXTEND
        (0x0c, true) => Ok(Operation::BinaryArithmetic(
            arithmetic::BinaryOperator::AddFp254,
        )),
        (0x0d, true) => Ok(Operation::BinaryArithmetic(
            arithmetic::BinaryOperator::MulFp254,
        )),
        (0x0e, true) => Ok(Operation::BinaryArithmetic(
            arithmetic::BinaryOperator::SubFp254,
        )),
        (0x0f, true) => Ok(Operation::TernaryArithmetic(
            arithmetic::TernaryOperator::SubMod,
        )),
        (0x10, _) => Ok(Operation::BinaryArithmetic(arithmetic::BinaryOperator::Lt)),
        (0x11, _) => Ok(Operation::BinaryArithmetic(arithmetic::BinaryOperator::Gt)),
        (0x12, _) => Ok(Operation::Syscall(opcode, 2, false)), // SLT
        (0x13, _) => Ok(Operation::Syscall(opcode, 2, false)), // SGT
        (0x14, _) => Ok(Operation::Eq),
        (0x15, _) => Ok(Operation::Iszero),
        (0x16, _) => Ok(Operation::BinaryLogic(logic::Op::And)),
        (0x17, _) => Ok(Operation::BinaryLogic(logic::Op::Or)),
        (0x18, _) => Ok(Operation::BinaryLogic(logic::Op::Xor)),
        (0x19, _) => Ok(Operation::Not),
        (0x1a, _) => Ok(Operation::BinaryArithmetic(
            arithmetic::BinaryOperator::Byte,
        )),
        (0x1b, _) => Ok(Operation::BinaryArithmetic(arithmetic::BinaryOperator::Shl)),
        (0x1c, _) => Ok(Operation::BinaryArithmetic(arithmetic::BinaryOperator::Shr)),
        (0x1d, _) => Ok(Operation::Syscall(opcode, 2, false)), // SAR
        (0x20, _) => Ok(Operation::Syscall(opcode, 2, false)), // KECCAK256
        (0x21, true) => Ok(Operation::KeccakGeneral),
        (0x30, _) => Ok(Operation::Syscall(opcode, 0, true)), // ADDRESS
        (0x31, _) => Ok(Operation::Syscall(opcode, 1, false)), // BALANCE
        (0x32, _) => Ok(Operation::Syscall(opcode, 0, true)), // ORIGIN
        (0x33, _) => Ok(Operation::Syscall(opcode, 0, true)), // CALLER
        (0x34, _) => Ok(Operation::Syscall(opcode, 0, true)), // CALLVALUE
        (0x35, _) => Ok(Operation::Syscall(opcode, 1, false)), // CALLDATALOAD
        (0x36, _) => Ok(Operation::Syscall(opcode, 0, true)), // CALLDATASIZE
        (0x37, _) => Ok(Operation::Syscall(opcode, 3, false)), // CALLDATACOPY
        (0x38, _) => Ok(Operation::Syscall(opcode, 0, true)), // CODESIZE
        (0x39, _) => Ok(Operation::Syscall(opcode, 3, false)), // CODECOPY
        (0x3a, _) => Ok(Operation::Syscall(opcode, 0, true)), // GASPRICE
        (0x3b, _) => Ok(Operation::Syscall(opcode, 1, false)), // EXTCODESIZE
        (0x3c, _) => Ok(Operation::Syscall(opcode, 4, false)), // EXTCODECOPY
        (0x3d, _) => Ok(Operation::Syscall(opcode, 0, true)), // RETURNDATASIZE
        (0x3e, _) => Ok(Operation::Syscall(opcode, 3, false)), // RETURNDATACOPY
        (0x3f, _) => Ok(Operation::Syscall(opcode, 1, false)), // EXTCODEHASH
        (0x40, _) => Ok(Operation::Syscall(opcode, 1, false)), // BLOCKHASH
        (0x41, _) => Ok(Operation::Syscall(opcode, 0, true)), // COINBASE
        (0x42, _) => Ok(Operation::Syscall(opcode, 0, true)), // TIMESTAMP
        (0x43, _) => Ok(Operation::Syscall(opcode, 0, true)), // NUMBER
        (0x44, _) => Ok(Operation::Syscall(opcode, 0, true)), // DIFFICULTY
        (0x45, _) => Ok(Operation::Syscall(opcode, 0, true)), // GASLIMIT
        (0x46, _) => Ok(Operation::Syscall(opcode, 0, true)), // CHAINID
        (0x47, _) => Ok(Operation::Syscall(opcode, 0, true)), // SELFBALANCE
        (0x48, _) => Ok(Operation::Syscall(opcode, 0, true)), // BASEFEE
        (0x49, true) => Ok(Operation::ProverInput),
        (0x50, _) => Ok(Operation::Pop),
        (0x51, _) => Ok(Operation::Syscall(opcode, 1, false)), // MLOAD
        (0x52, _) => Ok(Operation::Syscall(opcode, 2, false)), // MSTORE
        (0x53, _) => Ok(Operation::Syscall(opcode, 2, false)), // MSTORE8
        (0x54, _) => Ok(Operation::Syscall(opcode, 1, false)), // SLOAD
        (0x55, _) => Ok(Operation::Syscall(opcode, 2, false)), // SSTORE
        (0x56, _) => Ok(Operation::Jump),
        (0x57, _) => Ok(Operation::Jumpi),
        (0x58, _) => Ok(Operation::Pc),
        (0x59, _) => Ok(Operation::Syscall(opcode, 0, true)), // MSIZE
        (0x5a, _) => Ok(Operation::Syscall(opcode, 0, true)), // GAS
        (0x5b, _) => Ok(Operation::Jumpdest),
        (0x5f..=0x7f, _) => Ok(Operation::Push(opcode - 0x5f)),
        (0x80..=0x8f, _) => Ok(Operation::Dup(opcode & 0xf)),
        (0x90..=0x9f, _) => Ok(Operation::Swap(opcode & 0xf)),
        (0xa0, _) => Ok(Operation::Syscall(opcode, 2, false)), // LOG0
        (0xa1, _) => Ok(Operation::Syscall(opcode, 3, false)), // LOG1
        (0xa2, _) => Ok(Operation::Syscall(opcode, 4, false)), // LOG2
        (0xa3, _) => Ok(Operation::Syscall(opcode, 5, false)), // LOG3
        (0xa4, _) => Ok(Operation::Syscall(opcode, 6, false)), // LOG4
        (0xa5, true) => {
            log::warn!(
                "Kernel panic at {}",
                KERNEL.offset_name(registers.program_counter),
            );
            Err(ProgramError::KernelPanic)
        }
        (0xee, true) => Ok(Operation::Mstore32Bytes),
        (0xf0, _) => Ok(Operation::Syscall(opcode, 3, false)), // CREATE
        (0xf1, _) => Ok(Operation::Syscall(opcode, 7, false)), // CALL
        (0xf2, _) => Ok(Operation::Syscall(opcode, 7, false)), // CALLCODE
        (0xf3, _) => Ok(Operation::Syscall(opcode, 2, false)), // RETURN
        (0xf4, _) => Ok(Operation::Syscall(opcode, 6, false)), // DELEGATECALL
        (0xf5, _) => Ok(Operation::Syscall(opcode, 4, false)), // CREATE2
        (0xf6, true) => Ok(Operation::GetContext),
        (0xf7, true) => Ok(Operation::SetContext),
        (0xf8, true) => Ok(Operation::Mload32Bytes),
        (0xf9, true) => Ok(Operation::ExitKernel),
        (0xfa, _) => Ok(Operation::Syscall(opcode, 6, false)), // STATICCALL
        (0xfb, true) => Ok(Operation::MloadGeneral),
        (0xfc, true) => Ok(Operation::MstoreGeneral),
        (0xfd, _) => Ok(Operation::Syscall(opcode, 2, false)), // REVERT
        (0xff, _) => Ok(Operation::Syscall(opcode, 1, false)), // SELFDESTRUCT
        _ => {
            log::warn!("Invalid opcode: {}", opcode);
            Err(ProgramError::InvalidOpcode)
        }
    }
}

fn fill_op_flag<F: Field>(op: Operation, row: &mut CpuColumnsView<F>) {
    let flags = &mut row.op;
    *match op {
        Operation::Push(1..) => &mut flags.push,
        Operation::Dup(_) | Operation::Swap(_) => &mut flags.dup_swap,
        Operation::Iszero | Operation::Eq => &mut flags.eq_iszero,
        Operation::Not | Operation::Pop => &mut flags.not_pop,
        Operation::Syscall(_, _, _) => &mut flags.syscall,
        Operation::BinaryLogic(_) => &mut flags.logic_op,
        Operation::BinaryArithmetic(arithmetic::BinaryOperator::AddFp254)
        | Operation::BinaryArithmetic(arithmetic::BinaryOperator::MulFp254)
        | Operation::BinaryArithmetic(arithmetic::BinaryOperator::SubFp254) => &mut flags.fp254_op,
        Operation::BinaryArithmetic(arithmetic::BinaryOperator::Shl)
        | Operation::BinaryArithmetic(arithmetic::BinaryOperator::Shr) => &mut flags.shift,
        Operation::BinaryArithmetic(_) => &mut flags.binary_op,
        Operation::TernaryArithmetic(_) => &mut flags.ternary_op,
        Operation::KeccakGeneral | Operation::Jumpdest => &mut flags.jumpdest_keccak_general,
        Operation::ProverInput => &mut flags.prover_input,
        Operation::Jump | Operation::Jumpi => &mut flags.jumps,
<<<<<<< HEAD
        Operation::Pc => &mut flags.pc,
        Operation::GetContext => &mut flags.get_context,
        Operation::SetContext => &mut flags.set_context,
=======
        Operation::Pc | Operation::Push(0) => &mut flags.pc_push0,
        Operation::Jumpdest => &mut flags.jumpdest,
        Operation::GetContext | Operation::SetContext => &mut flags.context_op,
>>>>>>> 3ca16620
        Operation::Mload32Bytes => &mut flags.mload_32bytes,
        Operation::Mstore32Bytes => &mut flags.mstore_32bytes,
        Operation::ExitKernel => &mut flags.exit_kernel,
        Operation::MloadGeneral | Operation::MstoreGeneral => &mut flags.m_op_general,
    } = F::ONE;
}

// Equal to the number of pops if an operation pops without pushing, and `None` otherwise.
fn get_op_special_length(op: Operation) -> Option<usize> {
    let behavior_opt = match op {
        Operation::Push(0) | Operation::Pc => STACK_BEHAVIORS.pc_push0,
        Operation::Push(1..) => STACK_BEHAVIORS.push,
        Operation::Dup(_) | Operation::Swap(_) => STACK_BEHAVIORS.dup_swap,
        Operation::Iszero => IS_ZERO_STACK_BEHAVIOR,
        Operation::Not | Operation::Pop => STACK_BEHAVIORS.not_pop,
        Operation::Syscall(_, _, _) => STACK_BEHAVIORS.syscall,
        Operation::Eq => EQ_STACK_BEHAVIOR,
        Operation::BinaryLogic(_) => STACK_BEHAVIORS.logic_op,
        Operation::BinaryArithmetic(arithmetic::BinaryOperator::AddFp254)
        | Operation::BinaryArithmetic(arithmetic::BinaryOperator::MulFp254)
        | Operation::BinaryArithmetic(arithmetic::BinaryOperator::SubFp254) => {
            STACK_BEHAVIORS.fp254_op
        }
        Operation::BinaryArithmetic(arithmetic::BinaryOperator::Shl)
        | Operation::BinaryArithmetic(arithmetic::BinaryOperator::Shr) => STACK_BEHAVIORS.shift,
        Operation::BinaryArithmetic(_) => STACK_BEHAVIORS.binary_op,
        Operation::TernaryArithmetic(_) => STACK_BEHAVIORS.ternary_op,
        Operation::KeccakGeneral | Operation::Jumpdest => STACK_BEHAVIORS.jumpdest_keccak_general,
        Operation::ProverInput => STACK_BEHAVIORS.prover_input,
        Operation::Jump => JUMP_OP,
        Operation::Jumpi => JUMPI_OP,
<<<<<<< HEAD
        Operation::Pc => STACK_BEHAVIORS.pc,
        Operation::GetContext => STACK_BEHAVIORS.get_context,
        Operation::SetContext => None,
=======
        Operation::Jumpdest => STACK_BEHAVIORS.jumpdest,
        Operation::GetContext | Operation::SetContext => None,
>>>>>>> 3ca16620
        Operation::Mload32Bytes => STACK_BEHAVIORS.mload_32bytes,
        Operation::Mstore32Bytes => STACK_BEHAVIORS.mstore_32bytes,
        Operation::ExitKernel => STACK_BEHAVIORS.exit_kernel,
        Operation::MloadGeneral | Operation::MstoreGeneral => STACK_BEHAVIORS.m_op_general,
    };
    if let Some(behavior) = behavior_opt {
        if behavior.num_pops > 0 && !behavior.pushes {
            Some(behavior.num_pops)
        } else {
            None
        }
    } else {
        None
    }
}

fn perform_op<F: Field>(
    state: &mut GenerationState<F>,
    op: Operation,
    row: CpuColumnsView<F>,
) -> Result<(), ProgramError> {
    match op {
        Operation::Push(n) => generate_push(n, state, row)?,
        Operation::Dup(n) => generate_dup(n, state, row)?,
        Operation::Swap(n) => generate_swap(n, state, row)?,
        Operation::Iszero => generate_iszero(state, row)?,
        Operation::Not => generate_not(state, row)?,
        Operation::BinaryArithmetic(arithmetic::BinaryOperator::Shl) => generate_shl(state, row)?,
        Operation::BinaryArithmetic(arithmetic::BinaryOperator::Shr) => generate_shr(state, row)?,
        Operation::Syscall(opcode, stack_values_read, stack_len_increased) => {
            generate_syscall(opcode, stack_values_read, stack_len_increased, state, row)?
        }
        Operation::Eq => generate_eq(state, row)?,
        Operation::BinaryLogic(binary_logic_op) => {
            generate_binary_logic_op(binary_logic_op, state, row)?
        }
        Operation::BinaryArithmetic(op) => generate_binary_arithmetic_op(op, state, row)?,
        Operation::TernaryArithmetic(op) => generate_ternary_arithmetic_op(op, state, row)?,
        Operation::KeccakGeneral => generate_keccak_general(state, row)?,
        Operation::ProverInput => generate_prover_input(state, row)?,
        Operation::Pop => generate_pop(state, row)?,
        Operation::Jump => generate_jump(state, row)?,
        Operation::Jumpi => generate_jumpi(state, row)?,
        Operation::Pc => generate_pc(state, row)?,
        Operation::Jumpdest => generate_jumpdest(state, row)?,
        Operation::GetContext => generate_get_context(state, row)?,
        Operation::SetContext => generate_set_context(state, row)?,
        Operation::Mload32Bytes => generate_mload_32bytes(state, row)?,
        Operation::Mstore32Bytes => generate_mstore_32bytes(state, row)?,
        Operation::ExitKernel => generate_exit_kernel(state, row)?,
        Operation::MloadGeneral => generate_mload_general(state, row)?,
        Operation::MstoreGeneral => generate_mstore_general(state, row)?,
    };

    state.registers.program_counter += match op {
        Operation::Syscall(_, _, _) | Operation::ExitKernel => 0,
        Operation::Push(n) => n as usize + 1,
        Operation::Jump | Operation::Jumpi => 0,
        _ => 1,
    };

    state.registers.gas_used += gas_to_charge(op);

    Ok(())
}

/// Row that has the correct values for system registers and the code channel, but is otherwise
/// blank. It fulfills the constraints that are common to successful operations and the exception
/// operation. It also returns the opcode.
fn base_row<F: Field>(state: &mut GenerationState<F>) -> (CpuColumnsView<F>, u8) {
    let mut row: CpuColumnsView<F> = CpuColumnsView::default();
    row.clock = F::from_canonical_usize(state.traces.clock());
    row.context = F::from_canonical_usize(state.registers.context);
    row.program_counter = F::from_canonical_usize(state.registers.program_counter);
    row.is_kernel_mode = F::from_bool(state.registers.is_kernel);
    row.gas = [
        F::from_canonical_u32(state.registers.gas_used as u32),
        F::from_canonical_u32((state.registers.gas_used >> 32) as u32),
    ];
    row.stack_len = F::from_canonical_usize(state.registers.stack_len);
    fill_channel_with_value(&mut row, 0, state.registers.stack_top);

    let opcode = read_code_memory(state, &mut row);
    (row, opcode)
}

fn try_perform_instruction<F: Field>(state: &mut GenerationState<F>) -> Result<(), ProgramError> {
    let (mut row, opcode) = base_row(state);
    let op = decode(state.registers, opcode)?;

    if state.registers.is_kernel {
        log_kernel_instruction(state, op);
    } else {
        log::debug!("User instruction: {:?}", op);
    }

    fill_op_flag(op, &mut row);

    if state.registers.is_stack_top_read {
        let channel = &mut row.mem_channels[0];
        channel.used = F::ONE;
        channel.is_read = F::ONE;
        channel.addr_context = F::from_canonical_usize(state.registers.context);
        channel.addr_segment = F::from_canonical_usize(Segment::Stack as usize);
        channel.addr_virtual = F::from_canonical_usize(state.registers.stack_len - 1);

        let address = MemoryAddress {
            context: state.registers.context,
            segment: Segment::Stack as usize,
            virt: state.registers.stack_len - 1,
        };

        let mem_op = MemoryOp::new(
            GeneralPurpose(0),
            state.traces.clock(),
            address,
            MemoryOpKind::Read,
            state.registers.stack_top,
        );
        state.traces.push_memory(mem_op);
        state.registers.is_stack_top_read = false;
    }

    if state.registers.is_kernel {
        row.stack_len_bounds_aux = F::ZERO;
    } else {
        let disallowed_len = F::from_canonical_usize(MAX_USER_STACK_SIZE + 1);
        let diff = row.stack_len - disallowed_len;
        if let Some(inv) = diff.try_inverse() {
            row.stack_len_bounds_aux = inv;
        } else {
            // This is a stack overflow that should have been caught earlier.
            return Err(ProgramError::InterpreterError);
        }
    }

    // Might write in general CPU columns when it shouldn't, but the correct values will
    // overwrite these ones during the op generation.
    if let Some(special_len) = get_op_special_length(op) {
        let special_len = F::from_canonical_usize(special_len);
        let diff = row.stack_len - special_len;
        if let Some(inv) = diff.try_inverse() {
            row.general.stack_mut().stack_inv = inv;
            row.general.stack_mut().stack_inv_aux = F::ONE;
            state.registers.is_stack_top_read = true;
        }
    } else if let Some(inv) = row.stack_len.try_inverse() {
        row.general.stack_mut().stack_inv = inv;
        row.general.stack_mut().stack_inv_aux = F::ONE;
    }

    perform_op(state, op, row)
}

fn log_kernel_instruction<F: Field>(state: &GenerationState<F>, op: Operation) {
    // The logic below is a bit costly, so skip it if debug logs aren't enabled.
    if !log_enabled!(log::Level::Debug) {
        return;
    }

    let pc = state.registers.program_counter;
    let is_interesting_offset = KERNEL
        .offset_label(pc)
        .filter(|label| !label.starts_with("halt"))
        .is_some();
    let level = if is_interesting_offset {
        log::Level::Debug
    } else {
        log::Level::Trace
    };
    log::log!(
        level,
        "Cycle {}, ctx={}, pc={}, instruction={:?}, stack={:?}",
        state.traces.clock(),
        state.registers.context,
        KERNEL.offset_name(pc),
        op,
        state.stack(),
    );

    assert!(pc < KERNEL.code.len(), "Kernel PC is out of range: {}", pc);
}

fn handle_error<F: Field>(state: &mut GenerationState<F>, err: ProgramError) -> anyhow::Result<()> {
    let exc_code: u8 = match err {
        ProgramError::OutOfGas => 0,
        ProgramError::InvalidOpcode => 1,
        ProgramError::StackUnderflow => 2,
        ProgramError::InvalidJumpDestination => 3,
        ProgramError::InvalidJumpiDestination => 4,
        ProgramError::StackOverflow => 5,
        _ => bail!("TODO: figure out what to do with this..."),
    };

    let checkpoint = state.checkpoint();

    let (row, _) = base_row(state);
    generate_exception(exc_code, state, row)
        .map_err(|_| anyhow::Error::msg("error handling errored..."))?;

    state
        .memory
        .apply_ops(state.traces.mem_ops_since(checkpoint.traces));
    Ok(())
}

pub(crate) fn transition<F: Field>(state: &mut GenerationState<F>) -> anyhow::Result<()> {
    let checkpoint = state.checkpoint();
    let result = try_perform_instruction(state);

    match result {
        Ok(()) => {
            state
                .memory
                .apply_ops(state.traces.mem_ops_since(checkpoint.traces));
            Ok(())
        }
        Err(e) => {
            if state.registers.is_kernel {
                let offset_name = KERNEL.offset_name(state.registers.program_counter);
                bail!(
                    "{:?} in kernel at pc={}, stack={:?}, memory={:?}",
                    e,
                    offset_name,
                    state.stack(),
                    state.memory.contexts[0].segments[Segment::KernelGeneral as usize].content,
                );
            }
            state.rollback(checkpoint);
            handle_error(state, e)
        }
    }
}<|MERGE_RESOLUTION|>--- conflicted
+++ resolved
@@ -176,15 +176,8 @@
         Operation::KeccakGeneral | Operation::Jumpdest => &mut flags.jumpdest_keccak_general,
         Operation::ProverInput => &mut flags.prover_input,
         Operation::Jump | Operation::Jumpi => &mut flags.jumps,
-<<<<<<< HEAD
-        Operation::Pc => &mut flags.pc,
-        Operation::GetContext => &mut flags.get_context,
-        Operation::SetContext => &mut flags.set_context,
-=======
         Operation::Pc | Operation::Push(0) => &mut flags.pc_push0,
-        Operation::Jumpdest => &mut flags.jumpdest,
         Operation::GetContext | Operation::SetContext => &mut flags.context_op,
->>>>>>> 3ca16620
         Operation::Mload32Bytes => &mut flags.mload_32bytes,
         Operation::Mstore32Bytes => &mut flags.mstore_32bytes,
         Operation::ExitKernel => &mut flags.exit_kernel,
@@ -216,14 +209,7 @@
         Operation::ProverInput => STACK_BEHAVIORS.prover_input,
         Operation::Jump => JUMP_OP,
         Operation::Jumpi => JUMPI_OP,
-<<<<<<< HEAD
-        Operation::Pc => STACK_BEHAVIORS.pc,
-        Operation::GetContext => STACK_BEHAVIORS.get_context,
-        Operation::SetContext => None,
-=======
-        Operation::Jumpdest => STACK_BEHAVIORS.jumpdest,
         Operation::GetContext | Operation::SetContext => None,
->>>>>>> 3ca16620
         Operation::Mload32Bytes => STACK_BEHAVIORS.mload_32bytes,
         Operation::Mstore32Bytes => STACK_BEHAVIORS.mstore_32bytes,
         Operation::ExitKernel => STACK_BEHAVIORS.exit_kernel,
