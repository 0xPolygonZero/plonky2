use ethereum_types::{BigEndianHash, U256};
use itertools::Itertools;
use keccak_hash::keccak;
use plonky2::field::types::Field;

use super::util::{
    byte_packing_log, byte_unpacking_log, mem_write_partial_log_and_fill, push_no_write,
    push_with_write,
};
use crate::arithmetic::BinaryOperator;
use crate::cpu::columns::CpuColumnsView;
use crate::cpu::kernel::aggregator::KERNEL;
use crate::cpu::kernel::assembler::BYTES_PER_OFFSET;
use crate::cpu::kernel::constants::context_metadata::ContextMetadata;
use crate::cpu::membus::NUM_GP_CHANNELS;
use crate::cpu::simple_logic::eq_iszero::generate_pinv_diff;
use crate::cpu::stack::MAX_USER_STACK_SIZE;
use crate::extension_tower::BN_BASE;
use crate::generation::state::GenerationState;
use crate::memory::segments::{Segment, SEGMENT_SCALING_FACTOR};
use crate::util::u256_to_usize;
use crate::witness::errors::MemoryError::VirtTooLarge;
use crate::witness::errors::ProgramError;
use crate::witness::memory::{MemoryAddress, MemoryChannel, MemoryOp, MemoryOpKind};
use crate::witness::operation::MemoryChannel::GeneralPurpose;
use crate::witness::transition::fill_stack_fields;
use crate::witness::util::{
    keccak_sponge_log, mem_read_gp_with_log_and_fill, mem_write_gp_log_and_fill,
    stack_pop_with_log_and_fill,
};
use crate::{arithmetic, logic};

#[derive(Clone, Copy, Debug, Eq, PartialEq)]
pub(crate) enum Operation {
    Iszero,
    Not,
    Syscall(u8, usize, bool), // (syscall number, minimum stack length, increases stack length)
    Eq,
    BinaryLogic(logic::Op),
    BinaryArithmetic(arithmetic::BinaryOperator),
    TernaryArithmetic(arithmetic::TernaryOperator),
    KeccakGeneral,
    ProverInput,
    Pop,
    Jump,
    Jumpi,
    Pc,
    Jumpdest,
    Push(u8),
    Dup(u8),
    Swap(u8),
    GetContext,
    SetContext,
    Mload32Bytes,
    Mstore32Bytes(u8),
    ExitKernel,
    MloadGeneral,
    MstoreGeneral,
}

// Contexts in the kernel are shifted by 2^64, so that they can be combined with
// the segment and virtual address components in a single U256 word.
pub(crate) const CONTEXT_SCALING_FACTOR: usize = 64;

/// Adds a CPU row filled with the two inputs and the output of a logic operation.
/// Generates a new logic operation and adds it to the vector of operation in `LogicStark`.
/// Adds three memory read operations to `MemoryStark`: for the two inputs and the output.
pub(crate) fn generate_binary_logic_op<F: Field>(
    op: logic::Op,
    state: &mut GenerationState<F>,
    mut row: CpuColumnsView<F>,
) -> Result<(), ProgramError> {
    let [(in0, _), (in1, log_in1)] = stack_pop_with_log_and_fill::<2, _>(state, &mut row)?;
    let operation = logic::Operation::new(op, in0, in1);

    push_no_write(state, operation.result);

    state.traces.push_logic(operation);
    state.traces.push_memory(log_in1);
    state.traces.push_cpu(row);
    Ok(())
}

pub(crate) fn generate_binary_arithmetic_op<F: Field>(
    operator: arithmetic::BinaryOperator,
    state: &mut GenerationState<F>,
    mut row: CpuColumnsView<F>,
) -> Result<(), ProgramError> {
    let [(input0, _), (input1, log_in1)] = stack_pop_with_log_and_fill::<2, _>(state, &mut row)?;
    let operation = arithmetic::Operation::binary(operator, input0, input1);

    if operator == arithmetic::BinaryOperator::AddFp254
        || operator == arithmetic::BinaryOperator::MulFp254
        || operator == arithmetic::BinaryOperator::SubFp254
    {
        let channel = &mut row.mem_channels[2];

        let val_limbs: [u64; 4] = BN_BASE.0;
        for (i, limb) in val_limbs.into_iter().enumerate() {
            channel.value[2 * i] = F::from_canonical_u32(limb as u32);
            channel.value[2 * i + 1] = F::from_canonical_u32((limb >> 32) as u32);
        }
    }

    push_no_write(state, operation.result());

    state.traces.push_arithmetic(operation);
    state.traces.push_memory(log_in1);
    state.traces.push_cpu(row);
    Ok(())
}

pub(crate) fn generate_ternary_arithmetic_op<F: Field>(
    operator: arithmetic::TernaryOperator,
    state: &mut GenerationState<F>,
    mut row: CpuColumnsView<F>,
) -> Result<(), ProgramError> {
    let [(input0, _), (input1, log_in1), (input2, log_in2)] =
        stack_pop_with_log_and_fill::<3, _>(state, &mut row)?;
    let operation = arithmetic::Operation::ternary(operator, input0, input1, input2);

    push_no_write(state, operation.result());

    state.traces.push_arithmetic(operation);
    state.traces.push_memory(log_in1);
    state.traces.push_memory(log_in2);
    state.traces.push_cpu(row);
    Ok(())
}

pub(crate) fn generate_keccak_general<F: Field>(
    state: &mut GenerationState<F>,
    mut row: CpuColumnsView<F>,
) -> Result<(), ProgramError> {
<<<<<<< HEAD
    row.is_keccak_sponge = F::ONE;
    let [(addr, _), (len, log_in1)] = stack_pop_with_log_and_fill::<2, _>(state, &mut row)?;
=======
    let [(context, _), (segment, log_in1), (base_virt, log_in2), (len, log_in3)] =
        stack_pop_with_log_and_fill::<4, _>(state, &mut row)?;
>>>>>>> bfcfcdb4
    let len = u256_to_usize(len)?;

    let base_address = MemoryAddress::new_bundle(addr)?;
    let input = (0..len)
        .map(|i| {
            let address = MemoryAddress {
                virt: base_address.virt.saturating_add(i),
                ..base_address
            };
            let val = state.memory.get(address);
            val.low_u32() as u8
        })
        .collect_vec();
    log::debug!("Hashing {:?}", input);

    let hash = keccak(&input);
    push_no_write(state, hash.into_uint());

    keccak_sponge_log(state, base_address, input);

    state.traces.push_memory(log_in1);
    state.traces.push_cpu(row);
    Ok(())
}

pub(crate) fn generate_prover_input<F: Field>(
    state: &mut GenerationState<F>,
    mut row: CpuColumnsView<F>,
) -> Result<(), ProgramError> {
    let pc = state.registers.program_counter;
    let input_fn = &KERNEL.prover_inputs[&pc];
    let input = state.prover_input(input_fn)?;
    let opcode = 0x49.into();
    // `ArithmeticStark` range checks `mem_channels[0]`, which contains
    // the top of the stack, `mem_channels[1]`, `mem_channels[2]` and
    // next_row's `mem_channels[0]` which contains the next top of the stack.
    // Our goal here is to range-check the input, in the next stack top.
    let range_check_op = arithmetic::Operation::range_check(
        state.registers.stack_top,
        U256::from(0),
        U256::from(0),
        opcode,
        input,
    );

    push_with_write(state, &mut row, input)?;

    state.traces.push_arithmetic(range_check_op);
    state.traces.push_cpu(row);
    Ok(())
}

pub(crate) fn generate_pop<F: Field>(
    state: &mut GenerationState<F>,
    mut row: CpuColumnsView<F>,
) -> Result<(), ProgramError> {
    let [(_, _)] = stack_pop_with_log_and_fill::<1, _>(state, &mut row)?;

    let diff = row.stack_len - F::ONE;
    if let Some(inv) = diff.try_inverse() {
        row.general.stack_mut().stack_inv = inv;
        row.general.stack_mut().stack_inv_aux = F::ONE;
        row.general.stack_mut().stack_inv_aux_2 = F::ONE;
        state.registers.is_stack_top_read = true;
    } else {
        row.general.stack_mut().stack_inv = F::ZERO;
        row.general.stack_mut().stack_inv_aux = F::ZERO;
    }

    state.traces.push_cpu(row);

    Ok(())
}

pub(crate) fn generate_jump<F: Field>(
    state: &mut GenerationState<F>,
    mut row: CpuColumnsView<F>,
) -> Result<(), ProgramError> {
    let [(dst, _)] = stack_pop_with_log_and_fill::<1, _>(state, &mut row)?;

    let dst: u32 = dst
        .try_into()
        .map_err(|_| ProgramError::InvalidJumpDestination)?;

    let (jumpdest_bit, jumpdest_bit_log) = mem_read_gp_with_log_and_fill(
        NUM_GP_CHANNELS - 1,
        MemoryAddress::new(state.registers.context, Segment::JumpdestBits, dst as usize),
        state,
        &mut row,
    );

    row.mem_channels[1].value[0] = F::ONE;

    if state.registers.is_kernel {
        // Don't actually do the read, just set the address, etc.
        let channel = &mut row.mem_channels[NUM_GP_CHANNELS - 1];
        channel.used = F::ZERO;
        channel.value[0] = F::ONE;
    } else {
        if jumpdest_bit != U256::one() {
            return Err(ProgramError::InvalidJumpDestination);
        }
        state.traces.push_memory(jumpdest_bit_log);
    }

    // Extra fields required by the constraints.
    row.general.jumps_mut().should_jump = F::ONE;
    row.general.jumps_mut().cond_sum_pinv = F::ONE;

    let diff = row.stack_len - F::ONE;
    if let Some(inv) = diff.try_inverse() {
        row.general.stack_mut().stack_inv = inv;
        row.general.stack_mut().stack_inv_aux = F::ONE;
    } else {
        row.general.stack_mut().stack_inv = F::ZERO;
        row.general.stack_mut().stack_inv_aux = F::ZERO;
    }

    state.traces.push_cpu(row);
    state.jump_to(dst as usize)?;
    Ok(())
}

pub(crate) fn generate_jumpi<F: Field>(
    state: &mut GenerationState<F>,
    mut row: CpuColumnsView<F>,
) -> Result<(), ProgramError> {
    let [(dst, _), (cond, log_cond)] = stack_pop_with_log_and_fill::<2, _>(state, &mut row)?;

    let should_jump = !cond.is_zero();
    if should_jump {
        row.general.jumps_mut().should_jump = F::ONE;
        let cond_sum_u64 = cond
            .0
            .into_iter()
            .map(|limb| ((limb as u32) as u64) + (limb >> 32))
            .sum();
        let cond_sum = F::from_canonical_u64(cond_sum_u64);
        row.general.jumps_mut().cond_sum_pinv = cond_sum.inverse();

        let dst: u32 = dst
            .try_into()
            .map_err(|_| ProgramError::InvalidJumpiDestination)?;
        state.jump_to(dst as usize)?;
    } else {
        row.general.jumps_mut().should_jump = F::ZERO;
        row.general.jumps_mut().cond_sum_pinv = F::ZERO;
        state.registers.program_counter += 1;
    }

    let (jumpdest_bit, jumpdest_bit_log) = mem_read_gp_with_log_and_fill(
        NUM_GP_CHANNELS - 1,
        MemoryAddress::new(
            state.registers.context,
            Segment::JumpdestBits,
            dst.low_u32() as usize,
        ),
        state,
        &mut row,
    );
    if !should_jump || state.registers.is_kernel {
        // Don't actually do the read, just set the address, etc.
        let channel = &mut row.mem_channels[NUM_GP_CHANNELS - 1];
        channel.used = F::ZERO;
        channel.value[0] = F::ONE;
    } else {
        if jumpdest_bit != U256::one() {
            return Err(ProgramError::InvalidJumpiDestination);
        }
        state.traces.push_memory(jumpdest_bit_log);
    }

    let diff = row.stack_len - F::TWO;
    if let Some(inv) = diff.try_inverse() {
        row.general.stack_mut().stack_inv = inv;
        row.general.stack_mut().stack_inv_aux = F::ONE;
    } else {
        row.general.stack_mut().stack_inv = F::ZERO;
        row.general.stack_mut().stack_inv_aux = F::ZERO;
    }

    state.traces.push_memory(log_cond);
    state.traces.push_cpu(row);
    Ok(())
}

pub(crate) fn generate_pc<F: Field>(
    state: &mut GenerationState<F>,
    mut row: CpuColumnsView<F>,
) -> Result<(), ProgramError> {
    push_with_write(state, &mut row, state.registers.program_counter.into())?;
    state.traces.push_cpu(row);
    Ok(())
}

pub(crate) fn generate_jumpdest<F: Field>(
    state: &mut GenerationState<F>,
    row: CpuColumnsView<F>,
) -> Result<(), ProgramError> {
    state.traces.push_cpu(row);
    Ok(())
}

pub(crate) fn generate_get_context<F: Field>(
    state: &mut GenerationState<F>,
    mut row: CpuColumnsView<F>,
) -> Result<(), ProgramError> {
    // Same logic as push_with_write, but we have to use channel 3 for stack constraint reasons.
    let write = if state.registers.stack_len == 0 {
        None
    } else {
        let address = MemoryAddress::new(
            state.registers.context,
            Segment::Stack,
            state.registers.stack_len - 1,
        );
        let res = mem_write_gp_log_and_fill(3, address, state, &mut row, state.registers.stack_top);
        Some(res)
    };
    push_no_write(
        state,
        // The fetched value needs to be scaled before being pushed.
        U256::from(state.registers.context) << CONTEXT_SCALING_FACTOR,
    );
    if let Some(log) = write {
        state.traces.push_memory(log);
    }
    state.traces.push_cpu(row);
    Ok(())
}

pub(crate) fn generate_set_context<F: Field>(
    state: &mut GenerationState<F>,
    mut row: CpuColumnsView<F>,
) -> Result<(), ProgramError> {
    let [(ctx, _)] = stack_pop_with_log_and_fill::<1, _>(state, &mut row)?;

    let sp_to_save = state.registers.stack_len.into();

    let old_ctx = state.registers.context;
    // The popped value needs to be scaled down.
    let new_ctx = u256_to_usize(ctx >> CONTEXT_SCALING_FACTOR)?;

    let sp_field = ContextMetadata::StackSize as usize - Segment::ContextMetadata as usize;
    let old_sp_addr = MemoryAddress::new(old_ctx, Segment::ContextMetadata, sp_field);
    let new_sp_addr = MemoryAddress::new(new_ctx, Segment::ContextMetadata, sp_field);

    let log_write_old_sp = mem_write_gp_log_and_fill(1, old_sp_addr, state, &mut row, sp_to_save);
    let (new_sp, log_read_new_sp) = if old_ctx == new_ctx {
        let op = MemoryOp::new(
            MemoryChannel::GeneralPurpose(2),
            state.traces.clock(),
            new_sp_addr,
            MemoryOpKind::Read,
            sp_to_save,
        );

        let channel = &mut row.mem_channels[2];
        assert_eq!(channel.used, F::ZERO);
        channel.used = F::ONE;
        channel.is_read = F::ONE;
        channel.addr_context = F::from_canonical_usize(new_ctx);
        channel.addr_segment =
            F::from_canonical_usize(Segment::ContextMetadata as usize >> SEGMENT_SCALING_FACTOR);
        channel.addr_virtual = F::from_canonical_usize(new_sp_addr.virt);
        let val_limbs: [u64; 4] = sp_to_save.0;
        for (i, limb) in val_limbs.into_iter().enumerate() {
            channel.value[2 * i] = F::from_canonical_u32(limb as u32);
            channel.value[2 * i + 1] = F::from_canonical_u32((limb >> 32) as u32);
        }

        (sp_to_save, op)
    } else {
        mem_read_gp_with_log_and_fill(2, new_sp_addr, state, &mut row)
    };

    // If the new stack isn't empty, read stack_top from memory.
    let new_sp = new_sp.as_usize();
    if new_sp > 0 {
        // Set up columns to disable the channel if it *is* empty.
        let new_sp_field = F::from_canonical_usize(new_sp);
        if let Some(inv) = new_sp_field.try_inverse() {
            row.general.stack_mut().stack_inv = inv;
            row.general.stack_mut().stack_inv_aux = F::ONE;
            row.general.stack_mut().stack_inv_aux_2 = F::ONE;
        } else {
            row.general.stack_mut().stack_inv = F::ZERO;
            row.general.stack_mut().stack_inv_aux = F::ZERO;
            row.general.stack_mut().stack_inv_aux_2 = F::ZERO;
        }

        let new_top_addr = MemoryAddress::new(new_ctx, Segment::Stack, new_sp - 1);
        let (new_top, log_read_new_top) =
            mem_read_gp_with_log_and_fill(3, new_top_addr, state, &mut row);
        state.registers.stack_top = new_top;
        state.traces.push_memory(log_read_new_top);
    } else {
        row.general.stack_mut().stack_inv = F::ZERO;
        row.general.stack_mut().stack_inv_aux = F::ZERO;
    }

    state.registers.context = new_ctx;
    state.registers.stack_len = new_sp;
    state.traces.push_memory(log_write_old_sp);
    state.traces.push_memory(log_read_new_sp);
    state.traces.push_cpu(row);

    Ok(())
}

pub(crate) fn generate_push<F: Field>(
    n: u8,
    state: &mut GenerationState<F>,
    mut row: CpuColumnsView<F>,
) -> Result<(), ProgramError> {
    let code_context = state.registers.code_context();
    let num_bytes = n as usize;
    if num_bytes > 32 {
        // The call to `U256::from_big_endian()` would panic.
        return Err(ProgramError::IntegerTooLarge);
    }
    let initial_offset = state.registers.program_counter + 1;

    let base_address = MemoryAddress::new(code_context, Segment::Code, initial_offset);
    // First read val without going through `mem_read_with_log` type methods, so we can pass it
    // to stack_push_log_and_fill.
    let bytes = (0..num_bytes)
        .map(|i| {
            state
                .memory
                .get(MemoryAddress {
                    virt: base_address.virt + i,
                    ..base_address
                })
                .low_u32() as u8
        })
        .collect_vec();

    let val = U256::from_big_endian(&bytes);
    push_with_write(state, &mut row, val)?;

    byte_packing_log(state, base_address, bytes);

    state.traces.push_cpu(row);

    Ok(())
}

// This instruction is special. The order of the operations are:
// - Write `stack_top` at `stack[stack_len - 1]`
// - Read `val` at `stack[stack_len - 1 - n]`
// - Update `stack_top` with `val` and add 1 to `stack_len`
// Since the write must happen before the read, the normal way of assigning
// GP channels doesn't work and we must handle them manually.
pub(crate) fn generate_dup<F: Field>(
    n: u8,
    state: &mut GenerationState<F>,
    mut row: CpuColumnsView<F>,
) -> Result<(), ProgramError> {
    // Same logic as in `push_with_write`, but we use the channel GP(0) instead.
    if !state.registers.is_kernel && state.registers.stack_len >= MAX_USER_STACK_SIZE {
        return Err(ProgramError::StackOverflow);
    }
    if n as usize >= state.registers.stack_len {
        return Err(ProgramError::StackUnderflow);
    }
    let stack_top = state.registers.stack_top;
    let address = MemoryAddress::new(
        state.registers.context,
        Segment::Stack,
        state.registers.stack_len - 1,
    );
    let log_push = mem_write_gp_log_and_fill(1, address, state, &mut row, stack_top);
    state.traces.push_memory(log_push);

    let other_addr = MemoryAddress::new(
        state.registers.context,
        Segment::Stack,
        state.registers.stack_len - 1 - n as usize,
    );

    // If n = 0, we read a value that hasn't been written to memory: the corresponding write
    // is buffered in the mem_ops queue, but hasn't been applied yet.
    let (val, log_read) = if n == 0 {
        let op = MemoryOp::new(
            MemoryChannel::GeneralPurpose(2),
            state.traces.clock(),
            other_addr,
            MemoryOpKind::Read,
            stack_top,
        );

        let channel = &mut row.mem_channels[2];
        assert_eq!(channel.used, F::ZERO);
        channel.used = F::ONE;
        channel.is_read = F::ONE;
        channel.addr_context = F::from_canonical_usize(other_addr.context);
        channel.addr_segment = F::from_canonical_usize(other_addr.segment);
        channel.addr_virtual = F::from_canonical_usize(other_addr.virt);
        let val_limbs: [u64; 4] = state.registers.stack_top.0;
        for (i, limb) in val_limbs.into_iter().enumerate() {
            channel.value[2 * i] = F::from_canonical_u32(limb as u32);
            channel.value[2 * i + 1] = F::from_canonical_u32((limb >> 32) as u32);
        }

        (stack_top, op)
    } else {
        mem_read_gp_with_log_and_fill(2, other_addr, state, &mut row)
    };
    push_no_write(state, val);

    state.traces.push_memory(log_read);
    state.traces.push_cpu(row);
    Ok(())
}

pub(crate) fn generate_swap<F: Field>(
    n: u8,
    state: &mut GenerationState<F>,
    mut row: CpuColumnsView<F>,
) -> Result<(), ProgramError> {
    let other_addr_lo = state
        .registers
        .stack_len
        .checked_sub(2 + (n as usize))
        .ok_or(ProgramError::StackUnderflow)?;
    let other_addr = MemoryAddress::new(state.registers.context, Segment::Stack, other_addr_lo);

    let [(in0, _)] = stack_pop_with_log_and_fill::<1, _>(state, &mut row)?;
    let (in1, log_in1) = mem_read_gp_with_log_and_fill(1, other_addr, state, &mut row);
    let log_out0 = mem_write_gp_log_and_fill(2, other_addr, state, &mut row, in0);
    push_no_write(state, in1);

    state.traces.push_memory(log_in1);
    state.traces.push_memory(log_out0);
    state.traces.push_cpu(row);
    Ok(())
}

pub(crate) fn generate_not<F: Field>(
    state: &mut GenerationState<F>,
    mut row: CpuColumnsView<F>,
) -> Result<(), ProgramError> {
    let [(x, _)] = stack_pop_with_log_and_fill::<1, _>(state, &mut row)?;
    let result = !x;
    push_no_write(state, result);

    // This is necessary for the stack constraints for POP,
    // since the two flags are combined.
    let diff = row.stack_len - F::ONE;
    if let Some(inv) = diff.try_inverse() {
        row.general.stack_mut().stack_inv = inv;
        row.general.stack_mut().stack_inv_aux = F::ONE;
    } else {
        row.general.stack_mut().stack_inv = F::ZERO;
        row.general.stack_mut().stack_inv_aux = F::ZERO;
    }

    state.traces.push_cpu(row);
    Ok(())
}

pub(crate) fn generate_iszero<F: Field>(
    state: &mut GenerationState<F>,
    mut row: CpuColumnsView<F>,
) -> Result<(), ProgramError> {
    let [(x, _)] = stack_pop_with_log_and_fill::<1, _>(state, &mut row)?;
    let is_zero = x.is_zero();
    let result = {
        let t: u64 = is_zero.into();
        t.into()
    };

    generate_pinv_diff(x, U256::zero(), &mut row);

    push_no_write(state, result);
    state.traces.push_cpu(row);
    Ok(())
}

fn append_shift<F: Field>(
    state: &mut GenerationState<F>,
    mut row: CpuColumnsView<F>,
    is_shl: bool,
    input0: U256,
    input1: U256,
    log_in1: MemoryOp,
    result: U256,
) -> Result<(), ProgramError> {
    const LOOKUP_CHANNEL: usize = 2;
    let lookup_addr = MemoryAddress::new(0, Segment::ShiftTable, input0.low_u32() as usize);
    if input0.bits() <= 32 {
        let (_, read) = mem_read_gp_with_log_and_fill(LOOKUP_CHANNEL, lookup_addr, state, &mut row);
        state.traces.push_memory(read);
    } else {
        // The shift constraints still expect the address to be set, even though no read will occur.
        let channel = &mut row.mem_channels[LOOKUP_CHANNEL];
        channel.addr_context = F::from_canonical_usize(lookup_addr.context);
        channel.addr_segment = F::from_canonical_usize(lookup_addr.segment);
        channel.addr_virtual = F::from_canonical_usize(lookup_addr.virt);

        // Extra field required by the constraints for large shifts.
        let high_limb_sum = row.mem_channels[0].value[1..].iter().copied().sum::<F>();
        row.general.shift_mut().high_limb_sum_inv = high_limb_sum.inverse();
    }

    let operator = if is_shl {
        BinaryOperator::Shl
    } else {
        BinaryOperator::Shr
    };
    let operation = arithmetic::Operation::binary(operator, input0, input1);

    state.traces.push_arithmetic(operation);
    push_no_write(state, result);
    state.traces.push_memory(log_in1);
    state.traces.push_cpu(row);
    Ok(())
}

pub(crate) fn generate_shl<F: Field>(
    state: &mut GenerationState<F>,
    mut row: CpuColumnsView<F>,
) -> Result<(), ProgramError> {
    let [(input0, _), (input1, log_in1)] = stack_pop_with_log_and_fill::<2, _>(state, &mut row)?;

    let result = if input0 > U256::from(255u64) {
        U256::zero()
    } else {
        input1 << input0
    };
    append_shift(state, row, true, input0, input1, log_in1, result)
}

pub(crate) fn generate_shr<F: Field>(
    state: &mut GenerationState<F>,
    mut row: CpuColumnsView<F>,
) -> Result<(), ProgramError> {
    let [(input0, _), (input1, log_in1)] = stack_pop_with_log_and_fill::<2, _>(state, &mut row)?;

    let result = if input0 > U256::from(255u64) {
        U256::zero()
    } else {
        input1 >> input0
    };
    append_shift(state, row, false, input0, input1, log_in1, result)
}

pub(crate) fn generate_syscall<F: Field>(
    opcode: u8,
    stack_values_read: usize,
    stack_len_increased: bool,
    state: &mut GenerationState<F>,
    mut row: CpuColumnsView<F>,
) -> Result<(), ProgramError> {
    if TryInto::<u32>::try_into(state.registers.gas_used).is_err() {
        return Err(ProgramError::GasLimitError);
    }

    if state.registers.stack_len < stack_values_read {
        return Err(ProgramError::StackUnderflow);
    }
    if stack_len_increased
        && !state.registers.is_kernel
        && state.registers.stack_len >= MAX_USER_STACK_SIZE
    {
        return Err(ProgramError::StackOverflow);
    }

    let handler_jumptable_addr = KERNEL.global_labels["syscall_jumptable"];
    let handler_addr_addr =
        handler_jumptable_addr + (opcode as usize) * (BYTES_PER_OFFSET as usize);
    assert_eq!(BYTES_PER_OFFSET, 3, "Code below assumes 3 bytes per offset");
    let (handler_addr0, log_in0) = mem_read_gp_with_log_and_fill(
        1,
        MemoryAddress::new(0, Segment::Code, handler_addr_addr),
        state,
        &mut row,
    );
    let (handler_addr1, log_in1) = mem_read_gp_with_log_and_fill(
        2,
        MemoryAddress::new(0, Segment::Code, handler_addr_addr + 1),
        state,
        &mut row,
    );
    let (handler_addr2, log_in2) = mem_read_gp_with_log_and_fill(
        3,
        MemoryAddress::new(0, Segment::Code, handler_addr_addr + 2),
        state,
        &mut row,
    );

    let handler_addr = (handler_addr0 << 16) + (handler_addr1 << 8) + handler_addr2;
    let new_program_counter = u256_to_usize(handler_addr)?;

    let gas = U256::from(state.registers.gas_used);

    let syscall_info = U256::from(state.registers.program_counter + 1)
        + (U256::from(u64::from(state.registers.is_kernel)) << 32)
        + (gas << 192);

    // `ArithmeticStark` range checks `mem_channels[0]`, which contains
    // the top of the stack, `mem_channels[1]`, `mem_channels[2]` and
    // next_row's `mem_channels[0]` which contains the next top of the stack.
    // Our goal here is to range-check the gas, contained in syscall_info,
    // stored in the next stack top.
    let range_check_op = arithmetic::Operation::range_check(
        state.registers.stack_top,
        handler_addr0,
        handler_addr1,
        U256::from(opcode),
        syscall_info,
    );
    // Set registers before pushing to the stack; in particular, we need to set kernel mode so we
    // can't incorrectly trigger a stack overflow. However, note that we have to do it _after_ we
    // make `syscall_info`, which should contain the old values.
    state.registers.program_counter = new_program_counter;
    state.registers.is_kernel = true;
    state.registers.gas_used = 0;

    push_with_write(state, &mut row, syscall_info)?;

    log::debug!("Syscall to {}", KERNEL.offset_name(new_program_counter));

    state.traces.push_arithmetic(range_check_op);
    state.traces.push_memory(log_in0);
    state.traces.push_memory(log_in1);
    state.traces.push_memory(log_in2);
    state.traces.push_cpu(row);

    Ok(())
}

pub(crate) fn generate_eq<F: Field>(
    state: &mut GenerationState<F>,
    mut row: CpuColumnsView<F>,
) -> Result<(), ProgramError> {
    let [(in0, _), (in1, log_in1)] = stack_pop_with_log_and_fill::<2, _>(state, &mut row)?;
    let eq = in0 == in1;
    let result = U256::from(u64::from(eq));

    generate_pinv_diff(in0, in1, &mut row);

    push_no_write(state, result);
    state.traces.push_memory(log_in1);
    state.traces.push_cpu(row);
    Ok(())
}

pub(crate) fn generate_exit_kernel<F: Field>(
    state: &mut GenerationState<F>,
    mut row: CpuColumnsView<F>,
) -> Result<(), ProgramError> {
    let [(kexit_info, _)] = stack_pop_with_log_and_fill::<1, _>(state, &mut row)?;
    let kexit_info_u64 = kexit_info.0[0];
    let program_counter = kexit_info_u64 as u32 as usize;
    let is_kernel_mode_val = (kexit_info_u64 >> 32) as u32;
    assert!(is_kernel_mode_val == 0 || is_kernel_mode_val == 1);
    let is_kernel_mode = is_kernel_mode_val != 0;
    let gas_used_val = kexit_info.0[3];
    if TryInto::<u32>::try_into(gas_used_val).is_err() {
        return Err(ProgramError::GasLimitError);
    }

    state.registers.program_counter = program_counter;
    state.registers.is_kernel = is_kernel_mode;
    state.registers.gas_used = gas_used_val;
    log::debug!(
        "Exiting to {}, is_kernel={}",
        program_counter,
        is_kernel_mode
    );

    state.traces.push_cpu(row);

    Ok(())
}

pub(crate) fn generate_mload_general<F: Field>(
    state: &mut GenerationState<F>,
    mut row: CpuColumnsView<F>,
) -> Result<(), ProgramError> {
    let [(addr, _)] = stack_pop_with_log_and_fill::<1, _>(state, &mut row)?;

    let (val, log_read) =
        mem_read_gp_with_log_and_fill(1, MemoryAddress::new_bundle(addr)?, state, &mut row);
    push_no_write(state, val);

    // Because MLOAD_GENERAL performs 1 pop and 1 push, it does not make use of the `stack_inv_aux` general columns.
    // We hence can set the diff to 2 (instead of 1) so that the stack constraint for MSTORE_GENERAL applies to both
    // operations, which are combined into a single CPU flag.
    let diff = row.stack_len - F::TWO;
    if let Some(inv) = diff.try_inverse() {
        row.general.stack_mut().stack_inv = inv;
        row.general.stack_mut().stack_inv_aux = F::ONE;
    } else {
        row.general.stack_mut().stack_inv = F::ZERO;
        row.general.stack_mut().stack_inv_aux = F::ZERO;
    }

    state.traces.push_memory(log_read);
    state.traces.push_cpu(row);
    Ok(())
}

pub(crate) fn generate_mload_32bytes<F: Field>(
    state: &mut GenerationState<F>,
    mut row: CpuColumnsView<F>,
) -> Result<(), ProgramError> {
    let [(addr, _), (len, log_in1)] = stack_pop_with_log_and_fill::<2, _>(state, &mut row)?;
    let len = u256_to_usize(len)?;
    if len > 32 {
        // The call to `U256::from_big_endian()` would panic.
        return Err(ProgramError::IntegerTooLarge);
    }

    let base_address = MemoryAddress::new_bundle(addr)?;
    if usize::MAX - base_address.virt < len {
        return Err(ProgramError::MemoryError(VirtTooLarge {
            virt: base_address.virt.into(),
        }));
    }
    let bytes = (0..len)
        .map(|i| {
            let address = MemoryAddress {
                virt: base_address.virt + i,
                ..base_address
            };
            let val = state.memory.get(address);
            val.low_u32() as u8
        })
        .collect_vec();

    let packed_int = U256::from_big_endian(&bytes);
    push_no_write(state, packed_int);

    byte_packing_log(state, base_address, bytes);

    state.traces.push_memory(log_in1);
    state.traces.push_cpu(row);
    Ok(())
}

pub(crate) fn generate_mstore_general<F: Field>(
    state: &mut GenerationState<F>,
    mut row: CpuColumnsView<F>,
) -> Result<(), ProgramError> {
<<<<<<< HEAD
    let [(addr, _), (val, log_in1)] = stack_pop_with_log_and_fill::<2, _>(state, &mut row)?;

    let address = MemoryAddress::new_bundle(addr)?;
    let log_write = mem_write_gp_log_and_fill(2, address, state, &mut row, val);
=======
    let [(val, _), (context, log_in1), (segment, log_in2), (virt, log_in3)] =
        stack_pop_with_log_and_fill::<4, _>(state, &mut row)?;

    let address = MemoryAddress {
        context: context
            .try_into()
            .map_err(|_| MemoryError(ContextTooLarge { context }))?,
        segment: segment
            .try_into()
            .map_err(|_| MemoryError(SegmentTooLarge { segment }))?,
        virt: virt
            .try_into()
            .map_err(|_| MemoryError(VirtTooLarge { virt }))?,
    };
    let log_write = mem_write_partial_log_and_fill(address, state, &mut row, val);
>>>>>>> bfcfcdb4

    let diff = row.stack_len - F::TWO;
    if let Some(inv) = diff.try_inverse() {
        row.general.stack_mut().stack_inv = inv;
        row.general.stack_mut().stack_inv_aux = F::ONE;
        row.general.stack_mut().stack_inv_aux_2 = F::ONE;
        state.registers.is_stack_top_read = true;
    } else {
        row.general.stack_mut().stack_inv = F::ZERO;
        row.general.stack_mut().stack_inv_aux = F::ZERO;
    }

    state.traces.push_memory(log_in1);
    state.traces.push_memory(log_write);

    state.traces.push_cpu(row);

    Ok(())
}

pub(crate) fn generate_mstore_32bytes<F: Field>(
    n: u8,
    state: &mut GenerationState<F>,
    mut row: CpuColumnsView<F>,
) -> Result<(), ProgramError> {
<<<<<<< HEAD
    let [(addr, _), (val, log_in1), (len, log_in2)] =
        stack_pop_with_log_and_fill::<3, _>(state, &mut row)?;
    let len = u256_to_usize(len)?;
=======
    let [(context, _), (segment, log_in1), (base_virt, log_in2), (val, log_in3)] =
        stack_pop_with_log_and_fill::<4, _>(state, &mut row)?;
>>>>>>> bfcfcdb4

    let base_address = MemoryAddress::new_bundle(addr)?;

    byte_unpacking_log(state, base_address, val, n as usize);

    let new_offset = base_virt + n;
    push_no_write(state, new_offset);

    state.traces.push_memory(log_in1);
    state.traces.push_memory(log_in2);
<<<<<<< HEAD
=======
    state.traces.push_memory(log_in3);
>>>>>>> bfcfcdb4
    state.traces.push_cpu(row);
    Ok(())
}

pub(crate) fn generate_exception<F: Field>(
    exc_code: u8,
    state: &mut GenerationState<F>,
    mut row: CpuColumnsView<F>,
) -> Result<(), ProgramError> {
    if TryInto::<u32>::try_into(state.registers.gas_used).is_err() {
        return Err(ProgramError::GasLimitError);
    }

    row.op.exception = F::ONE;

    if let Some(inv) = row.stack_len.try_inverse() {
        row.general.stack_mut().stack_inv = inv;
        row.general.stack_mut().stack_inv_aux = F::ONE;
    }

<<<<<<< HEAD
    if state.registers.is_stack_top_read {
        let channel = &mut row.mem_channels[0];
        channel.used = F::ONE;
        channel.is_read = F::ONE;
        channel.addr_context = F::from_canonical_usize(state.registers.context);
        channel.addr_segment =
            F::from_canonical_usize(Segment::Stack as usize >> SEGMENT_SCALING_FACTOR);
        channel.addr_virtual = F::from_canonical_usize(state.registers.stack_len - 1);

        let address = MemoryAddress::new(
            state.registers.context,
            Segment::Stack,
            state.registers.stack_len - 1,
        );

        let mem_op = MemoryOp::new(
            GeneralPurpose(0),
            state.traces.clock(),
            address,
            MemoryOpKind::Read,
            state.registers.stack_top,
        );
        state.traces.push_memory(mem_op);
        state.registers.is_stack_top_read = false;
    }
=======
    fill_stack_fields(state, &mut row);
>>>>>>> bfcfcdb4

    row.general.exception_mut().exc_code_bits = [
        F::from_bool(exc_code & 1 != 0),
        F::from_bool(exc_code & 2 != 0),
        F::from_bool(exc_code & 4 != 0),
    ];

    let handler_jumptable_addr = KERNEL.global_labels["exception_jumptable"];
    let handler_addr_addr =
        handler_jumptable_addr + (exc_code as usize) * (BYTES_PER_OFFSET as usize);
    assert_eq!(BYTES_PER_OFFSET, 3, "Code below assumes 3 bytes per offset");
    let (handler_addr0, log_in0) = mem_read_gp_with_log_and_fill(
        1,
        MemoryAddress::new(0, Segment::Code, handler_addr_addr),
        state,
        &mut row,
    );
    let (handler_addr1, log_in1) = mem_read_gp_with_log_and_fill(
        2,
        MemoryAddress::new(0, Segment::Code, handler_addr_addr + 1),
        state,
        &mut row,
    );
    let (handler_addr2, log_in2) = mem_read_gp_with_log_and_fill(
        3,
        MemoryAddress::new(0, Segment::Code, handler_addr_addr + 2),
        state,
        &mut row,
    );

    let handler_addr = (handler_addr0 << 16) + (handler_addr1 << 8) + handler_addr2;
    let new_program_counter = u256_to_usize(handler_addr)?;

    let gas = U256::from(state.registers.gas_used);

    let exc_info = U256::from(state.registers.program_counter) + (gas << 192);

    // Get the opcode so we can provide it to the range_check operation.
    let code_context = state.registers.code_context();
    let address = MemoryAddress::new(code_context, Segment::Code, state.registers.program_counter);
    let opcode = state.memory.get(address);

    // `ArithmeticStark` range checks `mem_channels[0]`, which contains
    // the top of the stack, `mem_channels[1]`, `mem_channels[2]` and
    // next_row's `mem_channels[0]` which contains the next top of the stack.
    // Our goal here is to range-check the gas, contained in syscall_info,
    // stored in the next stack top.
    let range_check_op = arithmetic::Operation::range_check(
        state.registers.stack_top,
        handler_addr0,
        handler_addr1,
        opcode,
        exc_info,
    );
    // Set registers before pushing to the stack; in particular, we need to set kernel mode so we
    // can't incorrectly trigger a stack overflow. However, note that we have to do it _after_ we
    // make `exc_info`, which should contain the old values.
    state.registers.program_counter = new_program_counter;
    state.registers.is_kernel = true;
    state.registers.gas_used = 0;

    push_with_write(state, &mut row, exc_info)?;

    log::debug!("Exception to {}", KERNEL.offset_name(new_program_counter));
    state.traces.push_arithmetic(range_check_op);
    state.traces.push_memory(log_in0);
    state.traces.push_memory(log_in1);
    state.traces.push_memory(log_in2);
    state.traces.push_cpu(row);

    Ok(())
}<|MERGE_RESOLUTION|>--- conflicted
+++ resolved
@@ -132,13 +132,7 @@
     state: &mut GenerationState<F>,
     mut row: CpuColumnsView<F>,
 ) -> Result<(), ProgramError> {
-<<<<<<< HEAD
-    row.is_keccak_sponge = F::ONE;
     let [(addr, _), (len, log_in1)] = stack_pop_with_log_and_fill::<2, _>(state, &mut row)?;
-=======
-    let [(context, _), (segment, log_in1), (base_virt, log_in2), (len, log_in3)] =
-        stack_pop_with_log_and_fill::<4, _>(state, &mut row)?;
->>>>>>> bfcfcdb4
     let len = u256_to_usize(len)?;
 
     let base_address = MemoryAddress::new_bundle(addr)?;
@@ -886,28 +880,10 @@
     state: &mut GenerationState<F>,
     mut row: CpuColumnsView<F>,
 ) -> Result<(), ProgramError> {
-<<<<<<< HEAD
-    let [(addr, _), (val, log_in1)] = stack_pop_with_log_and_fill::<2, _>(state, &mut row)?;
+    let [(val, _), (addr, log_in1)] = stack_pop_with_log_and_fill::<2, _>(state, &mut row)?;
 
     let address = MemoryAddress::new_bundle(addr)?;
-    let log_write = mem_write_gp_log_and_fill(2, address, state, &mut row, val);
-=======
-    let [(val, _), (context, log_in1), (segment, log_in2), (virt, log_in3)] =
-        stack_pop_with_log_and_fill::<4, _>(state, &mut row)?;
-
-    let address = MemoryAddress {
-        context: context
-            .try_into()
-            .map_err(|_| MemoryError(ContextTooLarge { context }))?,
-        segment: segment
-            .try_into()
-            .map_err(|_| MemoryError(SegmentTooLarge { segment }))?,
-        virt: virt
-            .try_into()
-            .map_err(|_| MemoryError(VirtTooLarge { virt }))?,
-    };
     let log_write = mem_write_partial_log_and_fill(address, state, &mut row, val);
->>>>>>> bfcfcdb4
 
     let diff = row.stack_len - F::TWO;
     if let Some(inv) = diff.try_inverse() {
@@ -933,28 +909,16 @@
     state: &mut GenerationState<F>,
     mut row: CpuColumnsView<F>,
 ) -> Result<(), ProgramError> {
-<<<<<<< HEAD
-    let [(addr, _), (val, log_in1), (len, log_in2)] =
-        stack_pop_with_log_and_fill::<3, _>(state, &mut row)?;
-    let len = u256_to_usize(len)?;
-=======
-    let [(context, _), (segment, log_in1), (base_virt, log_in2), (val, log_in3)] =
-        stack_pop_with_log_and_fill::<4, _>(state, &mut row)?;
->>>>>>> bfcfcdb4
+    let [(addr, _), (val, log_in1)] = stack_pop_with_log_and_fill::<2, _>(state, &mut row)?;
 
     let base_address = MemoryAddress::new_bundle(addr)?;
 
     byte_unpacking_log(state, base_address, val, n as usize);
 
-    let new_offset = base_virt + n;
-    push_no_write(state, new_offset);
-
-    state.traces.push_memory(log_in1);
-    state.traces.push_memory(log_in2);
-<<<<<<< HEAD
-=======
-    state.traces.push_memory(log_in3);
->>>>>>> bfcfcdb4
+    let new_addr = addr + n;
+    push_no_write(state, new_addr);
+
+    state.traces.push_memory(log_in1);
     state.traces.push_cpu(row);
     Ok(())
 }
@@ -975,35 +939,7 @@
         row.general.stack_mut().stack_inv_aux = F::ONE;
     }
 
-<<<<<<< HEAD
-    if state.registers.is_stack_top_read {
-        let channel = &mut row.mem_channels[0];
-        channel.used = F::ONE;
-        channel.is_read = F::ONE;
-        channel.addr_context = F::from_canonical_usize(state.registers.context);
-        channel.addr_segment =
-            F::from_canonical_usize(Segment::Stack as usize >> SEGMENT_SCALING_FACTOR);
-        channel.addr_virtual = F::from_canonical_usize(state.registers.stack_len - 1);
-
-        let address = MemoryAddress::new(
-            state.registers.context,
-            Segment::Stack,
-            state.registers.stack_len - 1,
-        );
-
-        let mem_op = MemoryOp::new(
-            GeneralPurpose(0),
-            state.traces.clock(),
-            address,
-            MemoryOpKind::Read,
-            state.registers.stack_top,
-        );
-        state.traces.push_memory(mem_op);
-        state.registers.is_stack_top_read = false;
-    }
-=======
     fill_stack_fields(state, &mut row);
->>>>>>> bfcfcdb4
 
     row.general.exception_mut().exc_code_bits = [
         F::from_bool(exc_code & 1 != 0),
