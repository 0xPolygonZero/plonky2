use std::mem::size_of;

use itertools::Itertools;
use plonky2::field::extension::Extendable;
use plonky2::field::polynomial::PolynomialValues;
use plonky2::hash::hash_types::RichField;
use plonky2::timed;
use plonky2::util::timing::TimingTree;

use crate::all_stark::{AllStark, NUM_TABLES};
use crate::arithmetic::{BinaryOperator, Operation};
use crate::byte_packing::byte_packing_stark::BytePackingOp;
use crate::config::StarkConfig;
use crate::cpu::columns::CpuColumnsView;
use crate::keccak_sponge::columns::KECCAK_WIDTH_BYTES;
use crate::keccak_sponge::keccak_sponge_stark::KeccakSpongeOp;
use crate::poseidon::poseidon_stark::PoseidonOp;
use crate::util::trace_rows_to_poly_values;
use crate::witness::memory::MemoryOp;
use crate::{arithmetic, keccak, keccak_sponge, logic, poseidon};

#[derive(Clone, Copy, Debug)]
pub(crate) struct TraceCheckpoint {
    pub(self) arithmetic_len: usize,
    pub(self) byte_packing_len: usize,
    pub(self) cpu_len: usize,
    pub(self) keccak_len: usize,
    pub(self) keccak_sponge_len: usize,
    pub(self) poseidon_len: usize,
    pub(self) logic_len: usize,
    pub(self) memory_len: usize,
}

#[derive(Debug)]
pub(crate) struct Traces<T: Copy> {
    pub(crate) arithmetic_ops: Vec<arithmetic::Operation>,
    pub(crate) byte_packing_ops: Vec<BytePackingOp>,
    pub(crate) cpu: Vec<CpuColumnsView<T>>,
    pub(crate) logic_ops: Vec<logic::Operation>,
    pub(crate) memory_ops: Vec<MemoryOp>,
    pub(crate) keccak_inputs: Vec<([u64; keccak::keccak_stark::NUM_INPUTS], usize)>,
    pub(crate) keccak_sponge_ops: Vec<KeccakSpongeOp>,
    pub(crate) poseidon_ops: Vec<PoseidonOp>,
}

impl<T: Copy> Traces<T> {
    pub(crate) fn new() -> Self {
        Traces {
            arithmetic_ops: vec![],
            byte_packing_ops: vec![],
            cpu: vec![],
            logic_ops: vec![],
            memory_ops: vec![],
            keccak_inputs: vec![],
            keccak_sponge_ops: vec![],
            poseidon_ops: vec![],
        }
    }

    /// Returns the actual trace lengths for each STARK module.
    //  Uses a `TraceCheckPoint` as return object for convenience.
    pub(crate) fn get_lengths(&self) -> TraceCheckpoint {
        TraceCheckpoint {
            arithmetic_len: self
                .arithmetic_ops
                .iter()
                .map(|op| match op {
                    Operation::TernaryOperation { .. } => 2,
                    Operation::BinaryOperation { operator, .. } => match operator {
                        BinaryOperator::Div | BinaryOperator::Mod => 2,
                        _ => 1,
                    },
                    Operation::RangeCheckOperation { .. } => 1,
                })
                .sum(),
            byte_packing_len: self
                .byte_packing_ops
                .iter()
                .map(|op| usize::from(!op.bytes.is_empty()))
                .sum(),
            cpu_len: self.cpu.len(),
            keccak_len: self.keccak_inputs.len() * keccak::keccak_stark::NUM_ROUNDS,
            keccak_sponge_len: self
                .keccak_sponge_ops
                .iter()
                .map(|op| op.input.len() / keccak_sponge::columns::KECCAK_RATE_BYTES + 1)
                .sum(),
            poseidon_len: self
                .poseidon_ops
                .iter()
                .map(|op| op.input.len() / poseidon::columns::POSEIDON_SPONGE_RATE)
                .sum(),
            logic_len: self.logic_ops.len(),
            // This is technically a lower-bound, as we may fill gaps,
            // but this gives a relatively good estimate.
            memory_len: self.memory_ops.len(),
        }
    }

    /// Returns the number of operations for each STARK module.
    pub(crate) fn checkpoint(&self) -> TraceCheckpoint {
        TraceCheckpoint {
            arithmetic_len: self.arithmetic_ops.len(),
            byte_packing_len: self.byte_packing_ops.len(),
            cpu_len: self.cpu.len(),
            keccak_len: self.keccak_inputs.len(),
            keccak_sponge_len: self.keccak_sponge_ops.len(),
            poseidon_len: self.poseidon_ops.len(),
            logic_len: self.logic_ops.len(),
            memory_len: self.memory_ops.len(),
        }
    }

    pub(crate) fn rollback(&mut self, checkpoint: TraceCheckpoint) {
        self.arithmetic_ops.truncate(checkpoint.arithmetic_len);
        self.byte_packing_ops.truncate(checkpoint.byte_packing_len);
        self.cpu.truncate(checkpoint.cpu_len);
        self.keccak_inputs.truncate(checkpoint.keccak_len);
        self.keccak_sponge_ops
            .truncate(checkpoint.keccak_sponge_len);
        self.poseidon_ops.truncate(checkpoint.poseidon_len);
        self.logic_ops.truncate(checkpoint.logic_len);
        self.memory_ops.truncate(checkpoint.memory_len);
    }

    pub(crate) fn mem_ops_since(&self, checkpoint: TraceCheckpoint) -> &[MemoryOp] {
        &self.memory_ops[checkpoint.memory_len..]
    }

    pub(crate) fn push_cpu(&mut self, val: CpuColumnsView<T>) {
        self.cpu.push(val);
    }

    pub(crate) fn push_logic(&mut self, op: logic::Operation) {
        self.logic_ops.push(op);
    }

    pub(crate) fn push_arithmetic(&mut self, op: arithmetic::Operation) {
        self.arithmetic_ops.push(op);
    }

    pub(crate) fn push_memory(&mut self, op: MemoryOp) {
        self.memory_ops.push(op);
    }

    pub(crate) fn push_byte_packing(&mut self, op: BytePackingOp) {
        self.byte_packing_ops.push(op);
    }

    pub(crate) fn push_keccak(
        &mut self,
        input: [u64; keccak::keccak_stark::NUM_INPUTS],
        clock: usize,
    ) {
        self.keccak_inputs.push((input, clock));
    }

    pub(crate) fn push_keccak_bytes(&mut self, input: [u8; KECCAK_WIDTH_BYTES], clock: usize) {
        let chunks = input
            .chunks(size_of::<u64>())
            .map(|chunk| u64::from_le_bytes(chunk.try_into().unwrap()))
            .collect_vec()
            .try_into()
            .unwrap();
        self.push_keccak(chunks, clock);
    }

    pub(crate) fn push_keccak_sponge(&mut self, op: KeccakSpongeOp) {
        self.keccak_sponge_ops.push(op);
    }

<<<<<<< HEAD
    pub fn push_poseidon_elts(&mut self, op: PoseidonOp) {
        self.poseidon_ops.push(op);
    }

    pub fn clock(&self) -> usize {
=======
    pub(crate) fn clock(&self) -> usize {
>>>>>>> 6dd2e313
        self.cpu.len()
    }

    pub(crate) fn into_tables<const D: usize>(
        self,
        all_stark: &AllStark<T, D>,
        config: &StarkConfig,
        timing: &mut TimingTree,
    ) -> [Vec<PolynomialValues<T>>; NUM_TABLES]
    where
        T: RichField + Extendable<D>,
    {
        let cap_elements = config.fri_config.num_cap_elements();
        let Traces {
            arithmetic_ops,
            byte_packing_ops,
            cpu,
            logic_ops,
            memory_ops,
            keccak_inputs,
            keccak_sponge_ops,
            poseidon_ops,
        } = self;

        let arithmetic_trace = timed!(
            timing,
            "generate arithmetic trace",
            all_stark.arithmetic_stark.generate_trace(arithmetic_ops)
        );
        let byte_packing_trace = timed!(
            timing,
            "generate byte packing trace",
            all_stark
                .byte_packing_stark
                .generate_trace(byte_packing_ops, cap_elements, timing)
        );
        let cpu_rows = cpu.into_iter().map(|x| x.into()).collect();
        let cpu_trace = trace_rows_to_poly_values(cpu_rows);
        let keccak_trace = timed!(
            timing,
            "generate Keccak trace",
            all_stark
                .keccak_stark
                .generate_trace(keccak_inputs, cap_elements, timing)
        );
        let keccak_sponge_trace = timed!(
            timing,
            "generate Keccak sponge trace",
            all_stark
                .keccak_sponge_stark
                .generate_trace(keccak_sponge_ops, cap_elements, timing)
        );
        let poseidon_trace = timed!(
            timing,
            "generate Poseidon trace",
            all_stark
                .poseidon_stark
                .generate_trace(poseidon_ops, cap_elements, timing)
        );
        let logic_trace = timed!(
            timing,
            "generate logic trace",
            all_stark
                .logic_stark
                .generate_trace(logic_ops, cap_elements, timing)
        );
        let memory_trace = timed!(
            timing,
            "generate memory trace",
            all_stark.memory_stark.generate_trace(memory_ops, timing)
        );

        [
            arithmetic_trace,
            byte_packing_trace,
            cpu_trace,
            keccak_trace,
            keccak_sponge_trace,
            poseidon_trace,
            logic_trace,
            memory_trace,
        ]
    }
}

impl<T: Copy> Default for Traces<T> {
    fn default() -> Self {
        Self::new()
    }
}<|MERGE_RESOLUTION|>--- conflicted
+++ resolved
@@ -169,15 +169,11 @@
         self.keccak_sponge_ops.push(op);
     }
 
-<<<<<<< HEAD
-    pub fn push_poseidon_elts(&mut self, op: PoseidonOp) {
+    pub(crate) fn push_poseidon_elts(&mut self, op: PoseidonOp) {
         self.poseidon_ops.push(op);
     }
 
-    pub fn clock(&self) -> usize {
-=======
     pub(crate) fn clock(&self) -> usize {
->>>>>>> 6dd2e313
         self.cpu.len()
     }
 
