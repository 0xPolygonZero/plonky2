--- conflicted
+++ resolved
@@ -526,30 +526,6 @@
             &public_values.block_metadata.block_bloom[i * 8..(i + 1) * 8],
         );
     }
-<<<<<<< HEAD
-    for i in 0..8 {
-        sum = add_data_write(
-            builder,
-            challenge,
-            sum,
-            bloom_segment,
-            i + 8,
-            &public_values.extra_block_data.block_bloom_before[i * 8..(i + 1) * 8],
-        );
-    }
-
-    for i in 0..8 {
-        sum = add_data_write(
-            builder,
-            challenge,
-            sum,
-            bloom_segment,
-            i + 16,
-            &public_values.extra_block_data.block_bloom_after[i * 8..(i + 1) * 8],
-        );
-    }
-=======
->>>>>>> 5572da30
 
     // Add trie roots writes.
     let trie_fields = [
@@ -583,32 +559,28 @@
         sum = add_data_write(builder, challenge, sum, metadata_segment, field, &targets);
     });
 
-<<<<<<< HEAD
-    sum
-=======
     // Add kernel hash and kernel length.
     let kernel_hash_limbs = h256_limbs::<F>(KERNEL.code_hash);
     let kernel_hash_targets: [Target; 8] = from_fn(|i| builder.constant(kernel_hash_limbs[i]));
-    product = add_data_write(
+    sum = add_data_write(
         builder,
         challenge,
-        product,
+        sum,
         metadata_segment,
         GlobalMetadata::KernelHash as usize,
         &kernel_hash_targets,
     );
     let kernel_len_target = builder.constant(F::from_canonical_usize(KERNEL.code.len()));
-    product = add_data_write(
+    sum = add_data_write(
         builder,
         challenge,
-        product,
+        sum,
         metadata_segment,
         GlobalMetadata::KernelLen as usize,
         &[kernel_len_target],
     );
 
-    product
->>>>>>> 5572da30
+    sum
 }
 
 fn add_data_write<F: RichField + Extendable<D>, const D: usize>(
