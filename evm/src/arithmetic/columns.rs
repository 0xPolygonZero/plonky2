--- conflicted
+++ resolved
@@ -81,7 +81,11 @@
 pub(crate) const MUL_OUTPUT: [usize; N_LIMBS] = GENERAL_INPUT_2;
 pub(crate) const MUL_AUX_INPUT: [usize; N_LIMBS] = AUX_INPUT_0;
 
-<<<<<<< HEAD
+pub(crate) const CMP_INPUT_0: [usize; N_LIMBS] = GENERAL_INPUT_0;
+pub(crate) const CMP_INPUT_1: [usize; N_LIMBS] = GENERAL_INPUT_1;
+pub(crate) const CMP_OUTPUT: usize = GENERAL_INPUT_2[0];
+pub(crate) const CMP_AUX_INPUT: [usize; N_LIMBS] = AUX_INPUT_0;
+
 pub(crate) const ADDMOD_INPUT_0: [usize; N_LIMBS] = GENERAL_INPUT_0;
 pub(crate) const ADDMOD_INPUT_1: [usize; N_LIMBS] = GENERAL_INPUT_1;
 pub(crate) const ADDMOD_MODULUS: [usize; N_LIMBS] = GENERAL_INPUT_2;
@@ -94,11 +98,5 @@
 pub(crate) const MOD_OUTPUT: [usize; N_LIMBS] = GENERAL_INPUT_2;
 pub(crate) const MOD_AUX_INPUT: [usize; N_LIMBS] = AUX_INPUT_0;
 pub(crate) const MOD_QUO_INPUT: [usize; N_LIMBS] = AUX_INPUT_1;
-=======
-pub(crate) const CMP_INPUT_0: [usize; N_LIMBS] = GENERAL_INPUT_0;
-pub(crate) const CMP_INPUT_1: [usize; N_LIMBS] = GENERAL_INPUT_1;
-pub(crate) const CMP_OUTPUT: usize = GENERAL_INPUT_2[0];
-pub(crate) const CMP_AUX_INPUT: [usize; N_LIMBS] = AUX_INPUT_0;
->>>>>>> 50c9638b
 
 pub const NUM_ARITH_COLUMNS: usize = START_SHARED_COLS + NUM_SHARED_COLS;