--- conflicted
+++ resolved
@@ -218,17 +218,4 @@
             ternary_op_to_rows::<F>(op.row_filter(), input0, input1, BN_BASE, result)
         }
     }
-<<<<<<< HEAD
-}
-
-// TODO: This constant also exists in cpu/kernel/interpreter.rs; refactor.
-/// Order of the BN254 base field.
-const BN_BASE_ORDER: U256 = U256([
-    4332616871279656263,
-    10917124144477883021,
-    13281191951274694749,
-    3486998266802970665,
-]);
-=======
-}
->>>>>>> 2ca00a9a
+}