--- conflicted
+++ resolved
@@ -208,7 +208,6 @@
         }
     }
 
-<<<<<<< HEAD
     pub(crate) fn range_check(
         input0: U256,
         input1: U256,
@@ -225,9 +224,7 @@
         }
     }
 
-=======
     /// Gets the result of an arithmetic operation.
->>>>>>> 099994ab
     pub(crate) fn result(&self) -> U256 {
         match self {
             Operation::BinaryOperation { result, .. } => *result,
