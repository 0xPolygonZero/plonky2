--- conflicted
+++ resolved
@@ -114,11 +114,8 @@
     }
 }
 
-<<<<<<< HEAD
+/// An enum representing arithmetic operations that can be either binary or ternary.
 #[allow(clippy::enum_variant_names)]
-=======
-/// An enum representing arithmetic operations that can be either binary or ternary.
->>>>>>> cd36e96c
 #[derive(Debug)]
 pub(crate) enum Operation {
     BinaryOperation {
