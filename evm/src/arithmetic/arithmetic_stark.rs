--- conflicted
+++ resolved
@@ -57,24 +57,6 @@
 }
 
 pub fn ctl_arithmetic_rows<F: Field>() -> TableWithColumns<F> {
-<<<<<<< HEAD
-    const ARITH_OPS: [usize; 15] = [
-        columns::IS_ADD,
-        columns::IS_SUB,
-        columns::IS_MUL,
-        columns::IS_LT,
-        columns::IS_GT,
-        columns::IS_ADDFP254,
-        columns::IS_MULFP254,
-        columns::IS_SUBFP254,
-        columns::IS_ADDMOD,
-        columns::IS_MULMOD,
-        columns::IS_SUBMOD,
-        columns::IS_DIV,
-        columns::IS_MOD,
-        columns::IS_BYTE,
-        columns::IS_RANGE_CHECK,
-=======
     // We scale each filter flag with the associated opcode value.
     // If an arithmetic operation is happening on the CPU side,
     // the CTL will enforce that the reconstructed opcode value
@@ -96,7 +78,6 @@
         (columns::IS_BYTE, 0x1a),
         (columns::IS_SHL, 0x1b),
         (columns::IS_SHR, 0x1c),
->>>>>>> cd36e96c
     ];
 
     const REGISTER_MAP: [Range<usize>; 4] = [
