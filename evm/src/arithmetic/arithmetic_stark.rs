use std::marker::PhantomData;
use std::ops::Range;

use plonky2::field::extension::{Extendable, FieldExtension};
use plonky2::field::packed::PackedField;
use plonky2::field::polynomial::PolynomialValues;
use plonky2::field::types::Field;
use plonky2::hash::hash_types::RichField;
use plonky2::iop::ext_target::ExtensionTarget;
use plonky2::plonk::circuit_builder::CircuitBuilder;
use plonky2::util::transpose;
use static_assertions::const_assert;

use super::columns::NUM_ARITH_COLUMNS;
use super::shift;
use crate::all_stark::Table;
use crate::arithmetic::columns::{RANGE_COUNTER, RC_FREQUENCIES, SHARED_COLS};
use crate::arithmetic::{addcy, byte, columns, divmod, modular, mul, Operation};
use crate::constraint_consumer::{ConstraintConsumer, RecursiveConstraintConsumer};
use crate::cross_table_lookup::{Column, TableWithColumns};
use crate::evaluation_frame::{StarkEvaluationFrame, StarkFrame};
use crate::lookup::Lookup;
use crate::stark::Stark;

/// Creates a vector of `Columns` to link the 16-bit columns of the arithmetic table,
/// split into groups of N_LIMBS at a time in `regs`, with the corresponding 32-bit
/// columns of the CPU table. Does this for all ops in `ops`.
///
/// This is done by taking pairs of columns (x, y) of the arithmetic
/// table and combining them as x + y*2^16 to ensure they equal the
/// corresponding 32-bit number in the CPU table.
fn cpu_arith_data_link<F: Field>(
    combined_ops: &[(usize, u8)],
    regs: &[Range<usize>],
) -> Vec<Column<F>> {
    let limb_base = F::from_canonical_u64(1 << columns::LIMB_BITS);

    let mut res = vec![Column::linear_combination(
        combined_ops
            .iter()
            .map(|&(col, code)| (col, F::from_canonical_u8(code))),
    )];

    // The inner for loop below assumes N_LIMBS is even.
    const_assert!(columns::N_LIMBS % 2 == 0);

    for reg_cols in regs {
        // Loop below assumes we're operating on a "register" of N_LIMBS columns.
        debug_assert_eq!(reg_cols.len(), columns::N_LIMBS);

        for i in 0..(columns::N_LIMBS / 2) {
            let c0 = reg_cols.start + 2 * i;
            let c1 = reg_cols.start + 2 * i + 1;
            res.push(Column::linear_combination([(c0, F::ONE), (c1, limb_base)]));
        }
    }
    res
}

/// Returns the `TableWithColumns` for `ArithmeticStark` rows where one of the arithmetic operations has been called.
pub(crate) fn ctl_arithmetic_rows<F: Field>() -> TableWithColumns<F> {
    // We scale each filter flag with the associated opcode value.
    // If an arithmetic operation is happening on the CPU side,
    // the CTL will enforce that the reconstructed opcode value
    // from the opcode bits matches.
    // These opcodes are missing the syscall and prover_input opcodes,
    // since `IS_RANGE_CHECK` can be associated to multiple opcodes.
    // For `IS_RANGE_CHECK`, the opcodes are written in OPCODE_COL,
    // and we use that column for scaling and the CTL checks.
    // Note that we ensure in the STARK's constraints that the
    // value in `OPCODE_COL` is 0 if `IS_RANGE_CHECK` = 0.
    const COMBINED_OPS: [(usize, u8); 16] = [
        (columns::IS_ADD, 0x01),
        (columns::IS_MUL, 0x02),
        (columns::IS_SUB, 0x03),
        (columns::IS_DIV, 0x04),
        (columns::IS_MOD, 0x06),
        (columns::IS_ADDMOD, 0x08),
        (columns::IS_MULMOD, 0x09),
        (columns::IS_ADDFP254, 0x0c),
        (columns::IS_MULFP254, 0x0d),
        (columns::IS_SUBFP254, 0x0e),
        (columns::IS_SUBMOD, 0x0f),
        (columns::IS_LT, 0x10),
        (columns::IS_GT, 0x11),
        (columns::IS_BYTE, 0x1a),
        (columns::IS_SHL, 0x1b),
        (columns::IS_SHR, 0x1c),
    ];

    const REGISTER_MAP: [Range<usize>; 4] = [
        columns::INPUT_REGISTER_0,
        columns::INPUT_REGISTER_1,
        columns::INPUT_REGISTER_2,
        columns::OUTPUT_REGISTER,
    ];

    let mut filter_cols = COMBINED_OPS.to_vec();
    filter_cols.push((columns::IS_RANGE_CHECK, 0x01));

    let filter_column = Some(Column::sum(filter_cols.iter().map(|(c, _v)| *c)));

    let mut all_combined_cols = COMBINED_OPS.to_vec();
    all_combined_cols.push((columns::OPCODE_COL, 0x01));
    // Create the Arithmetic Table whose columns are those of the
    // operations listed in `ops` whose inputs and outputs are given
    // by `regs`, where each element of `regs` is a range of columns
    // corresponding to a 256-bit input or output register (also `ops`
    // is used as the operation filter).
    TableWithColumns::new(
        Table::Arithmetic,
        cpu_arith_data_link(&all_combined_cols, &REGISTER_MAP),
        filter_column,
    )
}

/// Structure representing the `Arithmetic` STARK, which carries out all the arithmetic operations.
#[derive(Copy, Clone, Default)]
pub struct ArithmeticStark<F, const D: usize> {
    pub f: PhantomData<F>,
}

pub(crate) const RANGE_MAX: usize = 1usize << 16; // Range check strict upper bound

impl<F: RichField, const D: usize> ArithmeticStark<F, D> {
    /// Expects input in *column*-major layout
    fn generate_range_checks(&self, cols: &mut Vec<Vec<F>>) {
        debug_assert!(cols.len() == columns::NUM_ARITH_COLUMNS);

        let n_rows = cols[0].len();
        debug_assert!(cols.iter().all(|col| col.len() == n_rows));

        for i in 0..RANGE_MAX {
            cols[columns::RANGE_COUNTER][i] = F::from_canonical_usize(i);
        }
        for i in RANGE_MAX..n_rows {
            cols[columns::RANGE_COUNTER][i] = F::from_canonical_usize(RANGE_MAX - 1);
        }

        // Generate the frequencies column.
        for col in SHARED_COLS {
            for i in 0..n_rows {
                let x = cols[col][i].to_canonical_u64() as usize;
                assert!(
                    x < RANGE_MAX,
                    "column value {} exceeds the max range value {}",
                    x,
                    RANGE_MAX
                );
                cols[RC_FREQUENCIES][x] += F::ONE;
            }
        }
    }

    pub(crate) fn generate_trace(&self, operations: Vec<Operation>) -> Vec<PolynomialValues<F>> {
        // The number of rows reserved is the smallest value that's
        // guaranteed to avoid a reallocation: The only ops that use
        // two rows are the modular operations and DIV, so the only
        // way to reach capacity is when every op is modular or DIV
        // (which is obviously unlikely in normal
        // circumstances). (Also need at least RANGE_MAX rows to
        // accommodate range checks.)
        let max_rows = std::cmp::max(2 * operations.len(), RANGE_MAX);
        let mut trace_rows = Vec::with_capacity(max_rows);

        for op in operations {
            let (row1, maybe_row2) = op.to_rows();
            trace_rows.push(row1);

            if let Some(row2) = maybe_row2 {
                trace_rows.push(row2);
            }
        }

        // Pad the trace with zero rows if it doesn't have enough rows
        // to accommodate the range check columns. Also make sure the
        // trace length is a power of two.
        let padded_len = trace_rows.len().next_power_of_two();
        for _ in trace_rows.len()..std::cmp::max(padded_len, RANGE_MAX) {
            trace_rows.push(vec![F::ZERO; columns::NUM_ARITH_COLUMNS]);
        }

        let mut trace_cols = transpose(&trace_rows);
        self.generate_range_checks(&mut trace_cols);

        trace_cols.into_iter().map(PolynomialValues::new).collect()
    }
}

impl<F: RichField + Extendable<D>, const D: usize> Stark<F, D> for ArithmeticStark<F, D> {
    type EvaluationFrame<FE, P, const D2: usize> = StarkFrame<P, NUM_ARITH_COLUMNS>
    where
        FE: FieldExtension<D2, BaseField = F>,
        P: PackedField<Scalar = FE>;

    type EvaluationFrameTarget = StarkFrame<ExtensionTarget<D>, NUM_ARITH_COLUMNS>;

    fn eval_packed_generic<FE, P, const D2: usize>(
        &self,
        vars: &Self::EvaluationFrame<FE, P, D2>,
        yield_constr: &mut ConstraintConsumer<P>,
    ) where
        FE: FieldExtension<D2, BaseField = F>,
        P: PackedField<Scalar = FE>,
    {
        let lv: &[P; NUM_ARITH_COLUMNS] = vars.get_local_values().try_into().unwrap();
        let nv: &[P; NUM_ARITH_COLUMNS] = vars.get_next_values().try_into().unwrap();

        // Check that `OPCODE_COL` holds 0 if the operation is not a range_check.
        let opcode_constraint = (P::ONES - lv[columns::IS_RANGE_CHECK]) * lv[columns::OPCODE_COL];
        yield_constr.constraint(opcode_constraint);

        // Check the range column: First value must be 0, last row
        // must be 2^16-1, and intermediate rows must increment by 0
        // or 1.
        let rc1 = lv[columns::RANGE_COUNTER];
        let rc2 = nv[columns::RANGE_COUNTER];
        yield_constr.constraint_first_row(rc1);
        let incr = rc2 - rc1;
        yield_constr.constraint_transition(incr * incr - incr);
        let range_max = P::Scalar::from_canonical_u64((RANGE_MAX - 1) as u64);
        yield_constr.constraint_last_row(rc1 - range_max);

        // Evaluate constraints for the MUL operation.
        mul::eval_packed_generic(lv, yield_constr);
        // Evaluate constraints for ADD, SUB, LT and GT operations.
        addcy::eval_packed_generic(lv, yield_constr);
        // Evaluate constraints for DIV and MOD operations.
        divmod::eval_packed(lv, nv, yield_constr);
        // Evaluate constraints for ADDMOD, SUBMOD, MULMOD and for FP254 modular operations.
        modular::eval_packed(lv, nv, yield_constr);
        // Evaluate constraints for the BYTE operation.
        byte::eval_packed(lv, yield_constr);
        // Evaluate constraints for SHL and SHR operations.
        shift::eval_packed_generic(lv, nv, yield_constr);
    }

    fn eval_ext_circuit(
        &self,
        builder: &mut CircuitBuilder<F, D>,
        vars: &Self::EvaluationFrameTarget,
        yield_constr: &mut RecursiveConstraintConsumer<F, D>,
    ) {
        let lv: &[ExtensionTarget<D>; NUM_ARITH_COLUMNS] =
            vars.get_local_values().try_into().unwrap();
        let nv: &[ExtensionTarget<D>; NUM_ARITH_COLUMNS] =
            vars.get_next_values().try_into().unwrap();

<<<<<<< HEAD
        // Check that `OPCODE_COL` holds 0 if the operation is not a range_check.
        let opcode_constraint = builder.arithmetic_extension(
            F::NEG_ONE,
            F::ONE,
            lv[columns::IS_RANGE_CHECK],
            lv[columns::OPCODE_COL],
            lv[columns::OPCODE_COL],
        );
        yield_constr.constraint(builder, opcode_constraint);

=======
        // Check the range column: First value must be 0, last row
        // must be 2^16-1, and intermediate rows must increment by 0
        // or 1.
>>>>>>> 099994ab
        let rc1 = lv[columns::RANGE_COUNTER];
        let rc2 = nv[columns::RANGE_COUNTER];
        yield_constr.constraint_first_row(builder, rc1);
        let incr = builder.sub_extension(rc2, rc1);
        let t = builder.mul_sub_extension(incr, incr, incr);
        yield_constr.constraint_transition(builder, t);
        let range_max =
            builder.constant_extension(F::Extension::from_canonical_usize(RANGE_MAX - 1));
        let t = builder.sub_extension(rc1, range_max);
        yield_constr.constraint_last_row(builder, t);

        // Evaluate constraints for the MUL operation.
        mul::eval_ext_circuit(builder, lv, yield_constr);
        // Evaluate constraints for ADD, SUB, LT and GT operations.
        addcy::eval_ext_circuit(builder, lv, yield_constr);
        // Evaluate constraints for DIV and MOD operations.
        divmod::eval_ext_circuit(builder, lv, nv, yield_constr);
        // Evaluate constraints for ADDMOD, SUBMOD, MULMOD and for FP254 modular operations.
        modular::eval_ext_circuit(builder, lv, nv, yield_constr);
        // Evaluate constraints for the BYTE operation.
        byte::eval_ext_circuit(builder, lv, yield_constr);
        // Evaluate constraints for SHL and SHR operations.
        shift::eval_ext_circuit(builder, lv, nv, yield_constr);
    }

    fn constraint_degree(&self) -> usize {
        3
    }

    fn lookups(&self) -> Vec<Lookup> {
        vec![Lookup {
            columns: SHARED_COLS.collect(),
            table_column: RANGE_COUNTER,
            frequencies_column: RC_FREQUENCIES,
        }]
    }
}

#[cfg(test)]
mod tests {
    use anyhow::Result;
    use ethereum_types::U256;
    use plonky2::field::types::{Field, PrimeField64};
    use plonky2::plonk::config::{GenericConfig, PoseidonGoldilocksConfig};
    use rand::{Rng, SeedableRng};
    use rand_chacha::ChaCha8Rng;

    use super::{columns, ArithmeticStark};
    use crate::arithmetic::columns::OUTPUT_REGISTER;
    use crate::arithmetic::*;
    use crate::stark_testing::{test_stark_circuit_constraints, test_stark_low_degree};

    #[test]
    fn degree() -> Result<()> {
        const D: usize = 2;
        type C = PoseidonGoldilocksConfig;
        type F = <C as GenericConfig<D>>::F;
        type S = ArithmeticStark<F, D>;

        let stark = S {
            f: Default::default(),
        };
        test_stark_low_degree(stark)
    }

    #[test]
    fn circuit() -> Result<()> {
        const D: usize = 2;
        type C = PoseidonGoldilocksConfig;
        type F = <C as GenericConfig<D>>::F;
        type S = ArithmeticStark<F, D>;

        let stark = S {
            f: Default::default(),
        };
        test_stark_circuit_constraints::<F, C, S, D>(stark)
    }

    #[test]
    fn basic_trace() {
        const D: usize = 2;
        type C = PoseidonGoldilocksConfig;
        type F = <C as GenericConfig<D>>::F;
        type S = ArithmeticStark<F, D>;

        let stark = S {
            f: Default::default(),
        };

        // 123 + 456 == 579
        let add = Operation::binary(BinaryOperator::Add, U256::from(123), U256::from(456));
        // (123 * 456) % 1007 == 703
        let mulmod = Operation::ternary(
            TernaryOperator::MulMod,
            U256::from(123),
            U256::from(456),
            U256::from(1007),
        );
        // (1234 + 567) % 1007 == 794
        let addmod = Operation::ternary(
            TernaryOperator::AddMod,
            U256::from(1234),
            U256::from(567),
            U256::from(1007),
        );
        // 123 * 456 == 56088
        let mul = Operation::binary(BinaryOperator::Mul, U256::from(123), U256::from(456));
        // 128 / 13 == 9
        let div = Operation::binary(BinaryOperator::Div, U256::from(128), U256::from(13));

        // 128 < 13 == 0
        let lt1 = Operation::binary(BinaryOperator::Lt, U256::from(128), U256::from(13));
        // 13 < 128 == 1
        let lt2 = Operation::binary(BinaryOperator::Lt, U256::from(13), U256::from(128));
        // 128 < 128 == 0
        let lt3 = Operation::binary(BinaryOperator::Lt, U256::from(128), U256::from(128));

        // 128 % 13 == 11
        let modop = Operation::binary(BinaryOperator::Mod, U256::from(128), U256::from(13));

        // byte(30, 0xABCD) = 0xAB
        let byte = Operation::binary(BinaryOperator::Byte, U256::from(30), U256::from(0xABCD));

        let ops: Vec<Operation> = vec![add, mulmod, addmod, mul, modop, lt1, lt2, lt3, div, byte];

        let pols = stark.generate_trace(ops);

        // Trace should always have NUM_ARITH_COLUMNS columns and
        // min(RANGE_MAX, operations.len()) rows. In this case there
        // are only 6 rows, so we should have RANGE_MAX rows.
        assert!(
            pols.len() == columns::NUM_ARITH_COLUMNS
                && pols.iter().all(|v| v.len() == super::RANGE_MAX)
        );

        // Each operation has a single word answer that we can check
        let expected_output = [
            // Row (some ops take two rows), expected
            (0, 579), // ADD_OUTPUT
            (1, 703),
            (3, 794),
            (5, 56088),
            (6, 11),
            (8, 0),
            (9, 1),
            (10, 0),
            (11, 9),
            (13, 0xAB),
        ];

        for (row, expected) in expected_output {
            // First register should match expected value...
            let first = OUTPUT_REGISTER.start;
            let out = pols[first].values[row].to_canonical_u64();
            assert_eq!(
                out, expected,
                "expected column {} on row {} to be {} but it was {}",
                first, row, expected, out,
            );
            // ...other registers should be zero
            let rest = OUTPUT_REGISTER.start + 1..OUTPUT_REGISTER.end;
            assert!(pols[rest].iter().all(|v| v.values[row] == F::ZERO));
        }
    }

    #[test]
    fn big_traces() {
        const D: usize = 2;
        type C = PoseidonGoldilocksConfig;
        type F = <C as GenericConfig<D>>::F;
        type S = ArithmeticStark<F, D>;

        let stark = S {
            f: Default::default(),
        };

        let mut rng = ChaCha8Rng::seed_from_u64(0x6feb51b7ec230f25);

        let ops = (0..super::RANGE_MAX)
            .map(|_| {
                Operation::binary(
                    BinaryOperator::Mul,
                    U256::from(rng.gen::<[u8; 32]>()),
                    U256::from(rng.gen::<[u8; 32]>()),
                )
            })
            .collect::<Vec<_>>();

        let pols = stark.generate_trace(ops);

        // Trace should always have NUM_ARITH_COLUMNS columns and
        // min(RANGE_MAX, operations.len()) rows. In this case there
        // are RANGE_MAX operations with one row each, so RANGE_MAX.
        assert!(
            pols.len() == columns::NUM_ARITH_COLUMNS
                && pols.iter().all(|v| v.len() == super::RANGE_MAX)
        );

        let ops = (0..super::RANGE_MAX)
            .map(|_| {
                Operation::ternary(
                    TernaryOperator::MulMod,
                    U256::from(rng.gen::<[u8; 32]>()),
                    U256::from(rng.gen::<[u8; 32]>()),
                    U256::from(rng.gen::<[u8; 32]>()),
                )
            })
            .collect::<Vec<_>>();

        let pols = stark.generate_trace(ops);

        // Trace should always have NUM_ARITH_COLUMNS columns and
        // min(RANGE_MAX, operations.len()) rows. In this case there
        // are RANGE_MAX operations with two rows each, so 2*RANGE_MAX.
        assert!(
            pols.len() == columns::NUM_ARITH_COLUMNS
                && pols.iter().all(|v| v.len() == 2 * super::RANGE_MAX)
        );
    }
}<|MERGE_RESOLUTION|>--- conflicted
+++ resolved
@@ -246,7 +246,6 @@
         let nv: &[ExtensionTarget<D>; NUM_ARITH_COLUMNS] =
             vars.get_next_values().try_into().unwrap();
 
-<<<<<<< HEAD
         // Check that `OPCODE_COL` holds 0 if the operation is not a range_check.
         let opcode_constraint = builder.arithmetic_extension(
             F::NEG_ONE,
@@ -257,11 +256,9 @@
         );
         yield_constr.constraint(builder, opcode_constraint);
 
-=======
         // Check the range column: First value must be 0, last row
         // must be 2^16-1, and intermediate rows must increment by 0
         // or 1.
->>>>>>> 099994ab
         let rc1 = lv[columns::RANGE_COUNTER];
         let rc2 = nv[columns::RANGE_COUNTER];
         yield_constr.constraint_first_row(builder, rc1);
