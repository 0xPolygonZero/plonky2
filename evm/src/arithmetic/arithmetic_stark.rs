use std::marker::PhantomData;
use std::ops::Add;

use itertools::Itertools;
use plonky2::field::extension::{Extendable, FieldExtension};
use plonky2::field::packed::PackedField;
use plonky2::hash::hash_types::RichField;

use crate::arithmetic::add;
use crate::arithmetic::addmod;
use crate::arithmetic::columns;
<<<<<<< HEAD
use crate::arithmetic::modop;
=======
use crate::arithmetic::compare;
>>>>>>> 50c9638b
use crate::arithmetic::mul;
use crate::arithmetic::sub;
use crate::constraint_consumer::{ConstraintConsumer, RecursiveConstraintConsumer};
use crate::stark::Stark;
use crate::vars::{StarkEvaluationTargets, StarkEvaluationVars};

#[derive(Copy, Clone)]
pub struct ArithmeticStark<F, const D: usize> {
    pub f: PhantomData<F>,
}

impl<F: RichField, const D: usize> ArithmeticStark<F, D> {
    pub fn generate(&self, local_values: &mut [F; columns::NUM_ARITH_COLUMNS]) {
        // Check that at most one operation column is "one" and that the
        // rest are "zero".
        assert_eq!(
            columns::ALL_OPERATIONS
                .iter()
                .map(|&c| {
                    if local_values[c] == F::ONE {
                        Ok(1u64)
                    } else if local_values[c] == F::ZERO {
                        Ok(0u64)
                    } else {
                        Err("column was not 0 nor 1")
                    }
                })
                .fold_ok(0u64, Add::add),
            Ok(1)
        );

        if local_values[columns::IS_ADD].is_one() {
            add::generate(local_values);
        } else if local_values[columns::IS_SUB].is_one() {
            sub::generate(local_values);
        } else if local_values[columns::IS_MUL].is_one() {
            mul::generate(local_values);
<<<<<<< HEAD
        } else if local_values[columns::IS_ADDMOD].is_one() {
            addmod::generate(local_values);
        } else if local_values[columns::IS_MOD].is_one() {
            modop::generate(local_values);
=======
        } else if local_values[columns::IS_LT].is_one() {
            compare::generate(local_values, columns::IS_LT);
        } else if local_values[columns::IS_GT].is_one() {
            compare::generate(local_values, columns::IS_GT);
>>>>>>> 50c9638b
        } else {
            todo!("the requested operation has not yet been implemented");
        }
    }
}

impl<F: RichField + Extendable<D>, const D: usize> Stark<F, D> for ArithmeticStark<F, D> {
    const COLUMNS: usize = columns::NUM_ARITH_COLUMNS;
    const PUBLIC_INPUTS: usize = 0;

    fn eval_packed_generic<FE, P, const D2: usize>(
        &self,
        vars: StarkEvaluationVars<FE, P, { Self::COLUMNS }, { Self::PUBLIC_INPUTS }>,
        yield_constr: &mut ConstraintConsumer<P>,
    ) where
        FE: FieldExtension<D2, BaseField = F>,
        P: PackedField<Scalar = FE>,
    {
        let lv = vars.local_values;
        add::eval_packed_generic(lv, yield_constr);
        sub::eval_packed_generic(lv, yield_constr);
        mul::eval_packed_generic(lv, yield_constr);
<<<<<<< HEAD
        addmod::eval_packed_generic(lv, yield_constr);
        modop::eval_packed_generic(lv, yield_constr);
=======
        compare::eval_packed_generic(lv, yield_constr);
>>>>>>> 50c9638b
    }

    fn eval_ext_circuit(
        &self,
        builder: &mut plonky2::plonk::circuit_builder::CircuitBuilder<F, D>,
        vars: StarkEvaluationTargets<D, { Self::COLUMNS }, { Self::PUBLIC_INPUTS }>,
        yield_constr: &mut RecursiveConstraintConsumer<F, D>,
    ) {
        let lv = vars.local_values;
        add::eval_ext_circuit(builder, lv, yield_constr);
        sub::eval_ext_circuit(builder, lv, yield_constr);
        mul::eval_ext_circuit(builder, lv, yield_constr);
<<<<<<< HEAD
        addmod::eval_ext_circuit(builder, lv, yield_constr);
        modop::eval_ext_circuit(builder, lv, yield_constr);
=======
        compare::eval_ext_circuit(builder, lv, yield_constr);
>>>>>>> 50c9638b
    }

    fn constraint_degree(&self) -> usize {
        3
    }
}<|MERGE_RESOLUTION|>--- conflicted
+++ resolved
@@ -9,11 +9,8 @@
 use crate::arithmetic::add;
 use crate::arithmetic::addmod;
 use crate::arithmetic::columns;
-<<<<<<< HEAD
+use crate::arithmetic::compare;
 use crate::arithmetic::modop;
-=======
-use crate::arithmetic::compare;
->>>>>>> 50c9638b
 use crate::arithmetic::mul;
 use crate::arithmetic::sub;
 use crate::constraint_consumer::{ConstraintConsumer, RecursiveConstraintConsumer};
@@ -51,17 +48,14 @@
             sub::generate(local_values);
         } else if local_values[columns::IS_MUL].is_one() {
             mul::generate(local_values);
-<<<<<<< HEAD
+        } else if local_values[columns::IS_LT].is_one() {
+            compare::generate(local_values, columns::IS_LT);
+        } else if local_values[columns::IS_GT].is_one() {
+            compare::generate(local_values, columns::IS_GT);
         } else if local_values[columns::IS_ADDMOD].is_one() {
             addmod::generate(local_values);
         } else if local_values[columns::IS_MOD].is_one() {
             modop::generate(local_values);
-=======
-        } else if local_values[columns::IS_LT].is_one() {
-            compare::generate(local_values, columns::IS_LT);
-        } else if local_values[columns::IS_GT].is_one() {
-            compare::generate(local_values, columns::IS_GT);
->>>>>>> 50c9638b
         } else {
             todo!("the requested operation has not yet been implemented");
         }
@@ -84,12 +78,9 @@
         add::eval_packed_generic(lv, yield_constr);
         sub::eval_packed_generic(lv, yield_constr);
         mul::eval_packed_generic(lv, yield_constr);
-<<<<<<< HEAD
+        compare::eval_packed_generic(lv, yield_constr);
         addmod::eval_packed_generic(lv, yield_constr);
         modop::eval_packed_generic(lv, yield_constr);
-=======
-        compare::eval_packed_generic(lv, yield_constr);
->>>>>>> 50c9638b
     }
 
     fn eval_ext_circuit(
@@ -102,12 +93,9 @@
         add::eval_ext_circuit(builder, lv, yield_constr);
         sub::eval_ext_circuit(builder, lv, yield_constr);
         mul::eval_ext_circuit(builder, lv, yield_constr);
-<<<<<<< HEAD
+        compare::eval_ext_circuit(builder, lv, yield_constr);
         addmod::eval_ext_circuit(builder, lv, yield_constr);
         modop::eval_ext_circuit(builder, lv, yield_constr);
-=======
-        compare::eval_ext_circuit(builder, lv, yield_constr);
->>>>>>> 50c9638b
     }
 
     fn constraint_degree(&self) -> usize {
