--- conflicted
+++ resolved
@@ -1,11 +1,8 @@
-<<<<<<< HEAD
 pub(crate) const SEGMENT_SCALING_FACTOR: usize = 32;
 
 /// This contains all the existing memory segments. The values in the enum are shifted by 32 bits
 /// to allow for convenient address components (context / segement / virtual) bundling in the kernel.
 #[allow(dead_code)]
-=======
->>>>>>> bfcfcdb4
 #[derive(Copy, Clone, Eq, PartialEq, Hash, Ord, PartialOrd, Debug)]
 pub(crate) enum Segment {
     /// Contains EVM bytecode.
@@ -57,45 +54,22 @@
     /// List of addresses that have called SELFDESTRUCT in the current transaction.
     SelfDestructList = 25 << SEGMENT_SCALING_FACTOR,
     /// Contains the bloom filter of a transaction.
-<<<<<<< HEAD
     TxnBloom = 26 << SEGMENT_SCALING_FACTOR,
-    /// Contains the computed bloom filter of a block.
-    BlockBloom = 27 << SEGMENT_SCALING_FACTOR,
-    /// Contains the final block bloom, and the block bloom filters before and after the current transaction.
-    /// The first eight elements are `block_metadata.block_bloom`. The next eight are `block_bloom_before`,
-    /// and the last eight are `block_bloom_after.
-    GlobalBlockBloom = 28 << SEGMENT_SCALING_FACTOR,
+    /// Contains the bloom filter present in the block header.
+    GlobalBlockBloom = 27 << SEGMENT_SCALING_FACTOR,
     /// List of log pointers pointing to the LogsData segment.
-    Logs = 29 << SEGMENT_SCALING_FACTOR,
-    LogsData = 30 << SEGMENT_SCALING_FACTOR,
+    Logs = 28 << SEGMENT_SCALING_FACTOR,
+    LogsData = 29 << SEGMENT_SCALING_FACTOR,
     /// Journal of state changes. List of pointers to `JournalData`. Length in `GlobalMetadata`.
-    Journal = 31 << SEGMENT_SCALING_FACTOR,
-    JournalData = 32 << SEGMENT_SCALING_FACTOR,
-    JournalCheckpoints = 33 << SEGMENT_SCALING_FACTOR,
+    Journal = 30 << SEGMENT_SCALING_FACTOR,
+    JournalData = 31 << SEGMENT_SCALING_FACTOR,
+    JournalCheckpoints = 32 << SEGMENT_SCALING_FACTOR,
     /// List of addresses that have been touched in the current transaction.
-    TouchedAddresses = 34 << SEGMENT_SCALING_FACTOR,
+    TouchedAddresses = 33 << SEGMENT_SCALING_FACTOR,
     /// List of checkpoints for the current context. Length in `ContextMetadata`.
-    ContextCheckpoints = 35 << SEGMENT_SCALING_FACTOR,
+    ContextCheckpoints = 34 << SEGMENT_SCALING_FACTOR,
     /// List of 256 previous block hashes.
-    BlockHashes = 36 << SEGMENT_SCALING_FACTOR,
-=======
-    TxnBloom = 26,
-    /// Contains the bloom filter present in the block header.
-    GlobalBlockBloom = 27,
-    /// List of log pointers pointing to the LogsData segment.
-    Logs = 28,
-    LogsData = 29,
-    /// Journal of state changes. List of pointers to `JournalData`. Length in `GlobalMetadata`.
-    Journal = 30,
-    JournalData = 31,
-    JournalCheckpoints = 32,
-    /// List of addresses that have been touched in the current transaction.
-    TouchedAddresses = 33,
-    /// List of checkpoints for the current context. Length in `ContextMetadata`.
-    ContextCheckpoints = 34,
-    /// List of 256 previous block hashes.
-    BlockHashes = 35,
->>>>>>> bfcfcdb4
+    BlockHashes = 35 << SEGMENT_SCALING_FACTOR,
 }
 
 impl Segment {
