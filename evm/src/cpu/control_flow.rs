use plonky2::field::extension::Extendable;
use plonky2::field::packed::PackedField;
use plonky2::field::types::Field;
use plonky2::hash::hash_types::RichField;
use plonky2::iop::ext_target::ExtensionTarget;

use crate::constraint_consumer::{ConstraintConsumer, RecursiveConstraintConsumer};
use crate::cpu::columns::{CpuColumnsView, COL_MAP};
use crate::cpu::kernel::aggregator::KERNEL;

<<<<<<< HEAD
const NATIVE_INSTRUCTIONS: [usize; 16] = [
=======
const NATIVE_INSTRUCTIONS: [usize; 18] = [
>>>>>>> 1d604319
    COL_MAP.op.binary_op,
    COL_MAP.op.ternary_op,
    COL_MAP.op.fp254_op,
    COL_MAP.op.eq_iszero,
    COL_MAP.op.logic_op,
    COL_MAP.op.not_pop,
    COL_MAP.op.shift,
    COL_MAP.op.keccak_general,
    COL_MAP.op.prover_input,
<<<<<<< HEAD
    // not JUMP (need to jump)
    // not JUMPI (possible need to jump)
=======
    COL_MAP.op.pop,
    // not JUMPS (possible need to jump)
>>>>>>> 1d604319
    COL_MAP.op.pc,
    COL_MAP.op.jumpdest,
    COL_MAP.op.push0,
    // not PUSH (need to increment by more than 1)
    COL_MAP.op.dup,
    COL_MAP.op.swap,
    COL_MAP.op.get_context,
    COL_MAP.op.set_context,
    // not EXIT_KERNEL (performs a jump)
    COL_MAP.op.m_op_general,
    // not SYSCALL (performs a jump)
    // not exceptions (also jump)
];

pub(crate) fn get_halt_pc<F: Field>() -> F {
    let halt_pc = KERNEL.global_labels["halt"];
    F::from_canonical_usize(halt_pc)
}

pub(crate) fn get_start_pc<F: Field>() -> F {
    let start_pc = KERNEL.global_labels["main"];

    F::from_canonical_usize(start_pc)
}

pub fn eval_packed_generic<P: PackedField>(
    lv: &CpuColumnsView<P>,
    nv: &CpuColumnsView<P>,
    yield_constr: &mut ConstraintConsumer<P>,
) {
    let is_cpu_cycle: P = COL_MAP.op.iter().map(|&col_i| lv[col_i]).sum();
    let is_cpu_cycle_next: P = COL_MAP.op.iter().map(|&col_i| nv[col_i]).sum();

    let next_halt_state = P::ONES - nv.is_bootstrap_kernel - is_cpu_cycle_next;

    // Once we start executing instructions, then we continue until the end of the table
    // or we reach dummy padding rows. This, along with the constraints on the first row,
    // enforces that operation flags and the halt flag are mutually exclusive over the entire
    // CPU trace.
    yield_constr
        .constraint_transition(is_cpu_cycle * (is_cpu_cycle_next + next_halt_state - P::ONES));

    // If a row is a CPU cycle and executing a native instruction (implemented as a table row; not
    // microcoded) then the program counter is incremented by 1 to obtain the next row's program
    // counter. Also, the next row has the same kernel flag.
    let is_native_instruction: P = NATIVE_INSTRUCTIONS.iter().map(|&col_i| lv[col_i]).sum();
    yield_constr.constraint_transition(
        is_native_instruction * (lv.program_counter - nv.program_counter + P::ONES),
    );
    yield_constr
        .constraint_transition(is_native_instruction * (lv.is_kernel_mode - nv.is_kernel_mode));

    // If a non-CPU cycle row is followed by a CPU cycle row, then:
    //  - the `program_counter` of the CPU cycle row is `main` (the entry point of our kernel),
    //  - execution is in kernel mode, and
    //  - the stack is empty.
    let is_last_noncpu_cycle = (is_cpu_cycle - P::ONES) * is_cpu_cycle_next;
    let pc_diff = nv.program_counter - get_start_pc::<P::Scalar>();
    yield_constr.constraint_transition(is_last_noncpu_cycle * pc_diff);
    yield_constr.constraint_transition(is_last_noncpu_cycle * (nv.is_kernel_mode - P::ONES));
    yield_constr.constraint_transition(is_last_noncpu_cycle * nv.stack_len);
}

pub fn eval_ext_circuit<F: RichField + Extendable<D>, const D: usize>(
    builder: &mut plonky2::plonk::circuit_builder::CircuitBuilder<F, D>,
    lv: &CpuColumnsView<ExtensionTarget<D>>,
    nv: &CpuColumnsView<ExtensionTarget<D>>,
    yield_constr: &mut RecursiveConstraintConsumer<F, D>,
) {
    let one = builder.one_extension();

    let is_cpu_cycle = builder.add_many_extension(COL_MAP.op.iter().map(|&col_i| lv[col_i]));
    let is_cpu_cycle_next = builder.add_many_extension(COL_MAP.op.iter().map(|&col_i| nv[col_i]));

    let next_halt_state = builder.add_extension(nv.is_bootstrap_kernel, is_cpu_cycle_next);
    let next_halt_state = builder.sub_extension(one, next_halt_state);

    // Once we start executing instructions, then we continue until the end of the table
    // or we reach dummy padding rows. This, along with the constraints on the first row,
    // enforces that operation flags and the halt flag are mutually exclusive over the entire
    // CPU trace.
    {
        let constr = builder.add_extension(is_cpu_cycle_next, next_halt_state);
        let constr = builder.mul_sub_extension(is_cpu_cycle, constr, is_cpu_cycle);
        yield_constr.constraint_transition(builder, constr);
    }

    // If a row is a CPU cycle and executing a native instruction (implemented as a table row; not
    // microcoded) then the program counter is incremented by 1 to obtain the next row's program
    // counter. Also, the next row has the same kernel flag.
    {
        let filter = builder.add_many_extension(NATIVE_INSTRUCTIONS.iter().map(|&col_i| lv[col_i]));
        let pc_diff = builder.sub_extension(lv.program_counter, nv.program_counter);
        let pc_constr = builder.mul_add_extension(filter, pc_diff, filter);
        yield_constr.constraint_transition(builder, pc_constr);
        let kernel_diff = builder.sub_extension(lv.is_kernel_mode, nv.is_kernel_mode);
        let kernel_constr = builder.mul_extension(filter, kernel_diff);
        yield_constr.constraint_transition(builder, kernel_constr);
    }

    // If a non-CPU cycle row is followed by a CPU cycle row, then:
    //  - the `program_counter` of the CPU cycle row is `main` (the entry point of our kernel),
    //  - execution is in kernel mode, and
    //  - the stack is empty.
    {
        let is_last_noncpu_cycle =
            builder.mul_sub_extension(is_cpu_cycle, is_cpu_cycle_next, is_cpu_cycle_next);

        // Start at `main`.
        let main = builder.constant_extension(get_start_pc::<F>().into());
        let pc_diff = builder.sub_extension(nv.program_counter, main);
        let pc_constr = builder.mul_extension(is_last_noncpu_cycle, pc_diff);
        yield_constr.constraint_transition(builder, pc_constr);

        // Start in kernel mode
        let kernel_constr = builder.mul_sub_extension(
            is_last_noncpu_cycle,
            nv.is_kernel_mode,
            is_last_noncpu_cycle,
        );
        yield_constr.constraint_transition(builder, kernel_constr);

        // Start with empty stack
        let kernel_constr = builder.mul_extension(is_last_noncpu_cycle, nv.stack_len);
        yield_constr.constraint_transition(builder, kernel_constr);
    }
}<|MERGE_RESOLUTION|>--- conflicted
+++ resolved
@@ -8,11 +8,7 @@
 use crate::cpu::columns::{CpuColumnsView, COL_MAP};
 use crate::cpu::kernel::aggregator::KERNEL;
 
-<<<<<<< HEAD
-const NATIVE_INSTRUCTIONS: [usize; 16] = [
-=======
-const NATIVE_INSTRUCTIONS: [usize; 18] = [
->>>>>>> 1d604319
+const NATIVE_INSTRUCTIONS: [usize; 17] = [
     COL_MAP.op.binary_op,
     COL_MAP.op.ternary_op,
     COL_MAP.op.fp254_op,
@@ -22,13 +18,7 @@
     COL_MAP.op.shift,
     COL_MAP.op.keccak_general,
     COL_MAP.op.prover_input,
-<<<<<<< HEAD
-    // not JUMP (need to jump)
-    // not JUMPI (possible need to jump)
-=======
-    COL_MAP.op.pop,
     // not JUMPS (possible need to jump)
->>>>>>> 1d604319
     COL_MAP.op.pc,
     COL_MAP.op.jumpdest,
     COL_MAP.op.push0,
