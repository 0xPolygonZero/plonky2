--- conflicted
+++ resolved
@@ -8,11 +8,7 @@
 use crate::cpu::columns::{CpuColumnsView, COL_MAP};
 use crate::cpu::kernel::aggregator::KERNEL;
 
-<<<<<<< HEAD
-const NATIVE_INSTRUCTIONS: [usize; 16] = [
-=======
-const NATIVE_INSTRUCTIONS: [usize; 14] = [
->>>>>>> 3ca16620
+const NATIVE_INSTRUCTIONS: [usize; 13] = [
     COL_MAP.op.binary_op,
     COL_MAP.op.ternary_op,
     COL_MAP.op.fp254_op,
@@ -23,13 +19,7 @@
     COL_MAP.op.jumpdest_keccak_general,
     COL_MAP.op.prover_input,
     // not JUMPS (possible need to jump)
-<<<<<<< HEAD
-    COL_MAP.op.pc,
-    COL_MAP.op.push0,
-=======
     COL_MAP.op.pc_push0,
-    COL_MAP.op.jumpdest,
->>>>>>> 3ca16620
     // not PUSH (need to increment by more than 1)
     COL_MAP.op.dup_swap,
     COL_MAP.op.context_op,
