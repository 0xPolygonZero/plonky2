use plonky2::field::extension::Extendable;
use plonky2::field::packed::PackedField;
use plonky2::field::types::Field;
use plonky2::hash::hash_types::RichField;
use plonky2::iop::ext_target::ExtensionTarget;

use crate::constraint_consumer::{ConstraintConsumer, RecursiveConstraintConsumer};
use crate::cpu::columns::{CpuColumnsView, COL_MAP};
use crate::cpu::kernel::aggregator::KERNEL;

const NATIVE_INSTRUCTIONS: [usize; 17] = [
    COL_MAP.op.binary_op,
    COL_MAP.op.ternary_op,
    COL_MAP.op.fp254_op,
    COL_MAP.op.eq_iszero,
    COL_MAP.op.logic_op,
    COL_MAP.op.not,
    COL_MAP.op.shift,
    COL_MAP.op.keccak_general,
    COL_MAP.op.prover_input,
    COL_MAP.op.pop,
    // not JUMPS (possible need to jump)
    COL_MAP.op.pc,
    COL_MAP.op.jumpdest,
    COL_MAP.op.push0,
    // not PUSH (need to increment by more than 1)
<<<<<<< HEAD
    COL_MAP.op.dup,
    COL_MAP.op.swap,
    COL_MAP.op.context_op,
=======
    COL_MAP.op.dup_swap,
    COL_MAP.op.get_context,
    COL_MAP.op.set_context,
>>>>>>> 666a155d
    // not EXIT_KERNEL (performs a jump)
    COL_MAP.op.m_op_general,
    // not SYSCALL (performs a jump)
    // not exceptions (also jump)
];

pub(crate) fn get_halt_pc<F: Field>() -> F {
    let halt_pc = KERNEL.global_labels["halt"];
    F::from_canonical_usize(halt_pc)
}

pub(crate) fn get_start_pc<F: Field>() -> F {
    let start_pc = KERNEL.global_labels["main"];

    F::from_canonical_usize(start_pc)
}

pub fn eval_packed_generic<P: PackedField>(
    lv: &CpuColumnsView<P>,
    nv: &CpuColumnsView<P>,
    yield_constr: &mut ConstraintConsumer<P>,
) {
    let is_cpu_cycle: P = COL_MAP.op.iter().map(|&col_i| lv[col_i]).sum();
    let is_cpu_cycle_next: P = COL_MAP.op.iter().map(|&col_i| nv[col_i]).sum();

    let next_halt_state = P::ONES - nv.is_bootstrap_kernel - is_cpu_cycle_next;

    // Once we start executing instructions, then we continue until the end of the table
    // or we reach dummy padding rows. This, along with the constraints on the first row,
    // enforces that operation flags and the halt flag are mutually exclusive over the entire
    // CPU trace.
    yield_constr
        .constraint_transition(is_cpu_cycle * (is_cpu_cycle_next + next_halt_state - P::ONES));

    // If a row is a CPU cycle and executing a native instruction (implemented as a table row; not
    // microcoded) then the program counter is incremented by 1 to obtain the next row's program
    // counter. Also, the next row has the same kernel flag.
    let is_native_instruction: P = NATIVE_INSTRUCTIONS.iter().map(|&col_i| lv[col_i]).sum();
    yield_constr.constraint_transition(
        is_native_instruction * (lv.program_counter - nv.program_counter + P::ONES),
    );
    yield_constr
        .constraint_transition(is_native_instruction * (lv.is_kernel_mode - nv.is_kernel_mode));

    // If a non-CPU cycle row is followed by a CPU cycle row, then:
    //  - the `program_counter` of the CPU cycle row is `main` (the entry point of our kernel),
    //  - execution is in kernel mode, and
    //  - the stack is empty.
    let is_last_noncpu_cycle = (is_cpu_cycle - P::ONES) * is_cpu_cycle_next;
    let pc_diff = nv.program_counter - get_start_pc::<P::Scalar>();
    yield_constr.constraint_transition(is_last_noncpu_cycle * pc_diff);
    yield_constr.constraint_transition(is_last_noncpu_cycle * (nv.is_kernel_mode - P::ONES));
    yield_constr.constraint_transition(is_last_noncpu_cycle * nv.stack_len);
}

pub fn eval_ext_circuit<F: RichField + Extendable<D>, const D: usize>(
    builder: &mut plonky2::plonk::circuit_builder::CircuitBuilder<F, D>,
    lv: &CpuColumnsView<ExtensionTarget<D>>,
    nv: &CpuColumnsView<ExtensionTarget<D>>,
    yield_constr: &mut RecursiveConstraintConsumer<F, D>,
) {
    let one = builder.one_extension();

    let is_cpu_cycle = builder.add_many_extension(COL_MAP.op.iter().map(|&col_i| lv[col_i]));
    let is_cpu_cycle_next = builder.add_many_extension(COL_MAP.op.iter().map(|&col_i| nv[col_i]));

    let next_halt_state = builder.add_extension(nv.is_bootstrap_kernel, is_cpu_cycle_next);
    let next_halt_state = builder.sub_extension(one, next_halt_state);

    // Once we start executing instructions, then we continue until the end of the table
    // or we reach dummy padding rows. This, along with the constraints on the first row,
    // enforces that operation flags and the halt flag are mutually exclusive over the entire
    // CPU trace.
    {
        let constr = builder.add_extension(is_cpu_cycle_next, next_halt_state);
        let constr = builder.mul_sub_extension(is_cpu_cycle, constr, is_cpu_cycle);
        yield_constr.constraint_transition(builder, constr);
    }

    // If a row is a CPU cycle and executing a native instruction (implemented as a table row; not
    // microcoded) then the program counter is incremented by 1 to obtain the next row's program
    // counter. Also, the next row has the same kernel flag.
    {
        let filter = builder.add_many_extension(NATIVE_INSTRUCTIONS.iter().map(|&col_i| lv[col_i]));
        let pc_diff = builder.sub_extension(lv.program_counter, nv.program_counter);
        let pc_constr = builder.mul_add_extension(filter, pc_diff, filter);
        yield_constr.constraint_transition(builder, pc_constr);
        let kernel_diff = builder.sub_extension(lv.is_kernel_mode, nv.is_kernel_mode);
        let kernel_constr = builder.mul_extension(filter, kernel_diff);
        yield_constr.constraint_transition(builder, kernel_constr);
    }

    // If a non-CPU cycle row is followed by a CPU cycle row, then:
    //  - the `program_counter` of the CPU cycle row is `main` (the entry point of our kernel),
    //  - execution is in kernel mode, and
    //  - the stack is empty.
    {
        let is_last_noncpu_cycle =
            builder.mul_sub_extension(is_cpu_cycle, is_cpu_cycle_next, is_cpu_cycle_next);

        // Start at `main`.
        let main = builder.constant_extension(get_start_pc::<F>().into());
        let pc_diff = builder.sub_extension(nv.program_counter, main);
        let pc_constr = builder.mul_extension(is_last_noncpu_cycle, pc_diff);
        yield_constr.constraint_transition(builder, pc_constr);

        // Start in kernel mode
        let kernel_constr = builder.mul_sub_extension(
            is_last_noncpu_cycle,
            nv.is_kernel_mode,
            is_last_noncpu_cycle,
        );
        yield_constr.constraint_transition(builder, kernel_constr);

        // Start with empty stack
        let kernel_constr = builder.mul_extension(is_last_noncpu_cycle, nv.stack_len);
        yield_constr.constraint_transition(builder, kernel_constr);
    }
}<|MERGE_RESOLUTION|>--- conflicted
+++ resolved
@@ -8,7 +8,7 @@
 use crate::cpu::columns::{CpuColumnsView, COL_MAP};
 use crate::cpu::kernel::aggregator::KERNEL;
 
-const NATIVE_INSTRUCTIONS: [usize; 17] = [
+const NATIVE_INSTRUCTIONS: [usize; 16] = [
     COL_MAP.op.binary_op,
     COL_MAP.op.ternary_op,
     COL_MAP.op.fp254_op,
@@ -24,15 +24,8 @@
     COL_MAP.op.jumpdest,
     COL_MAP.op.push0,
     // not PUSH (need to increment by more than 1)
-<<<<<<< HEAD
-    COL_MAP.op.dup,
-    COL_MAP.op.swap,
+    COL_MAP.op.dup_swap,
     COL_MAP.op.context_op,
-=======
-    COL_MAP.op.dup_swap,
-    COL_MAP.op.get_context,
-    COL_MAP.op.set_context,
->>>>>>> 666a155d
     // not EXIT_KERNEL (performs a jump)
     COL_MAP.op.m_op_general,
     // not SYSCALL (performs a jump)
