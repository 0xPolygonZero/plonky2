--- conflicted
+++ resolved
@@ -6,17 +6,13 @@
 use plonky2::iop::ext_target::ExtensionTarget;
 use plonky2::plonk::circuit_builder::CircuitBuilder;
 
-<<<<<<< HEAD
 use super::columns::ops::OpsColumnsView;
-=======
 use super::membus::NUM_GP_CHANNELS;
->>>>>>> 3ca16620
 use crate::constraint_consumer::{ConstraintConsumer, RecursiveConstraintConsumer};
 use crate::cpu::columns::CpuColumnsView;
 use crate::cpu::kernel::constants::context_metadata::ContextMetadata;
 use crate::memory::segments::Segment;
 
-<<<<<<< HEAD
 // If true, the instruction will keep the current context for the next row.
 // If false, next row's context is handled manually.
 const KEEPS_CONTEXT: OpsColumnsView<bool> = OpsColumnsView {
@@ -25,20 +21,16 @@
     fp254_op: true,
     eq_iszero: true,
     logic_op: true,
-    not: true,
+    not_pop: true,
     shift: true,
     keccak_general: true,
     prover_input: true,
-    pop: true,
     jumps: true,
-    pc: true,
+    pc_push0: true,
     jumpdest: true,
-    push0: true,
     push: true,
-    dup: true,
-    swap: true,
-    get_context: true,
-    set_context: false,
+    dup_swap: true,
+    context_op: false,
     mstore_32bytes: true,
     mload_32bytes: true,
     exit_kernel: true,
@@ -57,6 +49,10 @@
             yield_constr.constraint_transition(op * (nv.context - lv.context));
         }
     }
+
+    // context_op is hybrid; we evaluate it separately.
+    let is_get_context = lv.op.context_op * (lv.opcode_bits[0] - P::ONES);
+    yield_constr.constraint_transition(is_get_context * (nv.context - lv.context));
 }
 
 fn eval_ext_circuit_keep<F: RichField + Extendable<D>, const D: usize>(
@@ -72,11 +68,16 @@
             yield_constr.constraint_transition(builder, constr);
         }
     }
-}
-
-=======
+
+    // context_op is hybrid; we evaluate it separately.
+    let is_get_context =
+        builder.mul_sub_extension(lv.op.context_op, lv.opcode_bits[0], lv.op.context_op);
+    let diff = builder.sub_extension(nv.context, lv.context);
+    let constr = builder.mul_extension(is_get_context, diff);
+    yield_constr.constraint_transition(builder, constr);
+}
+
 /// Evaluates constraints for GET_CONTEXT.
->>>>>>> 3ca16620
 fn eval_packed_get<P: PackedField>(
     lv: &CpuColumnsView<P>,
     nv: &CpuColumnsView<P>,
