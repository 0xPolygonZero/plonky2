--- conflicted
+++ resolved
@@ -29,7 +29,6 @@
 /// the CPU reads the output of the sponge directly from the `KeccakSpongeStark` table.
 pub(crate) fn ctl_data_keccak_sponge<F: Field>() -> Vec<Column<F>> {
     // When executing KECCAK_GENERAL, the GP memory channels are used as follows:
-<<<<<<< HEAD
     // GP channel 0: stack[-1] = addr (context, segment, virt)
     // GP channel 1: stack[-2] = len
     // GP channel 4: pushed = outputs
@@ -37,17 +36,6 @@
     let segment = Column::single(COL_MAP.mem_channels[0].value[1]);
     let virt = Column::single(COL_MAP.mem_channels[0].value[0]);
     let len = Column::single(COL_MAP.mem_channels[1].value[0]);
-=======
-    // GP channel 0: stack[-1] = context
-    // GP channel 1: stack[-2] = segment
-    // GP channel 2: stack[-3] = virt
-    // GP channel 3: stack[-4] = len
-    // Next GP channel 0: pushed = outputs
-    let context = Column::single(COL_MAP.mem_channels[0].value[0]);
-    let segment = Column::single(COL_MAP.mem_channels[1].value[0]);
-    let virt = Column::single(COL_MAP.mem_channels[2].value[0]);
-    let len = Column::single(COL_MAP.mem_channels[3].value[0]);
->>>>>>> bfcfcdb4
 
     let num_channels = F::from_canonical_usize(NUM_CHANNELS);
     let timestamp = Column::linear_combination([(COL_MAP.clock, num_channels)]);
@@ -149,23 +137,16 @@
 /// Creates the vector of `Columns` corresponding to the contents of General Purpose channels when calling byte unpacking.
 pub(crate) fn ctl_data_byte_unpacking<F: Field>() -> Vec<Column<F>> {
     // When executing MSTORE_32BYTES, the GP memory channels are used as follows:
-<<<<<<< HEAD
     // GP channel 0: stack[-1] = addr (context, segment, virt)
     // GP channel 1: stack[-2] = val
-    // GP channel 2: stack[-3] = len
-    let [context, segment, virt] = get_addr(&COL_MAP).map(Column::single);
+    // Next GP channel 0: pushed = new_offset (virt + len)
+    let (context, segment, virt) = get_addr(&COL_MAP);
+    let mut res = vec![
+        Column::single(context),
+        Column::single(segment),
+        Column::single(virt),
+    ];
     let val = Column::singles(COL_MAP.mem_channels[1].value);
-    let len = Column::single(COL_MAP.mem_channels[2].value[0]);
-=======
-    // GP channel 0: stack[-1] = context
-    // GP channel 1: stack[-2] = segment
-    // GP channel 2: stack[-3] = virt
-    // GP channel 3: stack[-4] = val
-    // Next GP channel 0: pushed = new_offset (virt + len)
-    let context = Column::single(COL_MAP.mem_channels[0].value[0]);
-    let segment = Column::single(COL_MAP.mem_channels[1].value[0]);
-    let virt = Column::single(COL_MAP.mem_channels[2].value[0]);
-    let val = Column::singles(COL_MAP.mem_channels[3].value);
 
     // len can be reconstructed as new_offset - virt.
     let len = Column::linear_combination_and_next_row_with_constant(
@@ -173,12 +154,12 @@
         [(COL_MAP.mem_channels[0].value[0], F::ONE)],
         F::ZERO,
     );
->>>>>>> bfcfcdb4
+    res.push(len);
 
     let num_channels = F::from_canonical_usize(NUM_CHANNELS);
     let timestamp = Column::linear_combination([(COL_MAP.clock, num_channels)]);
-
-    let mut res = vec![context, segment, virt, len, timestamp];
+    res.push(timestamp);
+
     res.extend(val);
 
     res
@@ -235,11 +216,11 @@
 /// - `context`, shifted by 2^64 (i.e. at index 2)
 /// - `segment`, shifted by 2^32 (i.e. at index 1)
 /// - `virtual`, not shifted (i.e. at index 0)
-pub(crate) fn get_addr<T: Copy>(lv: &CpuColumnsView<T>) -> [T; 3] {
+pub(crate) const fn get_addr<T: Copy>(lv: &CpuColumnsView<T>) -> (T, T, T) {
     let addr_context = lv.mem_channels[0].value[2];
     let addr_segment = lv.mem_channels[0].value[1];
     let addr_virtual = lv.mem_channels[0].value[0];
-    [addr_context, addr_segment, addr_virtual]
+    (addr_context, addr_segment, addr_virtual)
 }
 
 /// Make the time/channel column for memory lookups.
