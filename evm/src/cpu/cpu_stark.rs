--- conflicted
+++ resolved
@@ -16,14 +16,9 @@
 use crate::constraint_consumer::{ConstraintConsumer, RecursiveConstraintConsumer};
 use crate::cpu::columns::{COL_MAP, NUM_CPU_COLUMNS};
 use crate::cpu::{
-<<<<<<< HEAD
-    bootstrap_kernel, byte_unpacking, contextops, control_flow, decode, dup_swap, gas, jumps,
-    membus, memio, modfp254, pc, push0, shift, simple_logic, stack, stack_bounds,
+    bootstrap_kernel, byte_unpacking, clock, contextops, control_flow, decode, dup_swap, gas,
+    jumps, membus, memio, modfp254, pc, push0, shift, simple_logic, stack, stack_bounds,
     syscalls_exceptions,
-=======
-    bootstrap_kernel, clock, contextops, control_flow, decode, dup_swap, gas, jumps, membus, memio,
-    modfp254, pc, push0, shift, simple_logic, stack, stack_bounds, syscalls_exceptions,
->>>>>>> 01bbf1a0
 };
 use crate::cross_table_lookup::{Column, TableWithColumns};
 use crate::evaluation_frame::{StarkEvaluationFrame, StarkFrame};
@@ -275,11 +270,8 @@
         let next_values: &CpuColumnsView<P> = next_values.borrow();
 
         bootstrap_kernel::eval_bootstrap_kernel_packed(local_values, next_values, yield_constr);
-<<<<<<< HEAD
         byte_unpacking::eval_packed(local_values, next_values, yield_constr);
-=======
         clock::eval_packed(local_values, next_values, yield_constr);
->>>>>>> 01bbf1a0
         contextops::eval_packed(local_values, next_values, yield_constr);
         control_flow::eval_packed_generic(local_values, next_values, yield_constr);
         decode::eval_packed_generic(local_values, yield_constr);
@@ -320,11 +312,8 @@
             next_values,
             yield_constr,
         );
-<<<<<<< HEAD
         byte_unpacking::eval_ext_circuit(builder, local_values, next_values, yield_constr);
-=======
         clock::eval_ext_circuit(builder, local_values, next_values, yield_constr);
->>>>>>> 01bbf1a0
         contextops::eval_ext_circuit(builder, local_values, next_values, yield_constr);
         control_flow::eval_ext_circuit(builder, local_values, next_values, yield_constr);
         decode::eval_ext_circuit(builder, local_values, yield_constr);
