use std::borrow::Borrow;
use std::iter::repeat;
use std::marker::PhantomData;

use itertools::Itertools;
use plonky2::field::extension::{Extendable, FieldExtension};
use plonky2::field::packed::PackedField;
use plonky2::field::types::Field;
use plonky2::hash::hash_types::RichField;
use plonky2::iop::ext_target::ExtensionTarget;

use super::columns::CpuColumnsView;
use super::halt;
use crate::all_stark::Table;
use crate::constraint_consumer::{ConstraintConsumer, RecursiveConstraintConsumer};
use crate::cpu::columns::{COL_MAP, NUM_CPU_COLUMNS};
use crate::cpu::membus::NUM_GP_CHANNELS;
use crate::cpu::{
    bootstrap_kernel, contextops, control_flow, decode, dup_swap, gas, jumps, membus, memio,
    modfp254, pc, push0, shift, simple_logic, stack, stack_bounds, syscalls_exceptions,
};
use crate::cross_table_lookup::{Column, TableWithColumns};
use crate::evaluation_frame::{StarkEvaluationFrame, StarkFrame};
use crate::memory::segments::Segment;
use crate::memory::{NUM_CHANNELS, VALUE_LIMBS};
use crate::stark::Stark;

pub fn ctl_data_keccak_sponge<F: Field>() -> Vec<Column<F>> {
    // When executing KECCAK_GENERAL, the GP memory channels are used as follows:
    // GP channel 0: stack[-1] = context
    // GP channel 1: stack[-2] = segment
    // GP channel 2: stack[-3] = virt
    // GP channel 3: stack[-4] = len
    // GP channel 4: pushed = outputs
    let context = Column::single(COL_MAP.mem_channels[0].value[0]);
    let segment = Column::single(COL_MAP.mem_channels[1].value[0]);
    let virt = Column::single(COL_MAP.mem_channels[2].value[0]);
    let len = Column::single(COL_MAP.mem_channels[3].value[0]);

    let num_channels = F::from_canonical_usize(NUM_CHANNELS);
    let timestamp = Column::linear_combination([(COL_MAP.clock, num_channels)]);

    let mut cols = vec![context, segment, virt, len, timestamp];
    cols.extend(COL_MAP.mem_channels[4].value.map(Column::single));
    cols
}

pub fn ctl_filter_keccak_sponge<F: Field>() -> Column<F> {
    Column::single(COL_MAP.is_keccak_sponge)
}

/// Create the vector of Columns corresponding to the two inputs and
/// one output of a binary operation.
fn ctl_data_binops<F: Field>() -> Vec<Column<F>> {
    let mut res = Column::singles(COL_MAP.mem_channels[0].value).collect_vec();
    res.extend(Column::singles(COL_MAP.mem_channels[1].value));
    res.extend(Column::singles(
        COL_MAP.mem_channels[NUM_GP_CHANNELS - 1].value,
    ));
    res
}

/// Create the vector of Columns corresponding to the three inputs and
/// one output of a ternary operation. By default, ternary operations use
/// the first three memory channels, and the last one for the result (binary
/// operations do not use the third inputs).
fn ctl_data_ternops<F: Field>() -> Vec<Column<F>> {
    let mut res = Column::singles(COL_MAP.mem_channels[0].value).collect_vec();
    res.extend(Column::singles(COL_MAP.mem_channels[1].value));
    res.extend(Column::singles(COL_MAP.mem_channels[2].value));
    res.extend(Column::singles(
        COL_MAP.mem_channels[NUM_GP_CHANNELS - 1].value,
    ));
    res
}

pub fn ctl_data_logic<F: Field>() -> Vec<Column<F>> {
    // Instead of taking single columns, we reconstruct the entire opcode value directly.
    let mut res = vec![Column::le_bits(COL_MAP.opcode_bits)];
    res.extend(ctl_data_binops());
    res
}

pub fn ctl_filter_logic<F: Field>() -> Column<F> {
    Column::single(COL_MAP.op.logic_op)
}

pub fn ctl_arithmetic_base_rows<F: Field>() -> TableWithColumns<F> {
    // Instead of taking single columns, we reconstruct the entire opcode value directly.
    let mut columns = vec![Column::le_bits(COL_MAP.opcode_bits)];
    columns.extend(ctl_data_ternops());
    // Create the CPU Table whose columns are those with the three
    // inputs and one output of the ternary operations listed in `ops`
    // (also `ops` is used as the operation filter). The list of
    // operations includes binary operations which will simply ignore
    // the third input.
    TableWithColumns::new(
        Table::Cpu,
        columns,
        Some(Column::sum([
            COL_MAP.op.binary_op,
            COL_MAP.op.fp254_op,
            COL_MAP.op.ternary_op,
<<<<<<< HEAD
            COL_MAP.op.prover_input,
            COL_MAP.op.syscall,
            COL_MAP.op.exception,
=======
            COL_MAP.op.shift,
>>>>>>> 1d604319
        ])),
    )
}

pub fn ctl_data_byte_packing<F: Field>() -> Vec<Column<F>> {
    ctl_data_keccak_sponge()
}

pub fn ctl_filter_byte_packing<F: Field>() -> Column<F> {
    Column::single(COL_MAP.op.mload_32bytes)
}

pub fn ctl_data_byte_unpacking<F: Field>() -> Vec<Column<F>> {
    // When executing MSTORE_32BYTES, the GP memory channels are used as follows:
    // GP channel 0: stack[-1] = context
    // GP channel 1: stack[-2] = segment
    // GP channel 2: stack[-3] = virt
    // GP channel 3: stack[-4] = val
    // GP channel 4: stack[-5] = len
    let context = Column::single(COL_MAP.mem_channels[0].value[0]);
    let segment = Column::single(COL_MAP.mem_channels[1].value[0]);
    let virt = Column::single(COL_MAP.mem_channels[2].value[0]);
    let val = Column::singles(COL_MAP.mem_channels[3].value);
    let len = Column::single(COL_MAP.mem_channels[4].value[0]);

    let num_channels = F::from_canonical_usize(NUM_CHANNELS);
    let timestamp = Column::linear_combination([(COL_MAP.clock, num_channels)]);

    let mut res = vec![context, segment, virt, len, timestamp];
    res.extend(val);

    res
}

pub fn ctl_filter_byte_unpacking<F: Field>() -> Column<F> {
    Column::single(COL_MAP.op.mstore_32bytes)
}

pub const MEM_CODE_CHANNEL_IDX: usize = 0;
pub const MEM_GP_CHANNELS_IDX_START: usize = MEM_CODE_CHANNEL_IDX + 1;

/// Make the time/channel column for memory lookups.
fn mem_time_and_channel<F: Field>(channel: usize) -> Column<F> {
    let scalar = F::from_canonical_usize(NUM_CHANNELS);
    let addend = F::from_canonical_usize(channel);
    Column::linear_combination_with_constant([(COL_MAP.clock, scalar)], addend)
}

pub fn ctl_data_code_memory<F: Field>() -> Vec<Column<F>> {
    let mut cols = vec![
        Column::constant(F::ONE),                                      // is_read
        Column::single(COL_MAP.code_context),                          // addr_context
        Column::constant(F::from_canonical_u64(Segment::Code as u64)), // addr_segment
        Column::single(COL_MAP.program_counter),                       // addr_virtual
    ];

    // Low limb of the value matches the opcode bits
    cols.push(Column::le_bits(COL_MAP.opcode_bits));

    // High limbs of the value are all zero.
    cols.extend(repeat(Column::constant(F::ZERO)).take(VALUE_LIMBS - 1));

    cols.push(mem_time_and_channel(MEM_CODE_CHANNEL_IDX));

    cols
}

pub fn ctl_data_gp_memory<F: Field>(channel: usize) -> Vec<Column<F>> {
    let channel_map = COL_MAP.mem_channels[channel];
    let mut cols: Vec<_> = Column::singles([
        channel_map.is_read,
        channel_map.addr_context,
        channel_map.addr_segment,
        channel_map.addr_virtual,
    ])
    .collect();

    cols.extend(Column::singles(channel_map.value));

    cols.push(mem_time_and_channel(MEM_GP_CHANNELS_IDX_START + channel));

    cols
}

pub fn ctl_filter_code_memory<F: Field>() -> Column<F> {
    Column::sum(COL_MAP.op.iter())
}

pub fn ctl_filter_gp_memory<F: Field>(channel: usize) -> Column<F> {
    Column::single(COL_MAP.mem_channels[channel].used)
}

#[derive(Copy, Clone, Default)]
pub struct CpuStark<F, const D: usize> {
    pub f: PhantomData<F>,
}

impl<F: RichField + Extendable<D>, const D: usize> Stark<F, D> for CpuStark<F, D> {
    type EvaluationFrame<FE, P, const D2: usize> = StarkFrame<P, NUM_CPU_COLUMNS>
    where
        FE: FieldExtension<D2, BaseField = F>,
        P: PackedField<Scalar = FE>;

    type EvaluationFrameTarget = StarkFrame<ExtensionTarget<D>, NUM_CPU_COLUMNS>;

    fn eval_packed_generic<FE, P, const D2: usize>(
        &self,
        vars: &Self::EvaluationFrame<FE, P, D2>,
        yield_constr: &mut ConstraintConsumer<P>,
    ) where
        FE: FieldExtension<D2, BaseField = F>,
        P: PackedField<Scalar = FE>,
    {
        let local_values: &[P; NUM_CPU_COLUMNS] = vars.get_local_values().try_into().unwrap();
        let local_values: &CpuColumnsView<P> = local_values.borrow();
        let next_values: &[P; NUM_CPU_COLUMNS] = vars.get_next_values().try_into().unwrap();
        let next_values: &CpuColumnsView<P> = next_values.borrow();

        bootstrap_kernel::eval_bootstrap_kernel_packed(local_values, next_values, yield_constr);
        contextops::eval_packed(local_values, next_values, yield_constr);
        control_flow::eval_packed_generic(local_values, next_values, yield_constr);
        decode::eval_packed_generic(local_values, yield_constr);
        dup_swap::eval_packed(local_values, next_values, yield_constr);
        gas::eval_packed(local_values, next_values, yield_constr);
        halt::eval_packed(local_values, next_values, yield_constr);
        jumps::eval_packed(local_values, next_values, yield_constr);
        membus::eval_packed(local_values, yield_constr);
        memio::eval_packed(local_values, next_values, yield_constr);
        modfp254::eval_packed(local_values, yield_constr);
        pc::eval_packed(local_values, next_values, yield_constr);
        push0::eval_packed(local_values, next_values, yield_constr);
        shift::eval_packed(local_values, yield_constr);
        simple_logic::eval_packed(local_values, next_values, yield_constr);
        stack::eval_packed(local_values, next_values, yield_constr);
        stack_bounds::eval_packed(local_values, yield_constr);
        syscalls_exceptions::eval_packed(local_values, next_values, yield_constr);
    }

    fn eval_ext_circuit(
        &self,
        builder: &mut plonky2::plonk::circuit_builder::CircuitBuilder<F, D>,
        vars: &Self::EvaluationFrameTarget,
        yield_constr: &mut RecursiveConstraintConsumer<F, D>,
    ) {
        let local_values: &[ExtensionTarget<D>; NUM_CPU_COLUMNS] =
            vars.get_local_values().try_into().unwrap();
        let local_values: &CpuColumnsView<ExtensionTarget<D>> = local_values.borrow();
        let next_values: &[ExtensionTarget<D>; NUM_CPU_COLUMNS] =
            vars.get_next_values().try_into().unwrap();
        let next_values: &CpuColumnsView<ExtensionTarget<D>> = next_values.borrow();

        bootstrap_kernel::eval_bootstrap_kernel_ext_circuit(
            builder,
            local_values,
            next_values,
            yield_constr,
        );
        contextops::eval_ext_circuit(builder, local_values, next_values, yield_constr);
        control_flow::eval_ext_circuit(builder, local_values, next_values, yield_constr);
        decode::eval_ext_circuit(builder, local_values, yield_constr);
        dup_swap::eval_ext_circuit(builder, local_values, next_values, yield_constr);
        gas::eval_ext_circuit(builder, local_values, next_values, yield_constr);
        halt::eval_ext_circuit(builder, local_values, next_values, yield_constr);
        jumps::eval_ext_circuit(builder, local_values, next_values, yield_constr);
        membus::eval_ext_circuit(builder, local_values, yield_constr);
        memio::eval_ext_circuit(builder, local_values, next_values, yield_constr);
        modfp254::eval_ext_circuit(builder, local_values, yield_constr);
        pc::eval_ext_circuit(builder, local_values, next_values, yield_constr);
        push0::eval_ext_circuit(builder, local_values, next_values, yield_constr);
        shift::eval_ext_circuit(builder, local_values, yield_constr);
        simple_logic::eval_ext_circuit(builder, local_values, next_values, yield_constr);
        stack::eval_ext_circuit(builder, local_values, next_values, yield_constr);
        stack_bounds::eval_ext_circuit(builder, local_values, yield_constr);
        syscalls_exceptions::eval_ext_circuit(builder, local_values, next_values, yield_constr);
    }

    fn constraint_degree(&self) -> usize {
        3
    }
}

#[cfg(test)]
mod tests {
    use anyhow::Result;
    use plonky2::plonk::config::{GenericConfig, PoseidonGoldilocksConfig};

    use crate::cpu::cpu_stark::CpuStark;
    use crate::stark_testing::{test_stark_circuit_constraints, test_stark_low_degree};

    #[test]
    fn test_stark_degree() -> Result<()> {
        const D: usize = 2;
        type C = PoseidonGoldilocksConfig;
        type F = <C as GenericConfig<D>>::F;
        type S = CpuStark<F, D>;

        let stark = S {
            f: Default::default(),
        };
        test_stark_low_degree(stark)
    }

    #[test]
    fn test_stark_circuit() -> Result<()> {
        const D: usize = 2;
        type C = PoseidonGoldilocksConfig;
        type F = <C as GenericConfig<D>>::F;
        type S = CpuStark<F, D>;

        let stark = S {
            f: Default::default(),
        };
        test_stark_circuit_constraints::<F, C, S, D>(stark)
    }
}<|MERGE_RESOLUTION|>--- conflicted
+++ resolved
@@ -101,13 +101,10 @@
             COL_MAP.op.binary_op,
             COL_MAP.op.fp254_op,
             COL_MAP.op.ternary_op,
-<<<<<<< HEAD
+            COL_MAP.op.shift,
             COL_MAP.op.prover_input,
             COL_MAP.op.syscall,
             COL_MAP.op.exception,
-=======
-            COL_MAP.op.shift,
->>>>>>> 1d604319
         ])),
     )
 }
