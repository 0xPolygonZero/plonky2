--- conflicted
+++ resolved
@@ -13,13 +13,8 @@
     lv: &CpuColumnsView<P>,
     yield_constr: &mut ConstraintConsumer<P>,
 ) {
-<<<<<<< HEAD
-    let is_shift = lv.op.shl + lv.op.shr;
+    let is_shift = lv.op.shift;
     let displacement = lv.mem_channels[0].value; // holds the shift displacement d
-=======
-    let is_shift = lv.op.shift;
-    let displacement = lv.mem_channels[0]; // holds the shift displacement d
->>>>>>> 0b5ac312
     let two_exp = lv.mem_channels[2]; // holds 2^d
 
     // Not needed here; val is the input and we're verifying that output is
@@ -69,13 +64,8 @@
     lv: &CpuColumnsView<ExtensionTarget<D>>,
     yield_constr: &mut RecursiveConstraintConsumer<F, D>,
 ) {
-<<<<<<< HEAD
-    let is_shift = builder.add_extension(lv.op.shl, lv.op.shr);
+    let is_shift = lv.op.shift;
     let displacement = lv.mem_channels[0].value;
-=======
-    let is_shift = lv.op.shift;
-    let displacement = lv.mem_channels[0];
->>>>>>> 0b5ac312
     let two_exp = lv.mem_channels[2];
 
     let shift_table_segment = F::from_canonical_u64(Segment::ShiftTable as u64);
