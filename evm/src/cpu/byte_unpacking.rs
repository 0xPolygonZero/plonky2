use plonky2::field::extension::Extendable;
use plonky2::field::packed::PackedField;
use plonky2::field::types::Field;
use plonky2::hash::hash_types::RichField;
use plonky2::iop::ext_target::ExtensionTarget;
use plonky2::plonk::circuit_builder::CircuitBuilder;

use crate::constraint_consumer::{ConstraintConsumer, RecursiveConstraintConsumer};
use crate::cpu::columns::CpuColumnsView;

pub(crate) fn eval_packed<P: PackedField>(
    lv: &CpuColumnsView<P>,
    nv: &CpuColumnsView<P>,
    yield_constr: &mut ConstraintConsumer<P>,
) {
<<<<<<< HEAD
    let filter = lv.op.mstore_32bytes;
    let new_offset = nv.mem_channels[0].value;
=======
    // The MSTORE_32BYTES opcodes are differentiated from MLOAD_32BYTES
    // by the 5th bit set to 0.
    let filter = lv.op.m_op_32bytes * (lv.opcode_bits[5] - P::ONES);
    let new_offset = nv.mem_channels[0].value[0];
>>>>>>> bc1a3c48
    let virt = lv.mem_channels[2].value[0];
    // Read len from opcode bits and constrain the pushed new offset.
    let len_bits: P = lv.opcode_bits[..5]
        .iter()
        .enumerate()
        .map(|(i, &bit)| bit * P::Scalar::from_canonical_u64(1 << i))
        .sum();
    let len = len_bits + P::ONES;
    yield_constr.constraint(filter * (new_offset[0] - virt - len));
    for &limb in &new_offset[1..] {
        yield_constr.constraint(filter * limb);
    }
}

pub(crate) fn eval_ext_circuit<F: RichField + Extendable<D>, const D: usize>(
    builder: &mut CircuitBuilder<F, D>,
    lv: &CpuColumnsView<ExtensionTarget<D>>,
    nv: &CpuColumnsView<ExtensionTarget<D>>,
    yield_constr: &mut RecursiveConstraintConsumer<F, D>,
) {
<<<<<<< HEAD
    let filter = lv.op.mstore_32bytes;
    let new_offset = nv.mem_channels[0].value;
=======
    // The MSTORE_32BYTES opcodes are differentiated from MLOAD_32BYTES
    // by the 5th bit set to 0.
    let filter =
        builder.mul_sub_extension(lv.op.m_op_32bytes, lv.opcode_bits[5], lv.op.m_op_32bytes);
    let new_offset = nv.mem_channels[0].value[0];
>>>>>>> bc1a3c48
    let virt = lv.mem_channels[2].value[0];
    // Read len from opcode bits and constrain the pushed new offset.
    let len_bits = lv.opcode_bits[..5].iter().enumerate().fold(
        builder.zero_extension(),
        |cumul, (i, &bit)| {
            builder.mul_const_add_extension(F::from_canonical_u64(1 << i), bit, cumul)
        },
    );
    let diff = builder.sub_extension(new_offset[0], virt);
    let diff = builder.sub_extension(diff, len_bits);
    let constr = builder.mul_sub_extension(filter, diff, filter);
    yield_constr.constraint(builder, constr);
    for &limb in &new_offset[1..] {
        let constr = builder.mul_extension(filter, limb);
        yield_constr.constraint(builder, constr);
    }
}<|MERGE_RESOLUTION|>--- conflicted
+++ resolved
@@ -13,15 +13,10 @@
     nv: &CpuColumnsView<P>,
     yield_constr: &mut ConstraintConsumer<P>,
 ) {
-<<<<<<< HEAD
-    let filter = lv.op.mstore_32bytes;
-    let new_offset = nv.mem_channels[0].value;
-=======
     // The MSTORE_32BYTES opcodes are differentiated from MLOAD_32BYTES
     // by the 5th bit set to 0.
     let filter = lv.op.m_op_32bytes * (lv.opcode_bits[5] - P::ONES);
-    let new_offset = nv.mem_channels[0].value[0];
->>>>>>> bc1a3c48
+    let new_offset = nv.mem_channels[0].value;
     let virt = lv.mem_channels[2].value[0];
     // Read len from opcode bits and constrain the pushed new offset.
     let len_bits: P = lv.opcode_bits[..5]
@@ -42,16 +37,11 @@
     nv: &CpuColumnsView<ExtensionTarget<D>>,
     yield_constr: &mut RecursiveConstraintConsumer<F, D>,
 ) {
-<<<<<<< HEAD
-    let filter = lv.op.mstore_32bytes;
-    let new_offset = nv.mem_channels[0].value;
-=======
     // The MSTORE_32BYTES opcodes are differentiated from MLOAD_32BYTES
     // by the 5th bit set to 0.
     let filter =
         builder.mul_sub_extension(lv.op.m_op_32bytes, lv.opcode_bits[5], lv.op.m_op_32bytes);
-    let new_offset = nv.mem_channels[0].value[0];
->>>>>>> bc1a3c48
+    let new_offset = nv.mem_channels[0].value;
     let virt = lv.mem_channels[2].value[0];
     // Read len from opcode bits and constrain the pushed new offset.
     let len_bits = lv.opcode_bits[..5].iter().enumerate().fold(
