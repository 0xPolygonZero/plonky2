--- conflicted
+++ resolved
@@ -56,12 +56,14 @@
 pub(crate) const KECCAK_GENERAL_OP: Option<StackBehavior> = Some(StackBehavior {
     num_pops: 4,
     pushes: true,
+    new_top_stack_channel: Some(NUM_GP_CHANNELS - 1),
     disable_other_channels: true,
 });
 
 pub(crate) const JUMPDEST_OP: Option<StackBehavior> = Some(StackBehavior {
     num_pops: 0,
     pushes: false,
+    new_top_stack_channel: None,
     disable_other_channels: true,
 });
 
@@ -88,16 +90,7 @@
         new_top_stack_channel: Some(NUM_GP_CHANNELS - 1),
         disable_other_channels: false,
     }),
-<<<<<<< HEAD
     jumpdest_keccak_general: None,
-=======
-    keccak_general: Some(StackBehavior {
-        num_pops: 4,
-        pushes: true,
-        new_top_stack_channel: Some(NUM_GP_CHANNELS - 1),
-        disable_other_channels: true,
-    }),
->>>>>>> 1d604319
     prover_input: None, // TODO
     pop: Some(StackBehavior {
         num_pops: 1,
@@ -112,15 +105,6 @@
         new_top_stack_channel: None,
         disable_other_channels: true,
     }),
-<<<<<<< HEAD
-=======
-    jumpdest: Some(StackBehavior {
-        num_pops: 0,
-        pushes: false,
-        new_top_stack_channel: None,
-        disable_other_channels: true,
-    }),
->>>>>>> 1d604319
     push0: Some(StackBehavior {
         num_pops: 0,
         pushes: true,
