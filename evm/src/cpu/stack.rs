use std::cmp::max;

use itertools::izip;
use plonky2::field::extension::Extendable;
use plonky2::field::packed::PackedField;
use plonky2::field::types::Field;
use plonky2::hash::hash_types::RichField;
use plonky2::iop::ext_target::ExtensionTarget;

use crate::constraint_consumer::{ConstraintConsumer, RecursiveConstraintConsumer};
use crate::cpu::columns::ops::OpsColumnsView;
use crate::cpu::columns::CpuColumnsView;
use crate::cpu::membus::NUM_GP_CHANNELS;
use crate::memory::segments::Segment;

#[derive(Clone, Copy)]
pub(crate) struct StackBehavior {
    pub(crate) num_pops: usize,
    pub(crate) pushes: bool,
    new_top_stack_channel: Option<usize>,
    disable_other_channels: bool,
}

const BASIC_BINARY_OP: Option<StackBehavior> = Some(StackBehavior {
    num_pops: 2,
    pushes: true,
    new_top_stack_channel: Some(NUM_GP_CHANNELS - 1),
    disable_other_channels: true,
});
const BASIC_TERNARY_OP: Option<StackBehavior> = Some(StackBehavior {
    num_pops: 3,
    pushes: true,
    new_top_stack_channel: Some(NUM_GP_CHANNELS - 1),
    disable_other_channels: true,
});
pub(crate) const JUMP_OP: Option<StackBehavior> = Some(StackBehavior {
    num_pops: 1,
    pushes: false,
    new_top_stack_channel: None,
    disable_other_channels: false,
});
pub(crate) const JUMPI_OP: Option<StackBehavior> = Some(StackBehavior {
    num_pops: 2,
    pushes: false,
    new_top_stack_channel: None,
    disable_other_channels: false,
});

// AUDITORS: If the value below is `None`, then the operation must be manually checked to ensure
// that every general-purpose memory channel is either disabled or has its read flag and address
// propertly constrained. The same applies  when `disable_other_channels` is set to `false`,
// except the first `num_pops` and the last `pushes as usize` channels have their read flag and
// address constrained automatically in this file.
<<<<<<< HEAD
// If `new_top_stack_channel` contains a value, then this file will automatically constrain it
// (typically if an instruction pops and pushes, and you know where the new top of the stack
// will be). If it is set to `none`, the new top of the stack must be constrained manually by the
// operation. Note that instructions which only pop also have it set to `None`, even if we constrain
// the next top in this file: their logic is special and depends on stack_len.
pub(crate) const STACK_BEHAVIORS: OpsColumnsView<Option<StackBehavior>> = OpsColumnsView {
    add: BASIC_BINARY_OP,
    mul: BASIC_BINARY_OP,
    sub: BASIC_BINARY_OP,
    div: BASIC_BINARY_OP,
    mod_: BASIC_BINARY_OP,
    addmod: BASIC_TERNARY_OP,
    mulmod: BASIC_TERNARY_OP,
    addfp254: BASIC_BINARY_OP,
    mulfp254: BASIC_BINARY_OP,
    subfp254: BASIC_BINARY_OP,
    submod: BASIC_TERNARY_OP,
    lt: BASIC_BINARY_OP,
    gt: BASIC_BINARY_OP,
    eq_iszero: None, // EQ is binary, IS_ZERO is unary.
    logic_op: BASIC_BINARY_OP,
    not: Some(StackBehavior {
        num_pops: 1,
        pushes: true,
        new_top_stack_channel: Some(NUM_GP_CHANNELS - 1),
        disable_other_channels: true,
    }),
    byte: BASIC_BINARY_OP,
    shl: Some(StackBehavior {
        num_pops: 2,
        pushes: true,
        new_top_stack_channel: Some(NUM_GP_CHANNELS - 1),
        disable_other_channels: false,
    }),
    shr: Some(StackBehavior {
=======
const STACK_BEHAVIORS: OpsColumnsView<Option<StackBehavior>> = OpsColumnsView {
    binary_op: BASIC_BINARY_OP,
    ternary_op: BASIC_TERNARY_OP,
    fp254_op: BASIC_BINARY_OP,
    eq_iszero: None, // EQ is binary, IS_ZERO is unary.
    logic_op: BASIC_BINARY_OP,
    not: BASIC_UNARY_OP,
    shift: Some(StackBehavior {
>>>>>>> 0b5ac312
        num_pops: 2,
        pushes: true,
        new_top_stack_channel: Some(NUM_GP_CHANNELS - 1),
        disable_other_channels: false,
    }),
    keccak_general: Some(StackBehavior {
        num_pops: 4,
        pushes: true,
        new_top_stack_channel: Some(NUM_GP_CHANNELS - 1),
        disable_other_channels: true,
    }),
    prover_input: None, // TODO
    pop: Some(StackBehavior {
        num_pops: 1,
        pushes: false,
        new_top_stack_channel: None,
        disable_other_channels: true,
    }),
    jumps: None, // Depends on whether it's a JUMP or a JUMPI.
    pc: Some(StackBehavior {
        num_pops: 0,
        pushes: true,
        new_top_stack_channel: None,
        disable_other_channels: true,
    }),
    jumpdest: Some(StackBehavior {
        num_pops: 0,
        pushes: false,
        new_top_stack_channel: None,
        disable_other_channels: true,
    }),
    push0: Some(StackBehavior {
        num_pops: 0,
        pushes: true,
        new_top_stack_channel: None,
        disable_other_channels: true,
    }),
    push: None, // TODO
    dup: None,
    swap: None,
    get_context: Some(StackBehavior {
        num_pops: 0,
        pushes: true,
        new_top_stack_channel: None,
        disable_other_channels: true,
    }),
    set_context: None, // SET_CONTEXT is special since it involves the old and the new stack.
    mload_32bytes: Some(StackBehavior {
        num_pops: 4,
        pushes: true,
        new_top_stack_channel: Some(4),
        disable_other_channels: false,
    }),
    mstore_32bytes: Some(StackBehavior {
        num_pops: 5,
        pushes: false,
        new_top_stack_channel: None,
        disable_other_channels: false,
    }),
    exit_kernel: Some(StackBehavior {
        num_pops: 1,
        pushes: false,
        new_top_stack_channel: None,
        disable_other_channels: true,
    }),
    mload_general: Some(StackBehavior {
        num_pops: 3,
        pushes: true,
        new_top_stack_channel: Some(3),
        disable_other_channels: false,
    }),
    mstore_general: Some(StackBehavior {
        num_pops: 4,
        pushes: false,
        new_top_stack_channel: None,
        disable_other_channels: false,
    }),
    syscall: Some(StackBehavior {
        num_pops: 0,
        pushes: true,
        new_top_stack_channel: None,
        disable_other_channels: false,
    }),
    exception: Some(StackBehavior {
        num_pops: 0,
        pushes: true,
        new_top_stack_channel: None,
        disable_other_channels: false,
    }),
};

pub(crate) const EQ_STACK_BEHAVIOR: Option<StackBehavior> = Some(StackBehavior {
    num_pops: 2,
    pushes: true,
    new_top_stack_channel: Some(2),
    disable_other_channels: true,
});
pub(crate) const IS_ZERO_STACK_BEHAVIOR: Option<StackBehavior> = Some(StackBehavior {
    num_pops: 1,
    pushes: true,
    new_top_stack_channel: Some(2),
    disable_other_channels: true,
});

pub(crate) fn eval_packed_one<P: PackedField>(
    lv: &CpuColumnsView<P>,
    nv: &CpuColumnsView<P>,
    filter: P,
    stack_behavior: StackBehavior,
    yield_constr: &mut ConstraintConsumer<P>,
) {
    // If you have pops.
    if stack_behavior.num_pops > 0 {
        for i in 1..stack_behavior.num_pops {
            let channel = lv.mem_channels[i];

            yield_constr.constraint(filter * (channel.used - P::ONES));
            yield_constr.constraint(filter * (channel.is_read - P::ONES));

            yield_constr.constraint(filter * (channel.addr_context - lv.context));
            yield_constr.constraint(
                filter
                    * (channel.addr_segment - P::Scalar::from_canonical_u64(Segment::Stack as u64)),
            );
            // Remember that the first read (`i == 1`) is for the second stack element at `stack[stack_len - 1]`.
            let addr_virtual = lv.stack_len - P::Scalar::from_canonical_usize(i + 1);
            yield_constr.constraint(filter * (channel.addr_virtual - addr_virtual));
        }

        // If you also push, you don't need to read the new top of the stack.
        // If you don't:
        // - if the stack isn't empty after the pops, you read the new top from an extra pop.
        // - if not, the extra read is disabled.
        // These are transition constraints: they don't apply to the last row.
        if !stack_behavior.pushes {
            // If stack_len != N...
            let len_diff = lv.stack_len - P::Scalar::from_canonical_usize(stack_behavior.num_pops);
            let new_filter = len_diff * filter;
            // Read an extra element.
            let channel = nv.mem_channels[0];
            yield_constr.constraint_transition(new_filter * (channel.used - P::ONES));
            yield_constr.constraint_transition(new_filter * (channel.is_read - P::ONES));
            yield_constr.constraint_transition(new_filter * (channel.addr_context - nv.context));
            yield_constr.constraint_transition(
                new_filter
                    * (channel.addr_segment - P::Scalar::from_canonical_u64(Segment::Stack as u64)),
            );
            let addr_virtual = nv.stack_len - P::ONES;
            yield_constr.constraint_transition(new_filter * (channel.addr_virtual - addr_virtual));
            // Constrain `stack_inv_aux`.
            yield_constr.constraint(
                filter
                    * (len_diff * lv.general.stack().stack_inv - lv.general.stack().stack_inv_aux),
            );
            // Disable channel if stack_len == N.
            let empty_stack_filter = filter * (lv.general.stack().stack_inv_aux - P::ONES);
            yield_constr.constraint_transition(empty_stack_filter * channel.used);
        }
    }
    // If the op only pushes, you only need to constrain the top of the stack if the stack isn't empty.
    else if stack_behavior.pushes {
        // If len > 0...
        let new_filter = lv.stack_len * filter;
        // You write the previous top of the stack in memory, in the last channel.
        let channel = lv.mem_channels[NUM_GP_CHANNELS - 1];
        yield_constr.constraint(new_filter * (channel.used - P::ONES));
        yield_constr.constraint(new_filter * channel.is_read);
        yield_constr.constraint(new_filter * (channel.addr_context - lv.context));
        yield_constr.constraint(
            new_filter
                * (channel.addr_segment - P::Scalar::from_canonical_u64(Segment::Stack as u64)),
        );
        let addr_virtual = lv.stack_len - P::ONES;
        yield_constr.constraint(new_filter * (channel.addr_virtual - addr_virtual));
        for (limb_ch, limb_top) in channel.value.iter().zip(lv.mem_channels[0].value.iter()) {
            yield_constr.constraint(new_filter * (*limb_ch - *limb_top));
        }
        // Else you disable the channel.
        yield_constr.constraint(
            filter
                * (lv.stack_len * lv.general.stack().stack_inv - lv.general.stack().stack_inv_aux),
        );
        let empty_stack_filter = filter * (lv.general.stack().stack_inv_aux - P::ONES);
        yield_constr.constraint(empty_stack_filter * channel.used);
    }
    // If the op doesn't pop nor push, the top of the stack must not change.
    else {
        yield_constr.constraint(filter * nv.mem_channels[0].used);
        for (limb_old, limb_new) in lv.mem_channels[0]
            .value
            .iter()
            .zip(nv.mem_channels[0].value.iter())
        {
            yield_constr.constraint(filter * (*limb_old - *limb_new));
        }
    }

    // Maybe constrain next stack_top.
    // These are transition constraints: they don't apply to the last row.
    if let Some(next_top_ch) = stack_behavior.new_top_stack_channel {
        for (limb_ch, limb_top) in lv.mem_channels[next_top_ch]
            .value
            .iter()
            .zip(nv.mem_channels[0].value.iter())
        {
            yield_constr.constraint_transition(filter * (*limb_ch - *limb_top));
        }
    }

    // Unused channels
    if stack_behavior.disable_other_channels {
        // The first channel contains (or not) the top od the stack and is constrained elsewhere.
        for i in max(1, stack_behavior.num_pops)..NUM_GP_CHANNELS - (stack_behavior.pushes as usize)
        {
            let channel = lv.mem_channels[i];
            yield_constr.constraint(filter * channel.used);
        }
    }

    // Constrain new stack length.
    let num_pops = P::Scalar::from_canonical_usize(stack_behavior.num_pops);
    let push = P::Scalar::from_canonical_usize(stack_behavior.pushes as usize);
    yield_constr.constraint_transition(filter * (nv.stack_len - (lv.stack_len - num_pops + push)));
}

pub fn eval_packed<P: PackedField>(
    lv: &CpuColumnsView<P>,
    nv: &CpuColumnsView<P>,
    yield_constr: &mut ConstraintConsumer<P>,
) {
    for (op, stack_behavior) in izip!(lv.op.into_iter(), STACK_BEHAVIORS.into_iter()) {
        if let Some(stack_behavior) = stack_behavior {
            eval_packed_one(lv, nv, op, stack_behavior, yield_constr);
        }
    }
}

pub(crate) fn eval_ext_circuit_one<F: RichField + Extendable<D>, const D: usize>(
    builder: &mut plonky2::plonk::circuit_builder::CircuitBuilder<F, D>,
    lv: &CpuColumnsView<ExtensionTarget<D>>,
    nv: &CpuColumnsView<ExtensionTarget<D>>,
    filter: ExtensionTarget<D>,
    stack_behavior: StackBehavior,
    yield_constr: &mut RecursiveConstraintConsumer<F, D>,
) {
    // If you have pops.
    if stack_behavior.num_pops > 0 {
        for i in 1..stack_behavior.num_pops {
            let channel = lv.mem_channels[i];

            {
                let constr = builder.mul_sub_extension(filter, channel.used, filter);
                yield_constr.constraint(builder, constr);
            }
            {
                let constr = builder.mul_sub_extension(filter, channel.is_read, filter);
                yield_constr.constraint(builder, constr);
            }
            {
                let diff = builder.sub_extension(channel.addr_context, lv.context);
                let constr = builder.mul_extension(filter, diff);
                yield_constr.constraint(builder, constr);
            }
            {
                let constr = builder.arithmetic_extension(
                    F::ONE,
                    -F::from_canonical_u64(Segment::Stack as u64),
                    filter,
                    channel.addr_segment,
                    filter,
                );
                yield_constr.constraint(builder, constr);
            }
            // Remember that the first read (`i == 1`) is for the second stack element at `stack[stack_len - 1]`.
            {
                let diff = builder.sub_extension(channel.addr_virtual, lv.stack_len);
                let constr = builder.arithmetic_extension(
                    F::ONE,
                    F::from_canonical_usize(i + 1),
                    filter,
                    diff,
                    filter,
                );
                yield_constr.constraint(builder, constr);
            }
        }

        // If you also push, you don't need to read the new top of the stack.
        // If you don't:
        // - if the stack isn't empty after the pops, you read the new top from an extra pop.
        // - if not, the extra read is disabled.
        // These are transition constraints: they don't apply to the last row.
        if !stack_behavior.pushes {
            // If stack_len != N...
            let target_num_pops =
                builder.constant_extension(F::from_canonical_usize(stack_behavior.num_pops).into());
            let len_diff = builder.sub_extension(lv.stack_len, target_num_pops);
            let new_filter = builder.mul_extension(filter, len_diff);
            // Read an extra element.
            let channel = nv.mem_channels[0];

            {
                let constr = builder.mul_sub_extension(new_filter, channel.used, new_filter);
                yield_constr.constraint_transition(builder, constr);
            }
            {
                let constr = builder.mul_sub_extension(new_filter, channel.is_read, new_filter);
                yield_constr.constraint_transition(builder, constr);
            }
            {
                let diff = builder.sub_extension(channel.addr_context, nv.context);
                let constr = builder.mul_extension(new_filter, diff);
                yield_constr.constraint_transition(builder, constr);
            }
            {
                let constr = builder.arithmetic_extension(
                    F::ONE,
                    -F::from_canonical_u64(Segment::Stack as u64),
                    new_filter,
                    channel.addr_segment,
                    new_filter,
                );
                yield_constr.constraint_transition(builder, constr);
            }
            {
                let diff = builder.sub_extension(channel.addr_virtual, nv.stack_len);
                let constr =
                    builder.arithmetic_extension(F::ONE, F::ONE, new_filter, diff, new_filter);
                yield_constr.constraint_transition(builder, constr);
            }
            // Constrain `stack_inv_aux`.
            {
                let prod = builder.mul_extension(len_diff, lv.general.stack().stack_inv);
                let diff = builder.sub_extension(prod, lv.general.stack().stack_inv_aux);
                let constr = builder.mul_extension(filter, diff);
                yield_constr.constraint(builder, constr);
            }
            // Disable channel if stack_len == N.
            {
                let empty_stack_filter =
                    builder.mul_sub_extension(filter, lv.general.stack().stack_inv_aux, filter);
                let constr = builder.mul_extension(empty_stack_filter, channel.used);
                yield_constr.constraint_transition(builder, constr);
            }
        }
    }
    // If the op only pushes, you only need to constrain the top of the stack if the stack isn't empty.
    else if stack_behavior.pushes {
        // If len > 0...
        let new_filter = builder.mul_extension(lv.stack_len, filter);
        // You write the previous top of the stack in memory, in the last channel.
        let channel = lv.mem_channels[NUM_GP_CHANNELS - 1];
        {
            let constr = builder.mul_sub_extension(new_filter, channel.used, new_filter);
            yield_constr.constraint(builder, constr);
        }
        {
            let constr = builder.mul_extension(new_filter, channel.is_read);
            yield_constr.constraint(builder, constr);
        }

        {
            let diff = builder.sub_extension(channel.addr_context, lv.context);
            let constr = builder.mul_extension(new_filter, diff);
            yield_constr.constraint(builder, constr);
        }
        {
            let constr = builder.arithmetic_extension(
                F::ONE,
                -F::from_canonical_u64(Segment::Stack as u64),
                new_filter,
                channel.addr_segment,
                new_filter,
            );
            yield_constr.constraint(builder, constr);
        }
        {
            let diff = builder.sub_extension(channel.addr_virtual, lv.stack_len);
            let constr = builder.arithmetic_extension(F::ONE, F::ONE, new_filter, diff, new_filter);
            yield_constr.constraint(builder, constr);
        }
        for (limb_ch, limb_top) in channel.value.iter().zip(lv.mem_channels[0].value.iter()) {
            let diff = builder.sub_extension(*limb_ch, *limb_top);
            let constr = builder.mul_extension(new_filter, diff);
            yield_constr.constraint(builder, constr);
        }
        // Else you disable the channel.
        {
            let diff = builder.mul_extension(lv.stack_len, lv.general.stack().stack_inv);
            let diff = builder.sub_extension(diff, lv.general.stack().stack_inv_aux);
            let constr = builder.mul_extension(filter, diff);
            yield_constr.constraint(builder, constr);
        }
        {
            let empty_stack_filter =
                builder.mul_sub_extension(filter, lv.general.stack().stack_inv_aux, filter);
            let constr = builder.mul_extension(empty_stack_filter, channel.used);
            yield_constr.constraint(builder, constr);
        }
    }
    // If the op doesn't pop nor push, the top of the stack must not change.
    else {
        {
            let constr = builder.mul_extension(filter, nv.mem_channels[0].used);
            yield_constr.constraint(builder, constr);
        }
        {
            for (limb_old, limb_new) in lv.mem_channels[0]
                .value
                .iter()
                .zip(nv.mem_channels[0].value.iter())
            {
                let diff = builder.sub_extension(*limb_old, *limb_new);
                let constr = builder.mul_extension(filter, diff);
                yield_constr.constraint(builder, constr);
            }
        }
    }

    // Maybe constrain next stack_top.
    // These are transition constraints: they don't apply to the last row.
    if let Some(next_top_ch) = stack_behavior.new_top_stack_channel {
        for (limb_ch, limb_top) in lv.mem_channels[next_top_ch]
            .value
            .iter()
            .zip(nv.mem_channels[0].value.iter())
        {
            let diff = builder.sub_extension(*limb_ch, *limb_top);
            let constr = builder.mul_extension(filter, diff);
            yield_constr.constraint_transition(builder, constr);
        }
    }

    // Unused channels
    if stack_behavior.disable_other_channels {
        // The first channel contains (or not) the top od the stack and is constrained elsewhere.
        for i in max(1, stack_behavior.num_pops)..NUM_GP_CHANNELS - (stack_behavior.pushes as usize)
        {
            let channel = lv.mem_channels[i];
            let constr = builder.mul_extension(filter, channel.used);
            yield_constr.constraint(builder, constr);
        }
    }

    // Constrain new stack length.
    let diff = builder.constant_extension(
        F::Extension::from_canonical_usize(stack_behavior.num_pops)
            - F::Extension::from_canonical_usize(stack_behavior.pushes as usize),
    );
    let diff = builder.sub_extension(lv.stack_len, diff);
    let diff = builder.sub_extension(nv.stack_len, diff);
    let constr = builder.mul_extension(filter, diff);
    yield_constr.constraint_transition(builder, constr);
}

pub fn eval_ext_circuit<F: RichField + Extendable<D>, const D: usize>(
    builder: &mut plonky2::plonk::circuit_builder::CircuitBuilder<F, D>,
    lv: &CpuColumnsView<ExtensionTarget<D>>,
    nv: &CpuColumnsView<ExtensionTarget<D>>,
    yield_constr: &mut RecursiveConstraintConsumer<F, D>,
) {
    for (op, stack_behavior) in izip!(lv.op.into_iter(), STACK_BEHAVIORS.into_iter()) {
        if let Some(stack_behavior) = stack_behavior {
            eval_ext_circuit_one(builder, lv, nv, op, stack_behavior, yield_constr);
        }
    }
}<|MERGE_RESOLUTION|>--- conflicted
+++ resolved
@@ -51,52 +51,19 @@
 // propertly constrained. The same applies  when `disable_other_channels` is set to `false`,
 // except the first `num_pops` and the last `pushes as usize` channels have their read flag and
 // address constrained automatically in this file.
-<<<<<<< HEAD
-// If `new_top_stack_channel` contains a value, then this file will automatically constrain it
-// (typically if an instruction pops and pushes, and you know where the new top of the stack
-// will be). If it is set to `none`, the new top of the stack must be constrained manually by the
-// operation. Note that instructions which only pop also have it set to `None`, even if we constrain
-// the next top in this file: their logic is special and depends on stack_len.
 pub(crate) const STACK_BEHAVIORS: OpsColumnsView<Option<StackBehavior>> = OpsColumnsView {
-    add: BASIC_BINARY_OP,
-    mul: BASIC_BINARY_OP,
-    sub: BASIC_BINARY_OP,
-    div: BASIC_BINARY_OP,
-    mod_: BASIC_BINARY_OP,
-    addmod: BASIC_TERNARY_OP,
-    mulmod: BASIC_TERNARY_OP,
-    addfp254: BASIC_BINARY_OP,
-    mulfp254: BASIC_BINARY_OP,
-    subfp254: BASIC_BINARY_OP,
-    submod: BASIC_TERNARY_OP,
-    lt: BASIC_BINARY_OP,
-    gt: BASIC_BINARY_OP,
-    eq_iszero: None, // EQ is binary, IS_ZERO is unary.
-    logic_op: BASIC_BINARY_OP,
-    not: Some(StackBehavior {
-        num_pops: 1,
-        pushes: true,
-        new_top_stack_channel: Some(NUM_GP_CHANNELS - 1),
-        disable_other_channels: true,
-    }),
-    byte: BASIC_BINARY_OP,
-    shl: Some(StackBehavior {
-        num_pops: 2,
-        pushes: true,
-        new_top_stack_channel: Some(NUM_GP_CHANNELS - 1),
-        disable_other_channels: false,
-    }),
-    shr: Some(StackBehavior {
-=======
-const STACK_BEHAVIORS: OpsColumnsView<Option<StackBehavior>> = OpsColumnsView {
     binary_op: BASIC_BINARY_OP,
     ternary_op: BASIC_TERNARY_OP,
     fp254_op: BASIC_BINARY_OP,
     eq_iszero: None, // EQ is binary, IS_ZERO is unary.
     logic_op: BASIC_BINARY_OP,
-    not: BASIC_UNARY_OP,
+    not: Some(StackBehavior {
+        num_pops: 1,
+        pushes: true,
+        new_top_stack_channel: Some(NUM_GP_CHANNELS - 1),
+        disable_other_channels: true,
+    }),
     shift: Some(StackBehavior {
->>>>>>> 0b5ac312
         num_pops: 2,
         pushes: true,
         new_top_stack_channel: Some(NUM_GP_CHANNELS - 1),
