use std::cmp::max;

use itertools::izip;
use plonky2::field::extension::Extendable;
use plonky2::field::packed::PackedField;
use plonky2::field::types::Field;
use plonky2::hash::hash_types::RichField;
use plonky2::iop::ext_target::ExtensionTarget;

use crate::constraint_consumer::{ConstraintConsumer, RecursiveConstraintConsumer};
use crate::cpu::columns::ops::OpsColumnsView;
use crate::cpu::columns::CpuColumnsView;
use crate::cpu::membus::NUM_GP_CHANNELS;
use crate::memory::segments::Segment;

/// Structure to represent opcodes stack behaviours:
/// - number of pops
/// - whether the opcode(s) push
/// - whether unused channels should be disabled.
#[derive(Clone, Copy)]
pub(crate) struct StackBehavior {
    pub(crate) num_pops: usize,
    pub(crate) pushes: bool,
    disable_other_channels: bool,
}

/// `StackBehavior` for unary operations.
pub(crate) const BASIC_UNARY_OP: Option<StackBehavior> = Some(StackBehavior {
    num_pops: 1,
    pushes: true,
    disable_other_channels: true,
});
/// `StackBehavior` for binary operations.
const BASIC_BINARY_OP: Option<StackBehavior> = Some(StackBehavior {
    num_pops: 2,
    pushes: true,
    disable_other_channels: true,
});
/// `StackBehavior` for ternary operations.
const BASIC_TERNARY_OP: Option<StackBehavior> = Some(StackBehavior {
    num_pops: 3,
    pushes: true,
    disable_other_channels: true,
});
/// `StackBehavior` for JUMP.
pub(crate) const JUMP_OP: Option<StackBehavior> = Some(StackBehavior {
    num_pops: 1,
    pushes: false,
    disable_other_channels: false,
});
/// `StackBehavior` for JUMPI.
pub(crate) const JUMPI_OP: Option<StackBehavior> = Some(StackBehavior {
    num_pops: 2,
    pushes: false,
    disable_other_channels: false,
});
/// `StackBehavior` for MLOAD_GENERAL.
pub(crate) const MLOAD_GENERAL_OP: Option<StackBehavior> = Some(StackBehavior {
    num_pops: 3,
    pushes: true,
    disable_other_channels: false,
});

pub(crate) const KECCAK_GENERAL_OP: StackBehavior = StackBehavior {
    num_pops: 4,
    pushes: true,
    disable_other_channels: true,
};

pub(crate) const JUMPDEST_OP: StackBehavior = StackBehavior {
    num_pops: 0,
    pushes: false,
    disable_other_channels: true,
};

// AUDITORS: If the value below is `None`, then the operation must be manually checked to ensure
// that every general-purpose memory channel is either disabled or has its read flag and address
// properly constrained. The same applies  when `disable_other_channels` is set to `false`,
// except the first `num_pops` and the last `pushes as usize` channels have their read flag and
// address constrained automatically in this file.
pub(crate) const STACK_BEHAVIORS: OpsColumnsView<Option<StackBehavior>> = OpsColumnsView {
    binary_op: BASIC_BINARY_OP,
    ternary_op: BASIC_TERNARY_OP,
    fp254_op: BASIC_BINARY_OP,
    eq_iszero: None, // EQ is binary, IS_ZERO is unary.
    logic_op: BASIC_BINARY_OP,
    not_pop: None,
    shift: Some(StackBehavior {
        num_pops: 2,
        pushes: true,
        disable_other_channels: false,
    }),
    jumpdest_keccak_general: None,
<<<<<<< HEAD
    poseidon_general: Some(StackBehavior {
        num_pops: 4,
        pushes: true,
        disable_other_channels: true,
    }),
=======
>>>>>>> 6dd2e313
    prover_input: Some(StackBehavior {
        num_pops: 0,
        pushes: true,
        disable_other_channels: true,
    }),
    jumps: None, // Depends on whether it's a JUMP or a JUMPI.
    pc_push0: Some(StackBehavior {
        num_pops: 0,
        pushes: true,
        disable_other_channels: true,
    }),
    push: Some(StackBehavior {
        num_pops: 0,
        pushes: true,
        disable_other_channels: true,
    }),
    dup_swap: None,
    context_op: None,
    mload_32bytes: Some(StackBehavior {
        num_pops: 4,
        pushes: true,
        disable_other_channels: false,
    }),
    mstore_32bytes: Some(StackBehavior {
        num_pops: 4,
        pushes: true,
        disable_other_channels: false,
    }),
    exit_kernel: Some(StackBehavior {
        num_pops: 1,
        pushes: false,
        disable_other_channels: true,
    }),
    m_op_general: None,
    syscall: Some(StackBehavior {
        num_pops: 0,
        pushes: true,
        disable_other_channels: false,
    }),
    exception: Some(StackBehavior {
        num_pops: 0,
        pushes: true,
        disable_other_channels: false,
    }),
};

/// Stack behavior for EQ.
pub(crate) const EQ_STACK_BEHAVIOR: Option<StackBehavior> = Some(StackBehavior {
    num_pops: 2,
    pushes: true,
    disable_other_channels: true,
});
/// Stack behavior for ISZERO.
pub(crate) const IS_ZERO_STACK_BEHAVIOR: Option<StackBehavior> = Some(StackBehavior {
    num_pops: 1,
    pushes: true,
    disable_other_channels: true,
});

/// Evaluates constraints for one `StackBehavior`.
pub(crate) fn eval_packed_one<P: PackedField>(
    lv: &CpuColumnsView<P>,
    nv: &CpuColumnsView<P>,
    filter: P,
    stack_behavior: StackBehavior,
    yield_constr: &mut ConstraintConsumer<P>,
) {
    // If you have pops.
    if stack_behavior.num_pops > 0 {
        for i in 1..stack_behavior.num_pops {
            let channel = lv.mem_channels[i];

            yield_constr.constraint(filter * (channel.used - P::ONES));
            yield_constr.constraint(filter * (channel.is_read - P::ONES));

            yield_constr.constraint(filter * (channel.addr_context - lv.context));
            yield_constr.constraint(
                filter
                    * (channel.addr_segment - P::Scalar::from_canonical_u64(Segment::Stack as u64)),
            );
            // Remember that the first read (`i == 1`) is for the second stack element at `stack[stack_len - 1]`.
            let addr_virtual = lv.stack_len - P::Scalar::from_canonical_usize(i + 1);
            yield_constr.constraint(filter * (channel.addr_virtual - addr_virtual));
        }

        // You can't have a write of the top of the stack, so you disable the corresponding flag.
        yield_constr.constraint(filter * lv.partial_channel.used);

        // If you also push, you don't need to read the new top of the stack.
        // If you don't:
        // - if the stack isn't empty after the pops, you read the new top from an extra pop.
        // - if not, the extra read is disabled.
        // These are transition constraints: they don't apply to the last row.
        if !stack_behavior.pushes {
            // If stack_len != N...
            let len_diff = lv.stack_len - P::Scalar::from_canonical_usize(stack_behavior.num_pops);
            let new_filter = len_diff * filter;
            // Read an extra element.
            let channel = nv.mem_channels[0];
            yield_constr.constraint_transition(new_filter * (channel.used - P::ONES));
            yield_constr.constraint_transition(new_filter * (channel.is_read - P::ONES));
            yield_constr.constraint_transition(new_filter * (channel.addr_context - nv.context));
            yield_constr.constraint_transition(
                new_filter
                    * (channel.addr_segment - P::Scalar::from_canonical_u64(Segment::Stack as u64)),
            );
            let addr_virtual = nv.stack_len - P::ONES;
            yield_constr.constraint_transition(new_filter * (channel.addr_virtual - addr_virtual));
            // Constrain `stack_inv_aux`.
            yield_constr.constraint(
                filter
                    * (len_diff * lv.general.stack().stack_inv - lv.general.stack().stack_inv_aux),
            );
            // Disable channel if stack_len == N.
            let empty_stack_filter = filter * (lv.general.stack().stack_inv_aux - P::ONES);
            yield_constr.constraint_transition(empty_stack_filter * channel.used);
        }
    }
    // If the op only pushes, you only need to constrain the top of the stack if the stack isn't empty.
    else if stack_behavior.pushes {
        // If len > 0...
        let new_filter = lv.stack_len * filter;
        // You write the previous top of the stack in memory, in the partial channel.
        // The value will be checked with the CTL.
        let channel = lv.partial_channel;
        yield_constr.constraint(new_filter * (channel.used - P::ONES));
        yield_constr.constraint(new_filter * channel.is_read);
        yield_constr.constraint(new_filter * (channel.addr_context - lv.context));
        yield_constr.constraint(
            new_filter
                * (channel.addr_segment - P::Scalar::from_canonical_u64(Segment::Stack as u64)),
        );
        let addr_virtual = lv.stack_len - P::ONES;
        yield_constr.constraint(new_filter * (channel.addr_virtual - addr_virtual));
        // Else you disable the channel.
        yield_constr.constraint(
            filter
                * (lv.stack_len * lv.general.stack().stack_inv - lv.general.stack().stack_inv_aux),
        );
        let empty_stack_filter = filter * (lv.general.stack().stack_inv_aux - P::ONES);
        yield_constr.constraint(empty_stack_filter * channel.used);
    }
    // If the op doesn't pop nor push, the top of the stack must not change.
    else {
        yield_constr.constraint(filter * nv.mem_channels[0].used);
        for (limb_old, limb_new) in lv.mem_channels[0]
            .value
            .iter()
            .zip(nv.mem_channels[0].value.iter())
        {
            yield_constr.constraint(filter * (*limb_old - *limb_new));
        }

        // You can't have a write of the top of the stack, so you disable the corresponding flag.
        yield_constr.constraint(filter * lv.partial_channel.used);
    }

    // Unused channels
    if stack_behavior.disable_other_channels {
        // The first channel contains (or not) the top of the stack and is constrained elsewhere.
        for i in max(1, stack_behavior.num_pops)..NUM_GP_CHANNELS - (stack_behavior.pushes as usize)
        {
            let channel = lv.mem_channels[i];
            yield_constr.constraint(filter * channel.used);
        }
    }

    // Constrain new stack length.
    let num_pops = P::Scalar::from_canonical_usize(stack_behavior.num_pops);
    let push = P::Scalar::from_canonical_usize(stack_behavior.pushes as usize);
    yield_constr.constraint_transition(filter * (nv.stack_len - (lv.stack_len - num_pops + push)));
}

/// Evaluates constraints for all opcodes' `StackBehavior`s.
pub(crate) fn eval_packed<P: PackedField>(
    lv: &CpuColumnsView<P>,
    nv: &CpuColumnsView<P>,
    yield_constr: &mut ConstraintConsumer<P>,
) {
    for (op, stack_behavior) in izip!(lv.op.into_iter(), STACK_BEHAVIORS.into_iter()) {
        if let Some(stack_behavior) = stack_behavior {
            eval_packed_one(lv, nv, op, stack_behavior, yield_constr);
        }
    }

    // Constrain stack for JUMPDEST.
    let jumpdest_filter = lv.op.jumpdest_keccak_general * lv.opcode_bits[1];
    eval_packed_one(lv, nv, jumpdest_filter, JUMPDEST_OP, yield_constr);

    // Constrain stack for KECCAK_GENERAL.
    let keccak_general_filter = lv.op.jumpdest_keccak_general * (P::ONES - lv.opcode_bits[1]);
    eval_packed_one(
        lv,
        nv,
        keccak_general_filter,
        KECCAK_GENERAL_OP,
        yield_constr,
    );

    // Stack constraints for POP.
    // The only constraints POP has are stack constraints.
    // Since POP and NOT are combined into one flag and they have
    // different stack behaviors, POP needs special stack constraints.
    // Constrain `stack_inv_aux`.
    let len_diff = lv.stack_len - P::Scalar::ONES;
    yield_constr.constraint(
        lv.op.not_pop
            * (len_diff * lv.general.stack().stack_inv - lv.general.stack().stack_inv_aux),
    );

    // If stack_len != 1 and POP, read new top of the stack in nv.mem_channels[0].
    let top_read_channel = nv.mem_channels[0];
    let is_top_read = lv.general.stack().stack_inv_aux * (P::ONES - lv.opcode_bits[0]);

    // Constrain `stack_inv_aux_2`. It contains `stack_inv_aux * (1 - opcode_bits[0])`.
    yield_constr.constraint(lv.op.not_pop * (lv.general.stack().stack_inv_aux_2 - is_top_read));
    let new_filter = lv.op.not_pop * lv.general.stack().stack_inv_aux_2;
    yield_constr.constraint_transition(new_filter * (top_read_channel.used - P::ONES));
    yield_constr.constraint_transition(new_filter * (top_read_channel.is_read - P::ONES));
    yield_constr.constraint_transition(new_filter * (top_read_channel.addr_context - nv.context));
    yield_constr.constraint_transition(
        new_filter
            * (top_read_channel.addr_segment
                - P::Scalar::from_canonical_u64(Segment::Stack as u64)),
    );
    let addr_virtual = nv.stack_len - P::ONES;
    yield_constr.constraint_transition(new_filter * (top_read_channel.addr_virtual - addr_virtual));
    // If stack_len == 1 or NOT, disable the channel.
    // If NOT or (len==1 and POP), then `stack_inv_aux_2` = 0.
    yield_constr.constraint(
        lv.op.not_pop * (lv.general.stack().stack_inv_aux_2 - P::ONES) * top_read_channel.used,
    );

    // Disable remaining memory channels.
    for &channel in &lv.mem_channels[1..] {
        yield_constr.constraint(lv.op.not_pop * (lv.opcode_bits[0] - P::ONES) * channel.used);
    }

    // Constrain the new stack length for POP.
    yield_constr.constraint_transition(
        lv.op.not_pop * (lv.opcode_bits[0] - P::ONES) * (nv.stack_len - lv.stack_len + P::ONES),
    );
}

/// Circuit version of `eval_packed_one`.
/// Evaluates constraints for one `StackBehavior`.
pub(crate) fn eval_ext_circuit_one<F: RichField + Extendable<D>, const D: usize>(
    builder: &mut plonky2::plonk::circuit_builder::CircuitBuilder<F, D>,
    lv: &CpuColumnsView<ExtensionTarget<D>>,
    nv: &CpuColumnsView<ExtensionTarget<D>>,
    filter: ExtensionTarget<D>,
    stack_behavior: StackBehavior,
    yield_constr: &mut RecursiveConstraintConsumer<F, D>,
) {
    // If you have pops.
    if stack_behavior.num_pops > 0 {
        for i in 1..stack_behavior.num_pops {
            let channel = lv.mem_channels[i];

            {
                let constr = builder.mul_sub_extension(filter, channel.used, filter);
                yield_constr.constraint(builder, constr);
            }
            {
                let constr = builder.mul_sub_extension(filter, channel.is_read, filter);
                yield_constr.constraint(builder, constr);
            }
            {
                let diff = builder.sub_extension(channel.addr_context, lv.context);
                let constr = builder.mul_extension(filter, diff);
                yield_constr.constraint(builder, constr);
            }
            {
                let constr = builder.arithmetic_extension(
                    F::ONE,
                    -F::from_canonical_u64(Segment::Stack as u64),
                    filter,
                    channel.addr_segment,
                    filter,
                );
                yield_constr.constraint(builder, constr);
            }
            // Remember that the first read (`i == 1`) is for the second stack element at `stack[stack_len - 1]`.
            {
                let diff = builder.sub_extension(channel.addr_virtual, lv.stack_len);
                let constr = builder.arithmetic_extension(
                    F::ONE,
                    F::from_canonical_usize(i + 1),
                    filter,
                    diff,
                    filter,
                );
                yield_constr.constraint(builder, constr);
            }
        }

        // You can't have a write of the top of the stack, so you disable the corresponding flag.
        {
            let constr = builder.mul_extension(filter, lv.partial_channel.used);
            yield_constr.constraint(builder, constr);
        }

        // If you also push, you don't need to read the new top of the stack.
        // If you don't:
        // - if the stack isn't empty after the pops, you read the new top from an extra pop.
        // - if not, the extra read is disabled.
        // These are transition constraints: they don't apply to the last row.
        if !stack_behavior.pushes {
            // If stack_len != N...
            let target_num_pops =
                builder.constant_extension(F::from_canonical_usize(stack_behavior.num_pops).into());
            let len_diff = builder.sub_extension(lv.stack_len, target_num_pops);
            let new_filter = builder.mul_extension(filter, len_diff);
            // Read an extra element.
            let channel = nv.mem_channels[0];

            {
                let constr = builder.mul_sub_extension(new_filter, channel.used, new_filter);
                yield_constr.constraint_transition(builder, constr);
            }
            {
                let constr = builder.mul_sub_extension(new_filter, channel.is_read, new_filter);
                yield_constr.constraint_transition(builder, constr);
            }
            {
                let diff = builder.sub_extension(channel.addr_context, nv.context);
                let constr = builder.mul_extension(new_filter, diff);
                yield_constr.constraint_transition(builder, constr);
            }
            {
                let constr = builder.arithmetic_extension(
                    F::ONE,
                    -F::from_canonical_u64(Segment::Stack as u64),
                    new_filter,
                    channel.addr_segment,
                    new_filter,
                );
                yield_constr.constraint_transition(builder, constr);
            }
            {
                let diff = builder.sub_extension(channel.addr_virtual, nv.stack_len);
                let constr =
                    builder.arithmetic_extension(F::ONE, F::ONE, new_filter, diff, new_filter);
                yield_constr.constraint_transition(builder, constr);
            }
            // Constrain `stack_inv_aux`.
            {
                let prod = builder.mul_extension(len_diff, lv.general.stack().stack_inv);
                let diff = builder.sub_extension(prod, lv.general.stack().stack_inv_aux);
                let constr = builder.mul_extension(filter, diff);
                yield_constr.constraint(builder, constr);
            }
            // Disable channel if stack_len == N.
            {
                let empty_stack_filter =
                    builder.mul_sub_extension(filter, lv.general.stack().stack_inv_aux, filter);
                let constr = builder.mul_extension(empty_stack_filter, channel.used);
                yield_constr.constraint_transition(builder, constr);
            }
        }
    }
    // If the op only pushes, you only need to constrain the top of the stack if the stack isn't empty.
    else if stack_behavior.pushes {
        // If len > 0...
        let new_filter = builder.mul_extension(lv.stack_len, filter);
        // You write the previous top of the stack in memory, in the last channel.
        // The value will be checked with the CTL
        let channel = lv.partial_channel;
        {
            let constr = builder.mul_sub_extension(new_filter, channel.used, new_filter);
            yield_constr.constraint(builder, constr);
        }
        {
            let constr = builder.mul_extension(new_filter, channel.is_read);
            yield_constr.constraint(builder, constr);
        }

        {
            let diff = builder.sub_extension(channel.addr_context, lv.context);
            let constr = builder.mul_extension(new_filter, diff);
            yield_constr.constraint(builder, constr);
        }
        {
            let constr = builder.arithmetic_extension(
                F::ONE,
                -F::from_canonical_u64(Segment::Stack as u64),
                new_filter,
                channel.addr_segment,
                new_filter,
            );
            yield_constr.constraint(builder, constr);
        }
        {
            let diff = builder.sub_extension(channel.addr_virtual, lv.stack_len);
            let constr = builder.arithmetic_extension(F::ONE, F::ONE, new_filter, diff, new_filter);
            yield_constr.constraint(builder, constr);
        }
        // Else you disable the channel.
        {
            let diff = builder.mul_extension(lv.stack_len, lv.general.stack().stack_inv);
            let diff = builder.sub_extension(diff, lv.general.stack().stack_inv_aux);
            let constr = builder.mul_extension(filter, diff);
            yield_constr.constraint(builder, constr);
        }
        {
            let empty_stack_filter =
                builder.mul_sub_extension(filter, lv.general.stack().stack_inv_aux, filter);
            let constr = builder.mul_extension(empty_stack_filter, channel.used);
            yield_constr.constraint(builder, constr);
        }
    }
    // If the op doesn't pop nor push, the top of the stack must not change.
    else {
        {
            let constr = builder.mul_extension(filter, nv.mem_channels[0].used);
            yield_constr.constraint(builder, constr);
        }
        {
            for (limb_old, limb_new) in lv.mem_channels[0]
                .value
                .iter()
                .zip(nv.mem_channels[0].value.iter())
            {
                let diff = builder.sub_extension(*limb_old, *limb_new);
                let constr = builder.mul_extension(filter, diff);
                yield_constr.constraint(builder, constr);
            }
        }

        // You can't have a write of the top of the stack, so you disable the corresponding flag.
        {
            let constr = builder.mul_extension(filter, lv.partial_channel.used);
            yield_constr.constraint(builder, constr);
        }
    }

    // Unused channels
    if stack_behavior.disable_other_channels {
        // The first channel contains (or not) the top of the stack and is constrained elsewhere.
        for i in max(1, stack_behavior.num_pops)..NUM_GP_CHANNELS - (stack_behavior.pushes as usize)
        {
            let channel = lv.mem_channels[i];
            let constr = builder.mul_extension(filter, channel.used);
            yield_constr.constraint(builder, constr);
        }
    }

    // Constrain new stack length.
    let diff = builder.constant_extension(
        F::Extension::from_canonical_usize(stack_behavior.num_pops)
            - F::Extension::from_canonical_usize(stack_behavior.pushes as usize),
    );
    let diff = builder.sub_extension(lv.stack_len, diff);
    let diff = builder.sub_extension(nv.stack_len, diff);
    let constr = builder.mul_extension(filter, diff);
    yield_constr.constraint_transition(builder, constr);
}

/// Circuti version of `eval_packed`.
/// Evaluates constraints for all opcodes' `StackBehavior`s.
pub(crate) fn eval_ext_circuit<F: RichField + Extendable<D>, const D: usize>(
    builder: &mut plonky2::plonk::circuit_builder::CircuitBuilder<F, D>,
    lv: &CpuColumnsView<ExtensionTarget<D>>,
    nv: &CpuColumnsView<ExtensionTarget<D>>,
    yield_constr: &mut RecursiveConstraintConsumer<F, D>,
) {
    for (op, stack_behavior) in izip!(lv.op.into_iter(), STACK_BEHAVIORS.into_iter()) {
        if let Some(stack_behavior) = stack_behavior {
            eval_ext_circuit_one(builder, lv, nv, op, stack_behavior, yield_constr);
        }
    }

    // Constrain stack for JUMPDEST.
    let jumpdest_filter = builder.mul_extension(lv.op.jumpdest_keccak_general, lv.opcode_bits[1]);
    eval_ext_circuit_one(builder, lv, nv, jumpdest_filter, JUMPDEST_OP, yield_constr);

    // Constrain stack for KECCAK_GENERAL.
    let one = builder.one_extension();
    let mut keccak_general_filter = builder.sub_extension(one, lv.opcode_bits[1]);
    keccak_general_filter =
        builder.mul_extension(lv.op.jumpdest_keccak_general, keccak_general_filter);
    eval_ext_circuit_one(
        builder,
        lv,
        nv,
        keccak_general_filter,
        KECCAK_GENERAL_OP,
        yield_constr,
    );

    // Stack constraints for POP.
    // The only constraints POP has are stack constraints.
    // Since POP and NOT are combined into one flag and they have
    // different stack behaviors, POP needs special stack constraints.
    // Constrain `stack_inv_aux`.
    {
        let len_diff = builder.add_const_extension(lv.stack_len, F::NEG_ONE);
        let diff = builder.mul_sub_extension(
            len_diff,
            lv.general.stack().stack_inv,
            lv.general.stack().stack_inv_aux,
        );
        let constr = builder.mul_extension(lv.op.not_pop, diff);
        yield_constr.constraint(builder, constr);
    }
    // If stack_len != 4 and MSTORE, read new top of the stack in nv.mem_channels[0].
    let top_read_channel = nv.mem_channels[0];
    let is_top_read = builder.mul_extension(lv.general.stack().stack_inv_aux, lv.opcode_bits[0]);
    let is_top_read = builder.sub_extension(lv.general.stack().stack_inv_aux, is_top_read);
    // Constrain `stack_inv_aux_2`. It contains `stack_inv_aux * opcode_bits[0]`.
    {
        let diff = builder.sub_extension(lv.general.stack().stack_inv_aux_2, is_top_read);
        let constr = builder.mul_extension(lv.op.not_pop, diff);
        yield_constr.constraint(builder, constr);
    }
    let new_filter = builder.mul_extension(lv.op.not_pop, lv.general.stack().stack_inv_aux_2);
    {
        let constr = builder.mul_sub_extension(new_filter, top_read_channel.used, new_filter);
        yield_constr.constraint_transition(builder, constr);
    }
    {
        let constr = builder.mul_sub_extension(new_filter, top_read_channel.is_read, new_filter);
        yield_constr.constraint_transition(builder, constr);
    }
    {
        let diff = builder.sub_extension(top_read_channel.addr_context, nv.context);
        let constr = builder.mul_extension(new_filter, diff);
        yield_constr.constraint_transition(builder, constr);
    }
    {
        let diff = builder.add_const_extension(
            top_read_channel.addr_segment,
            -F::from_canonical_u64(Segment::Stack as u64),
        );
        let constr = builder.mul_extension(new_filter, diff);
        yield_constr.constraint_transition(builder, constr);
    }
    {
        let addr_virtual = builder.add_const_extension(nv.stack_len, -F::ONE);
        let diff = builder.sub_extension(top_read_channel.addr_virtual, addr_virtual);
        let constr = builder.mul_extension(new_filter, diff);
        yield_constr.constraint_transition(builder, constr);
    }
    // If stack_len == 1 or NOT, disable the channel.
    {
        let diff = builder.mul_sub_extension(
            lv.op.not_pop,
            lv.general.stack().stack_inv_aux_2,
            lv.op.not_pop,
        );
        let constr = builder.mul_extension(diff, top_read_channel.used);
        yield_constr.constraint(builder, constr);
    }

    // Disable remaining memory channels.
    let filter = builder.mul_sub_extension(lv.op.not_pop, lv.opcode_bits[0], lv.op.not_pop);
    for &channel in &lv.mem_channels[1..] {
        let constr = builder.mul_extension(filter, channel.used);
        yield_constr.constraint(builder, constr);
    }

    // Constrain the new stack length for POP.
    let diff = builder.sub_extension(nv.stack_len, lv.stack_len);
    let mut constr = builder.add_const_extension(diff, F::ONES);
    constr = builder.mul_extension(filter, constr);
    yield_constr.constraint_transition(builder, constr);
}<|MERGE_RESOLUTION|>--- conflicted
+++ resolved
@@ -91,14 +91,11 @@
         disable_other_channels: false,
     }),
     jumpdest_keccak_general: None,
-<<<<<<< HEAD
     poseidon_general: Some(StackBehavior {
         num_pops: 4,
         pushes: true,
         disable_other_channels: true,
     }),
-=======
->>>>>>> 6dd2e313
     prover_input: Some(StackBehavior {
         num_pops: 0,
         pushes: true,
