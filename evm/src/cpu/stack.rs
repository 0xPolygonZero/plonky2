use std::cmp::max;

use itertools::izip;
use plonky2::field::extension::Extendable;
use plonky2::field::packed::PackedField;
use plonky2::field::types::Field;
use plonky2::hash::hash_types::RichField;
use plonky2::iop::ext_target::ExtensionTarget;

use crate::constraint_consumer::{ConstraintConsumer, RecursiveConstraintConsumer};
use crate::cpu::columns::ops::OpsColumnsView;
use crate::cpu::columns::CpuColumnsView;
use crate::cpu::membus::NUM_GP_CHANNELS;
use crate::memory::segments::Segment;

/// Structure to represent opcodes stack behaviours:
/// - number of pops
/// - whether the opcode(s) push
/// - whether unused channels should be disabled.
#[derive(Clone, Copy)]
pub(crate) struct StackBehavior {
    pub(crate) num_pops: usize,
    pub(crate) pushes: bool,
    disable_other_channels: bool,
}

/// `StackBehavior` for unary operations.
pub(crate) const BASIC_UNARY_OP: Option<StackBehavior> = Some(StackBehavior {
    num_pops: 1,
    pushes: true,
    disable_other_channels: true,
});
/// `StackBehavior` for binary operations.
const BASIC_BINARY_OP: Option<StackBehavior> = Some(StackBehavior {
    num_pops: 2,
    pushes: true,
    disable_other_channels: true,
});
/// `StackBehavior` for ternary operations.
const BASIC_TERNARY_OP: Option<StackBehavior> = Some(StackBehavior {
    num_pops: 3,
    pushes: true,
    disable_other_channels: true,
});
/// `StackBehavior` for JUMP.
pub(crate) const JUMP_OP: Option<StackBehavior> = Some(StackBehavior {
    num_pops: 1,
    pushes: false,
    disable_other_channels: false,
});
/// `StackBehavior` for JUMPI.
pub(crate) const JUMPI_OP: Option<StackBehavior> = Some(StackBehavior {
    num_pops: 2,
    pushes: false,
    disable_other_channels: false,
});
/// `StackBehavior` for MLOAD_GENERAL.
pub(crate) const MLOAD_GENERAL_OP: Option<StackBehavior> = Some(StackBehavior {
    num_pops: 3,
    pushes: true,
    disable_other_channels: false,
});

pub(crate) const KECCAK_GENERAL_OP: StackBehavior = StackBehavior {
    num_pops: 4,
    pushes: true,
    disable_other_channels: true,
};

pub(crate) const JUMPDEST_OP: StackBehavior = StackBehavior {
    num_pops: 0,
    pushes: false,
    disable_other_channels: true,
};

// AUDITORS: If the value below is `None`, then the operation must be manually checked to ensure
// that every general-purpose memory channel is either disabled or has its read flag and address
// properly constrained. The same applies  when `disable_other_channels` is set to `false`,
// except the first `num_pops` and the last `pushes as usize` channels have their read flag and
// address constrained automatically in this file.
pub(crate) const STACK_BEHAVIORS: OpsColumnsView<Option<StackBehavior>> = OpsColumnsView {
    binary_op: BASIC_BINARY_OP,
    ternary_op: BASIC_TERNARY_OP,
    fp254_op: BASIC_BINARY_OP,
    eq_iszero: None, // EQ is binary, IS_ZERO is unary.
    logic_op: BASIC_BINARY_OP,
    not_pop: None,
    shift: Some(StackBehavior {
        num_pops: 2,
        pushes: true,
        disable_other_channels: false,
    }),
    jumpdest_keccak_general: None,
<<<<<<< HEAD
    prover_input: Some(StackBehavior {
        num_pops: 0,
        pushes: true,
        disable_other_channels: true,
    }),
    jumps: None, // Depends on whether it's a JUMP or a JUMPI.
=======
    poseidon_general: Some(StackBehavior {
        num_pops: 4,
        pushes: true,
        disable_other_channels: true,
    }),
    prover_input: None, // TODO
    jumps: None,        // Depends on whether it's a JUMP or a JUMPI.
>>>>>>> 3099c50c
    pc_push0: Some(StackBehavior {
        num_pops: 0,
        pushes: true,
        disable_other_channels: true,
    }),
    push: None, // TODO
    dup_swap: None,
    context_op: None,
    mload_32bytes: Some(StackBehavior {
        num_pops: 4,
        pushes: true,
        disable_other_channels: false,
    }),
    mstore_32bytes: Some(StackBehavior {
        num_pops: 5,
        pushes: false,
        disable_other_channels: false,
    }),
    exit_kernel: Some(StackBehavior {
        num_pops: 1,
        pushes: false,
        disable_other_channels: true,
    }),
    m_op_general: None,
    syscall: Some(StackBehavior {
        num_pops: 0,
        pushes: true,
        disable_other_channels: false,
    }),
    exception: Some(StackBehavior {
        num_pops: 0,
        pushes: true,
        disable_other_channels: false,
    }),
};

/// Stack behavior for EQ.
pub(crate) const EQ_STACK_BEHAVIOR: Option<StackBehavior> = Some(StackBehavior {
    num_pops: 2,
    pushes: true,
    disable_other_channels: true,
});
/// Stack behavior for ISZERO.
pub(crate) const IS_ZERO_STACK_BEHAVIOR: Option<StackBehavior> = Some(StackBehavior {
    num_pops: 1,
    pushes: true,
    disable_other_channels: true,
});

/// Evaluates constraints for one `StackBehavior`.
pub(crate) fn eval_packed_one<P: PackedField>(
    lv: &CpuColumnsView<P>,
    nv: &CpuColumnsView<P>,
    filter: P,
    stack_behavior: StackBehavior,
    yield_constr: &mut ConstraintConsumer<P>,
) {
    // If you have pops.
    if stack_behavior.num_pops > 0 {
        for i in 1..stack_behavior.num_pops {
            let channel = lv.mem_channels[i];

            yield_constr.constraint(filter * (channel.used - P::ONES));
            yield_constr.constraint(filter * (channel.is_read - P::ONES));

            yield_constr.constraint(filter * (channel.addr_context - lv.context));
            yield_constr.constraint(
                filter
                    * (channel.addr_segment - P::Scalar::from_canonical_u64(Segment::Stack as u64)),
            );
            // Remember that the first read (`i == 1`) is for the second stack element at `stack[stack_len - 1]`.
            let addr_virtual = lv.stack_len - P::Scalar::from_canonical_usize(i + 1);
            yield_constr.constraint(filter * (channel.addr_virtual - addr_virtual));
        }

        // If you also push, you don't need to read the new top of the stack.
        // If you don't:
        // - if the stack isn't empty after the pops, you read the new top from an extra pop.
        // - if not, the extra read is disabled.
        // These are transition constraints: they don't apply to the last row.
        if !stack_behavior.pushes {
            // If stack_len != N...
            let len_diff = lv.stack_len - P::Scalar::from_canonical_usize(stack_behavior.num_pops);
            let new_filter = len_diff * filter;
            // Read an extra element.
            let channel = nv.mem_channels[0];
            yield_constr.constraint_transition(new_filter * (channel.used - P::ONES));
            yield_constr.constraint_transition(new_filter * (channel.is_read - P::ONES));
            yield_constr.constraint_transition(new_filter * (channel.addr_context - nv.context));
            yield_constr.constraint_transition(
                new_filter
                    * (channel.addr_segment - P::Scalar::from_canonical_u64(Segment::Stack as u64)),
            );
            let addr_virtual = nv.stack_len - P::ONES;
            yield_constr.constraint_transition(new_filter * (channel.addr_virtual - addr_virtual));
            // Constrain `stack_inv_aux`.
            yield_constr.constraint(
                filter
                    * (len_diff * lv.general.stack().stack_inv - lv.general.stack().stack_inv_aux),
            );
            // Disable channel if stack_len == N.
            let empty_stack_filter = filter * (lv.general.stack().stack_inv_aux - P::ONES);
            yield_constr.constraint_transition(empty_stack_filter * channel.used);
        }
    }
    // If the op only pushes, you only need to constrain the top of the stack if the stack isn't empty.
    else if stack_behavior.pushes {
        // If len > 0...
        let new_filter = lv.stack_len * filter;
        // You write the previous top of the stack in memory, in the last channel.
        let channel = lv.mem_channels[NUM_GP_CHANNELS - 1];
        yield_constr.constraint(new_filter * (channel.used - P::ONES));
        yield_constr.constraint(new_filter * channel.is_read);
        yield_constr.constraint(new_filter * (channel.addr_context - lv.context));
        yield_constr.constraint(
            new_filter
                * (channel.addr_segment - P::Scalar::from_canonical_u64(Segment::Stack as u64)),
        );
        let addr_virtual = lv.stack_len - P::ONES;
        yield_constr.constraint(new_filter * (channel.addr_virtual - addr_virtual));
        for (limb_ch, limb_top) in channel.value.iter().zip(lv.mem_channels[0].value.iter()) {
            yield_constr.constraint(new_filter * (*limb_ch - *limb_top));
        }
        // Else you disable the channel.
        yield_constr.constraint(
            filter
                * (lv.stack_len * lv.general.stack().stack_inv - lv.general.stack().stack_inv_aux),
        );
        let empty_stack_filter = filter * (lv.general.stack().stack_inv_aux - P::ONES);
        yield_constr.constraint(empty_stack_filter * channel.used);
    }
    // If the op doesn't pop nor push, the top of the stack must not change.
    else {
        yield_constr.constraint(filter * nv.mem_channels[0].used);
        for (limb_old, limb_new) in lv.mem_channels[0]
            .value
            .iter()
            .zip(nv.mem_channels[0].value.iter())
        {
            yield_constr.constraint(filter * (*limb_old - *limb_new));
        }
    }

    // Unused channels
    if stack_behavior.disable_other_channels {
        // The first channel contains (or not) the top od the stack and is constrained elsewhere.
        for i in max(1, stack_behavior.num_pops)..NUM_GP_CHANNELS - (stack_behavior.pushes as usize)
        {
            let channel = lv.mem_channels[i];
            yield_constr.constraint(filter * channel.used);
        }
    }

    // Constrain new stack length.
    let num_pops = P::Scalar::from_canonical_usize(stack_behavior.num_pops);
    let push = P::Scalar::from_canonical_usize(stack_behavior.pushes as usize);
    yield_constr.constraint_transition(filter * (nv.stack_len - (lv.stack_len - num_pops + push)));
}

/// Evaluates constraints for all opcodes' `StackBehavior`s.
pub fn eval_packed<P: PackedField>(
    lv: &CpuColumnsView<P>,
    nv: &CpuColumnsView<P>,
    yield_constr: &mut ConstraintConsumer<P>,
) {
    for (op, stack_behavior) in izip!(lv.op.into_iter(), STACK_BEHAVIORS.into_iter()) {
        if let Some(stack_behavior) = stack_behavior {
            eval_packed_one(lv, nv, op, stack_behavior, yield_constr);
        }
    }

    // Constrain stack for JUMPDEST.
    let jumpdest_filter = lv.op.jumpdest_keccak_general * lv.opcode_bits[1];
    eval_packed_one(lv, nv, jumpdest_filter, JUMPDEST_OP, yield_constr);

    // Constrain stack for KECCAK_GENERAL.
    let keccak_general_filter = lv.op.jumpdest_keccak_general * (P::ONES - lv.opcode_bits[1]);
    eval_packed_one(
        lv,
        nv,
        keccak_general_filter,
        KECCAK_GENERAL_OP,
        yield_constr,
    );

    // Stack constraints for POP.
    // The only constraints POP has are stack constraints.
    // Since POP and NOT are combined into one flag and they have
    // different stack behaviors, POP needs special stack constraints.
    // Constrain `stack_inv_aux`.
    let len_diff = lv.stack_len - P::Scalar::ONES;
    yield_constr.constraint(
        lv.op.not_pop
            * (len_diff * lv.general.stack().stack_inv - lv.general.stack().stack_inv_aux),
    );

    // If stack_len != 1 and POP, read new top of the stack in nv.mem_channels[0].
    let top_read_channel = nv.mem_channels[0];
    let is_top_read = lv.general.stack().stack_inv_aux * (P::ONES - lv.opcode_bits[0]);

    // Constrain `stack_inv_aux_2`. It contains `stack_inv_aux * (1 - opcode_bits[0])`.
    yield_constr.constraint(lv.op.not_pop * (lv.general.stack().stack_inv_aux_2 - is_top_read));
    let new_filter = lv.op.not_pop * lv.general.stack().stack_inv_aux_2;
    yield_constr.constraint_transition(new_filter * (top_read_channel.used - P::ONES));
    yield_constr.constraint_transition(new_filter * (top_read_channel.is_read - P::ONES));
    yield_constr.constraint_transition(new_filter * (top_read_channel.addr_context - nv.context));
    yield_constr.constraint_transition(
        new_filter
            * (top_read_channel.addr_segment
                - P::Scalar::from_canonical_u64(Segment::Stack as u64)),
    );
    let addr_virtual = nv.stack_len - P::ONES;
    yield_constr.constraint_transition(new_filter * (top_read_channel.addr_virtual - addr_virtual));
    // If stack_len == 1 or NOT, disable the channel.
    // If NOT or (len==1 and POP), then `stack_inv_aux_2` = 0.
    yield_constr.constraint(
        lv.op.not_pop * (lv.general.stack().stack_inv_aux_2 - P::ONES) * top_read_channel.used,
    );

    // Disable remaining memory channels.
    for &channel in &lv.mem_channels[1..] {
        yield_constr.constraint(lv.op.not_pop * (lv.opcode_bits[0] - P::ONES) * channel.used);
    }

    // Constrain the new stack length for POP.
    yield_constr.constraint_transition(
        lv.op.not_pop * (lv.opcode_bits[0] - P::ONES) * (nv.stack_len - lv.stack_len + P::ONES),
    );
}

/// Circuit version of `eval_packed_one`.
/// Evaluates constraints for one `StackBehavior`.
pub(crate) fn eval_ext_circuit_one<F: RichField + Extendable<D>, const D: usize>(
    builder: &mut plonky2::plonk::circuit_builder::CircuitBuilder<F, D>,
    lv: &CpuColumnsView<ExtensionTarget<D>>,
    nv: &CpuColumnsView<ExtensionTarget<D>>,
    filter: ExtensionTarget<D>,
    stack_behavior: StackBehavior,
    yield_constr: &mut RecursiveConstraintConsumer<F, D>,
) {
    // If you have pops.
    if stack_behavior.num_pops > 0 {
        for i in 1..stack_behavior.num_pops {
            let channel = lv.mem_channels[i];

            {
                let constr = builder.mul_sub_extension(filter, channel.used, filter);
                yield_constr.constraint(builder, constr);
            }
            {
                let constr = builder.mul_sub_extension(filter, channel.is_read, filter);
                yield_constr.constraint(builder, constr);
            }
            {
                let diff = builder.sub_extension(channel.addr_context, lv.context);
                let constr = builder.mul_extension(filter, diff);
                yield_constr.constraint(builder, constr);
            }
            {
                let constr = builder.arithmetic_extension(
                    F::ONE,
                    -F::from_canonical_u64(Segment::Stack as u64),
                    filter,
                    channel.addr_segment,
                    filter,
                );
                yield_constr.constraint(builder, constr);
            }
            // Remember that the first read (`i == 1`) is for the second stack element at `stack[stack_len - 1]`.
            {
                let diff = builder.sub_extension(channel.addr_virtual, lv.stack_len);
                let constr = builder.arithmetic_extension(
                    F::ONE,
                    F::from_canonical_usize(i + 1),
                    filter,
                    diff,
                    filter,
                );
                yield_constr.constraint(builder, constr);
            }
        }

        // If you also push, you don't need to read the new top of the stack.
        // If you don't:
        // - if the stack isn't empty after the pops, you read the new top from an extra pop.
        // - if not, the extra read is disabled.
        // These are transition constraints: they don't apply to the last row.
        if !stack_behavior.pushes {
            // If stack_len != N...
            let target_num_pops =
                builder.constant_extension(F::from_canonical_usize(stack_behavior.num_pops).into());
            let len_diff = builder.sub_extension(lv.stack_len, target_num_pops);
            let new_filter = builder.mul_extension(filter, len_diff);
            // Read an extra element.
            let channel = nv.mem_channels[0];

            {
                let constr = builder.mul_sub_extension(new_filter, channel.used, new_filter);
                yield_constr.constraint_transition(builder, constr);
            }
            {
                let constr = builder.mul_sub_extension(new_filter, channel.is_read, new_filter);
                yield_constr.constraint_transition(builder, constr);
            }
            {
                let diff = builder.sub_extension(channel.addr_context, nv.context);
                let constr = builder.mul_extension(new_filter, diff);
                yield_constr.constraint_transition(builder, constr);
            }
            {
                let constr = builder.arithmetic_extension(
                    F::ONE,
                    -F::from_canonical_u64(Segment::Stack as u64),
                    new_filter,
                    channel.addr_segment,
                    new_filter,
                );
                yield_constr.constraint_transition(builder, constr);
            }
            {
                let diff = builder.sub_extension(channel.addr_virtual, nv.stack_len);
                let constr =
                    builder.arithmetic_extension(F::ONE, F::ONE, new_filter, diff, new_filter);
                yield_constr.constraint_transition(builder, constr);
            }
            // Constrain `stack_inv_aux`.
            {
                let prod = builder.mul_extension(len_diff, lv.general.stack().stack_inv);
                let diff = builder.sub_extension(prod, lv.general.stack().stack_inv_aux);
                let constr = builder.mul_extension(filter, diff);
                yield_constr.constraint(builder, constr);
            }
            // Disable channel if stack_len == N.
            {
                let empty_stack_filter =
                    builder.mul_sub_extension(filter, lv.general.stack().stack_inv_aux, filter);
                let constr = builder.mul_extension(empty_stack_filter, channel.used);
                yield_constr.constraint_transition(builder, constr);
            }
        }
    }
    // If the op only pushes, you only need to constrain the top of the stack if the stack isn't empty.
    else if stack_behavior.pushes {
        // If len > 0...
        let new_filter = builder.mul_extension(lv.stack_len, filter);
        // You write the previous top of the stack in memory, in the last channel.
        let channel = lv.mem_channels[NUM_GP_CHANNELS - 1];
        {
            let constr = builder.mul_sub_extension(new_filter, channel.used, new_filter);
            yield_constr.constraint(builder, constr);
        }
        {
            let constr = builder.mul_extension(new_filter, channel.is_read);
            yield_constr.constraint(builder, constr);
        }

        {
            let diff = builder.sub_extension(channel.addr_context, lv.context);
            let constr = builder.mul_extension(new_filter, diff);
            yield_constr.constraint(builder, constr);
        }
        {
            let constr = builder.arithmetic_extension(
                F::ONE,
                -F::from_canonical_u64(Segment::Stack as u64),
                new_filter,
                channel.addr_segment,
                new_filter,
            );
            yield_constr.constraint(builder, constr);
        }
        {
            let diff = builder.sub_extension(channel.addr_virtual, lv.stack_len);
            let constr = builder.arithmetic_extension(F::ONE, F::ONE, new_filter, diff, new_filter);
            yield_constr.constraint(builder, constr);
        }
        for (limb_ch, limb_top) in channel.value.iter().zip(lv.mem_channels[0].value.iter()) {
            let diff = builder.sub_extension(*limb_ch, *limb_top);
            let constr = builder.mul_extension(new_filter, diff);
            yield_constr.constraint(builder, constr);
        }
        // Else you disable the channel.
        {
            let diff = builder.mul_extension(lv.stack_len, lv.general.stack().stack_inv);
            let diff = builder.sub_extension(diff, lv.general.stack().stack_inv_aux);
            let constr = builder.mul_extension(filter, diff);
            yield_constr.constraint(builder, constr);
        }
        {
            let empty_stack_filter =
                builder.mul_sub_extension(filter, lv.general.stack().stack_inv_aux, filter);
            let constr = builder.mul_extension(empty_stack_filter, channel.used);
            yield_constr.constraint(builder, constr);
        }
    }
    // If the op doesn't pop nor push, the top of the stack must not change.
    else {
        {
            let constr = builder.mul_extension(filter, nv.mem_channels[0].used);
            yield_constr.constraint(builder, constr);
        }
        {
            for (limb_old, limb_new) in lv.mem_channels[0]
                .value
                .iter()
                .zip(nv.mem_channels[0].value.iter())
            {
                let diff = builder.sub_extension(*limb_old, *limb_new);
                let constr = builder.mul_extension(filter, diff);
                yield_constr.constraint(builder, constr);
            }
        }
    }

    // Unused channels
    if stack_behavior.disable_other_channels {
        // The first channel contains (or not) the top od the stack and is constrained elsewhere.
        for i in max(1, stack_behavior.num_pops)..NUM_GP_CHANNELS - (stack_behavior.pushes as usize)
        {
            let channel = lv.mem_channels[i];
            let constr = builder.mul_extension(filter, channel.used);
            yield_constr.constraint(builder, constr);
        }
    }

    // Constrain new stack length.
    let diff = builder.constant_extension(
        F::Extension::from_canonical_usize(stack_behavior.num_pops)
            - F::Extension::from_canonical_usize(stack_behavior.pushes as usize),
    );
    let diff = builder.sub_extension(lv.stack_len, diff);
    let diff = builder.sub_extension(nv.stack_len, diff);
    let constr = builder.mul_extension(filter, diff);
    yield_constr.constraint_transition(builder, constr);
}

/// Circuti version of `eval_packed`.
/// Evaluates constraints for all opcodes' `StackBehavior`s.
pub fn eval_ext_circuit<F: RichField + Extendable<D>, const D: usize>(
    builder: &mut plonky2::plonk::circuit_builder::CircuitBuilder<F, D>,
    lv: &CpuColumnsView<ExtensionTarget<D>>,
    nv: &CpuColumnsView<ExtensionTarget<D>>,
    yield_constr: &mut RecursiveConstraintConsumer<F, D>,
) {
    for (op, stack_behavior) in izip!(lv.op.into_iter(), STACK_BEHAVIORS.into_iter()) {
        if let Some(stack_behavior) = stack_behavior {
            eval_ext_circuit_one(builder, lv, nv, op, stack_behavior, yield_constr);
        }
    }

    // Constrain stack for JUMPDEST.
    let jumpdest_filter = builder.mul_extension(lv.op.jumpdest_keccak_general, lv.opcode_bits[1]);
    eval_ext_circuit_one(builder, lv, nv, jumpdest_filter, JUMPDEST_OP, yield_constr);

    // Constrain stack for KECCAK_GENERAL.
    let one = builder.one_extension();
    let mut keccak_general_filter = builder.sub_extension(one, lv.opcode_bits[1]);
    keccak_general_filter =
        builder.mul_extension(lv.op.jumpdest_keccak_general, keccak_general_filter);
    eval_ext_circuit_one(
        builder,
        lv,
        nv,
        keccak_general_filter,
        KECCAK_GENERAL_OP,
        yield_constr,
    );

    // Stack constraints for POP.
    // The only constraints POP has are stack constraints.
    // Since POP and NOT are combined into one flag and they have
    // different stack behaviors, POP needs special stack constraints.
    // Constrain `stack_inv_aux`.
    {
        let len_diff = builder.add_const_extension(lv.stack_len, F::NEG_ONE);
        let diff = builder.mul_sub_extension(
            len_diff,
            lv.general.stack().stack_inv,
            lv.general.stack().stack_inv_aux,
        );
        let constr = builder.mul_extension(lv.op.not_pop, diff);
        yield_constr.constraint(builder, constr);
    }
    // If stack_len != 4 and MSTORE, read new top of the stack in nv.mem_channels[0].
    let top_read_channel = nv.mem_channels[0];
    let is_top_read = builder.mul_extension(lv.general.stack().stack_inv_aux, lv.opcode_bits[0]);
    let is_top_read = builder.sub_extension(lv.general.stack().stack_inv_aux, is_top_read);
    // Constrain `stack_inv_aux_2`. It contains `stack_inv_aux * opcode_bits[0]`.
    {
        let diff = builder.sub_extension(lv.general.stack().stack_inv_aux_2, is_top_read);
        let constr = builder.mul_extension(lv.op.not_pop, diff);
        yield_constr.constraint(builder, constr);
    }
    let new_filter = builder.mul_extension(lv.op.not_pop, lv.general.stack().stack_inv_aux_2);
    {
        let constr = builder.mul_sub_extension(new_filter, top_read_channel.used, new_filter);
        yield_constr.constraint_transition(builder, constr);
    }
    {
        let constr = builder.mul_sub_extension(new_filter, top_read_channel.is_read, new_filter);
        yield_constr.constraint_transition(builder, constr);
    }
    {
        let diff = builder.sub_extension(top_read_channel.addr_context, nv.context);
        let constr = builder.mul_extension(new_filter, diff);
        yield_constr.constraint_transition(builder, constr);
    }
    {
        let diff = builder.add_const_extension(
            top_read_channel.addr_segment,
            -F::from_canonical_u64(Segment::Stack as u64),
        );
        let constr = builder.mul_extension(new_filter, diff);
        yield_constr.constraint_transition(builder, constr);
    }
    {
        let addr_virtual = builder.add_const_extension(nv.stack_len, -F::ONE);
        let diff = builder.sub_extension(top_read_channel.addr_virtual, addr_virtual);
        let constr = builder.mul_extension(new_filter, diff);
        yield_constr.constraint_transition(builder, constr);
    }
    // If stack_len == 1 or NOT, disable the channel.
    {
        let diff = builder.mul_sub_extension(
            lv.op.not_pop,
            lv.general.stack().stack_inv_aux_2,
            lv.op.not_pop,
        );
        let constr = builder.mul_extension(diff, top_read_channel.used);
        yield_constr.constraint(builder, constr);
    }

    // Disable remaining memory channels.
    let filter = builder.mul_sub_extension(lv.op.not_pop, lv.opcode_bits[0], lv.op.not_pop);
    for &channel in &lv.mem_channels[1..] {
        let constr = builder.mul_extension(filter, channel.used);
        yield_constr.constraint(builder, constr);
    }

    // Constrain the new stack length for POP.
    let diff = builder.sub_extension(nv.stack_len, lv.stack_len);
    let mut constr = builder.add_const_extension(diff, F::ONES);
    constr = builder.mul_extension(filter, constr);
    yield_constr.constraint_transition(builder, constr);
}<|MERGE_RESOLUTION|>--- conflicted
+++ resolved
@@ -91,22 +91,17 @@
         disable_other_channels: false,
     }),
     jumpdest_keccak_general: None,
-<<<<<<< HEAD
+    poseidon_general: Some(StackBehavior {
+        num_pops: 4,
+        pushes: true,
+        disable_other_channels: true,
+    }),
     prover_input: Some(StackBehavior {
         num_pops: 0,
         pushes: true,
         disable_other_channels: true,
     }),
     jumps: None, // Depends on whether it's a JUMP or a JUMPI.
-=======
-    poseidon_general: Some(StackBehavior {
-        num_pops: 4,
-        pushes: true,
-        disable_other_channels: true,
-    }),
-    prover_input: None, // TODO
-    jumps: None,        // Depends on whether it's a JUMP or a JUMPI.
->>>>>>> 3099c50c
     pc_push0: Some(StackBehavior {
         num_pops: 0,
         pushes: true,
