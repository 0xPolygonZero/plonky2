--- conflicted
+++ resolved
@@ -102,15 +102,6 @@
         new_top_stack_channel: None,
         disable_other_channels: true,
     }),
-<<<<<<< HEAD
-=======
-    push0: Some(StackBehavior {
-        num_pops: 0,
-        pushes: true,
-        new_top_stack_channel: None,
-        disable_other_channels: true,
-    }),
->>>>>>> 1d604319
     push: None, // TODO
     dup: None,
     swap: None,
