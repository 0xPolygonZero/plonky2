use std::cmp::max;

use itertools::izip;
use plonky2::field::extension::Extendable;
use plonky2::field::packed::PackedField;
use plonky2::field::types::Field;
use plonky2::hash::hash_types::RichField;
use plonky2::iop::ext_target::ExtensionTarget;

use crate::constraint_consumer::{ConstraintConsumer, RecursiveConstraintConsumer};
use crate::cpu::columns::ops::OpsColumnsView;
use crate::cpu::columns::CpuColumnsView;
use crate::cpu::membus::NUM_GP_CHANNELS;
use crate::memory::segments::{Segment, SEGMENT_SCALING_FACTOR};

pub(crate) const MAX_USER_STACK_SIZE: usize = 1024;

// We check for stack overflows here. An overflow occurs when the stack length is 1025 in user mode,
// which can happen after a non-kernel-only, non-popping, pushing instruction/syscall.
// The check uses `stack_len_bounds_aux`, which is either 0 if next row's `stack_len` is 1025 or
// next row is in kernel mode, or the inverse of `nv.stack_len - 1025` otherwise.
pub(crate) const MIGHT_OVERFLOW: OpsColumnsView<bool> = OpsColumnsView {
    binary_op: false,
    ternary_op: false,
    fp254_op: false,
    eq_iszero: false,
    logic_op: false,
    not_pop: false,
    shift: false,
    jumpdest_keccak_general: false,
    prover_input: false,
    jumps: false,
    pc_push0: true,
    push: true,
    dup_swap: true,
    context_op: false,
    m_op_32bytes: false,
    exit_kernel: true, // Doesn't directly push, but the syscall it's returning from might.
    m_op_general: false,
    syscall: false,
    exception: false,
};

/// Structure to represent opcodes stack behaviours:
/// - number of pops
/// - whether the opcode(s) push
/// - whether unused channels should be disabled.
#[derive(Clone, Copy)]
pub(crate) struct StackBehavior {
    pub(crate) num_pops: usize,
    pub(crate) pushes: bool,
    disable_other_channels: bool,
}

/// `StackBehavior` for unary operations.
pub(crate) const BASIC_UNARY_OP: Option<StackBehavior> = Some(StackBehavior {
    num_pops: 1,
    pushes: true,
    disable_other_channels: true,
});
/// `StackBehavior` for binary operations.
const BASIC_BINARY_OP: Option<StackBehavior> = Some(StackBehavior {
    num_pops: 2,
    pushes: true,
    disable_other_channels: true,
});
/// `StackBehavior` for ternary operations.
const BASIC_TERNARY_OP: Option<StackBehavior> = Some(StackBehavior {
    num_pops: 3,
    pushes: true,
    disable_other_channels: true,
});
/// `StackBehavior` for JUMP.
pub(crate) const JUMP_OP: Option<StackBehavior> = Some(StackBehavior {
    num_pops: 1,
    pushes: false,
    disable_other_channels: false,
});
/// `StackBehavior` for JUMPI.
pub(crate) const JUMPI_OP: Option<StackBehavior> = Some(StackBehavior {
    num_pops: 2,
    pushes: false,
    disable_other_channels: false,
});
/// `StackBehavior` for MLOAD_GENERAL.
pub(crate) const MLOAD_GENERAL_OP: Option<StackBehavior> = Some(StackBehavior {
    num_pops: 1,
    pushes: true,
    disable_other_channels: false,
});

pub(crate) const KECCAK_GENERAL_OP: StackBehavior = StackBehavior {
    num_pops: 2,
    pushes: true,
    disable_other_channels: true,
};

pub(crate) const JUMPDEST_OP: StackBehavior = StackBehavior {
    num_pops: 0,
    pushes: false,
    disable_other_channels: true,
};

// AUDITORS: If the value below is `None`, then the operation must be manually checked to ensure
// that every general-purpose memory channel is either disabled or has its read flag and address
// properly constrained. The same applies  when `disable_other_channels` is set to `false`,
// except the first `num_pops` and the last `pushes as usize` channels have their read flag and
// address constrained automatically in this file.
pub(crate) const STACK_BEHAVIORS: OpsColumnsView<Option<StackBehavior>> = OpsColumnsView {
    binary_op: BASIC_BINARY_OP,
    ternary_op: BASIC_TERNARY_OP,
    fp254_op: BASIC_BINARY_OP,
    eq_iszero: None, // EQ is binary, IS_ZERO is unary.
    logic_op: BASIC_BINARY_OP,
    not_pop: None,
    shift: Some(StackBehavior {
        num_pops: 2,
        pushes: true,
        disable_other_channels: false,
    }),
    jumpdest_keccak_general: None,
    prover_input: Some(StackBehavior {
        num_pops: 0,
        pushes: true,
        disable_other_channels: true,
    }),
    jumps: None, // Depends on whether it's a JUMP or a JUMPI.
    pc_push0: Some(StackBehavior {
        num_pops: 0,
        pushes: true,
        disable_other_channels: true,
    }),
    push: Some(StackBehavior {
        num_pops: 0,
        pushes: true,
        disable_other_channels: true,
    }),
    dup_swap: None,
    context_op: None,
<<<<<<< HEAD
    mload_32bytes: Some(StackBehavior {
        num_pops: 2,
        pushes: true,
        disable_other_channels: false,
    }),
    mstore_32bytes: Some(StackBehavior {
        num_pops: 3,
        pushes: false,
        disable_other_channels: false,
    }),
=======
    m_op_32bytes: Some(StackBehavior {
        num_pops: 4,
        pushes: true,
        disable_other_channels: false,
    }),
>>>>>>> bfcfcdb4
    exit_kernel: Some(StackBehavior {
        num_pops: 1,
        pushes: false,
        disable_other_channels: true,
    }),
    m_op_general: None,
    syscall: Some(StackBehavior {
        num_pops: 0,
        pushes: true,
        disable_other_channels: false,
    }),
    exception: Some(StackBehavior {
        num_pops: 0,
        pushes: true,
        disable_other_channels: false,
    }),
};

/// Stack behavior for EQ.
pub(crate) const EQ_STACK_BEHAVIOR: Option<StackBehavior> = Some(StackBehavior {
    num_pops: 2,
    pushes: true,
    disable_other_channels: true,
});
/// Stack behavior for ISZERO.
pub(crate) const IS_ZERO_STACK_BEHAVIOR: Option<StackBehavior> = Some(StackBehavior {
    num_pops: 1,
    pushes: true,
    disable_other_channels: true,
});

/// Evaluates constraints for one `StackBehavior`.
pub(crate) fn eval_packed_one<P: PackedField>(
    lv: &CpuColumnsView<P>,
    nv: &CpuColumnsView<P>,
    filter: P,
    stack_behavior: StackBehavior,
    yield_constr: &mut ConstraintConsumer<P>,
) {
    // If you have pops.
    if stack_behavior.num_pops > 0 {
        for i in 1..stack_behavior.num_pops {
            let channel = lv.mem_channels[i];

            yield_constr.constraint(filter * (channel.used - P::ONES));
            yield_constr.constraint(filter * (channel.is_read - P::ONES));

            yield_constr.constraint(filter * (channel.addr_context - lv.context));
            yield_constr.constraint(
                filter
                    * (channel.addr_segment
                        - P::Scalar::from_canonical_u64(
                            Segment::Stack as u64 >> SEGMENT_SCALING_FACTOR,
                        )),
            );
            // Remember that the first read (`i == 1`) is for the second stack element at `stack[stack_len - 1]`.
            let addr_virtual = lv.stack_len - P::Scalar::from_canonical_usize(i + 1);
            yield_constr.constraint(filter * (channel.addr_virtual - addr_virtual));
        }

        // You can't have a write of the top of the stack, so you disable the corresponding flag.
        yield_constr.constraint(filter * lv.partial_channel.used);

        // If you also push, you don't need to read the new top of the stack.
        // If you don't:
        // - if the stack isn't empty after the pops, you read the new top from an extra pop.
        // - if not, the extra read is disabled.
        // These are transition constraints: they don't apply to the last row.
        if !stack_behavior.pushes {
            // If stack_len != N...
            let len_diff = lv.stack_len - P::Scalar::from_canonical_usize(stack_behavior.num_pops);
            let new_filter = len_diff * filter;
            // Read an extra element.
            let channel = nv.mem_channels[0];
            yield_constr.constraint_transition(new_filter * (channel.used - P::ONES));
            yield_constr.constraint_transition(new_filter * (channel.is_read - P::ONES));
            yield_constr.constraint_transition(new_filter * (channel.addr_context - nv.context));
            yield_constr.constraint_transition(
                new_filter
                    * (channel.addr_segment
                        - P::Scalar::from_canonical_u64(
                            Segment::Stack as u64 >> SEGMENT_SCALING_FACTOR,
                        )),
            );
            let addr_virtual = nv.stack_len - P::ONES;
            yield_constr.constraint_transition(new_filter * (channel.addr_virtual - addr_virtual));
            // Constrain `stack_inv_aux`.
            yield_constr.constraint(
                filter
                    * (len_diff * lv.general.stack().stack_inv - lv.general.stack().stack_inv_aux),
            );
            // Disable channel if stack_len == N.
            let empty_stack_filter = filter * (lv.general.stack().stack_inv_aux - P::ONES);
            yield_constr.constraint_transition(empty_stack_filter * channel.used);
        }
    }
    // If the op only pushes, you only need to constrain the top of the stack if the stack isn't empty.
    else if stack_behavior.pushes {
        // If len > 0...
        let new_filter = lv.stack_len * filter;
        // You write the previous top of the stack in memory, in the partial channel.
        // The value will be checked with the CTL.
        let channel = lv.partial_channel;
        yield_constr.constraint(new_filter * (channel.used - P::ONES));
        yield_constr.constraint(new_filter * channel.is_read);
        yield_constr.constraint(new_filter * (channel.addr_context - lv.context));
        yield_constr.constraint(
            new_filter
                * (channel.addr_segment
                    - P::Scalar::from_canonical_u64(
                        Segment::Stack as u64 >> SEGMENT_SCALING_FACTOR,
                    )),
        );
        let addr_virtual = lv.stack_len - P::ONES;
        yield_constr.constraint(new_filter * (channel.addr_virtual - addr_virtual));
        // Else you disable the channel.
        yield_constr.constraint(
            filter
                * (lv.stack_len * lv.general.stack().stack_inv - lv.general.stack().stack_inv_aux),
        );
        let empty_stack_filter = filter * (lv.general.stack().stack_inv_aux - P::ONES);
        yield_constr.constraint(empty_stack_filter * channel.used);
    }
    // If the op doesn't pop nor push, the top of the stack must not change.
    else {
        yield_constr.constraint(filter * nv.mem_channels[0].used);
        for (limb_old, limb_new) in lv.mem_channels[0]
            .value
            .iter()
            .zip(nv.mem_channels[0].value.iter())
        {
            yield_constr.constraint(filter * (*limb_old - *limb_new));
        }

        // You can't have a write of the top of the stack, so you disable the corresponding flag.
        yield_constr.constraint(filter * lv.partial_channel.used);
    }

    // Unused channels
    if stack_behavior.disable_other_channels {
        // The first channel contains (or not) the top of the stack and is constrained elsewhere.
        for i in max(1, stack_behavior.num_pops)..NUM_GP_CHANNELS - (stack_behavior.pushes as usize)
        {
            let channel = lv.mem_channels[i];
            yield_constr.constraint(filter * channel.used);
        }
    }

    // Constrain new stack length.
    let num_pops = P::Scalar::from_canonical_usize(stack_behavior.num_pops);
    let push = P::Scalar::from_canonical_usize(stack_behavior.pushes as usize);
    yield_constr.constraint_transition(filter * (nv.stack_len - (lv.stack_len - num_pops + push)));
}

/// Evaluates constraints for all opcodes' `StackBehavior`s.
pub(crate) fn eval_packed<P: PackedField>(
    lv: &CpuColumnsView<P>,
    nv: &CpuColumnsView<P>,
    yield_constr: &mut ConstraintConsumer<P>,
) {
    for (op, stack_behavior, might_overflow) in izip!(
        lv.op.into_iter(),
        STACK_BEHAVIORS.into_iter(),
        MIGHT_OVERFLOW.into_iter()
    ) {
        if let Some(stack_behavior) = stack_behavior {
            eval_packed_one(lv, nv, op, stack_behavior, yield_constr);
        }

        if might_overflow {
            // Check for stack overflow in the next row.
            let diff = nv.stack_len - P::Scalar::from_canonical_usize(MAX_USER_STACK_SIZE + 1);
            let lhs = diff * lv.general.stack().stack_len_bounds_aux;
            let rhs = P::ONES - nv.is_kernel_mode;
            yield_constr.constraint_transition(op * (lhs - rhs));
        }
    }

    // Constrain stack for JUMPDEST.
    let jumpdest_filter = lv.op.jumpdest_keccak_general * lv.opcode_bits[1];
    eval_packed_one(lv, nv, jumpdest_filter, JUMPDEST_OP, yield_constr);

    // Constrain stack for KECCAK_GENERAL.
    let keccak_general_filter = lv.op.jumpdest_keccak_general * (P::ONES - lv.opcode_bits[1]);
    eval_packed_one(
        lv,
        nv,
        keccak_general_filter,
        KECCAK_GENERAL_OP,
        yield_constr,
    );

    // Stack constraints for POP.
    // The only constraints POP has are stack constraints.
    // Since POP and NOT are combined into one flag and they have
    // different stack behaviors, POP needs special stack constraints.
    // Constrain `stack_inv_aux`.
    let len_diff = lv.stack_len - P::Scalar::ONES;
    yield_constr.constraint(
        lv.op.not_pop
            * (len_diff * lv.general.stack().stack_inv - lv.general.stack().stack_inv_aux),
    );

    // If stack_len != 1 and POP, read new top of the stack in nv.mem_channels[0].
    let top_read_channel = nv.mem_channels[0];
    let is_top_read = lv.general.stack().stack_inv_aux * (P::ONES - lv.opcode_bits[0]);

    // Constrain `stack_inv_aux_2`. It contains `stack_inv_aux * (1 - opcode_bits[0])`.
    yield_constr.constraint(lv.op.not_pop * (lv.general.stack().stack_inv_aux_2 - is_top_read));
    let new_filter = lv.op.not_pop * lv.general.stack().stack_inv_aux_2;
    yield_constr.constraint_transition(new_filter * (top_read_channel.used - P::ONES));
    yield_constr.constraint_transition(new_filter * (top_read_channel.is_read - P::ONES));
    yield_constr.constraint_transition(new_filter * (top_read_channel.addr_context - nv.context));
    yield_constr.constraint_transition(
        new_filter
            * (top_read_channel.addr_segment
                - P::Scalar::from_canonical_u64(Segment::Stack as u64 >> SEGMENT_SCALING_FACTOR)),
    );
    let addr_virtual = nv.stack_len - P::ONES;
    yield_constr.constraint_transition(new_filter * (top_read_channel.addr_virtual - addr_virtual));
    // If stack_len == 1 or NOT, disable the channel.
    // If NOT or (len==1 and POP), then `stack_inv_aux_2` = 0.
    yield_constr.constraint(
        lv.op.not_pop * (lv.general.stack().stack_inv_aux_2 - P::ONES) * top_read_channel.used,
    );

    // Disable remaining memory channels.
    for &channel in &lv.mem_channels[1..] {
        yield_constr.constraint(lv.op.not_pop * (lv.opcode_bits[0] - P::ONES) * channel.used);
    }

    // Constrain the new stack length for POP.
    yield_constr.constraint_transition(
        lv.op.not_pop * (lv.opcode_bits[0] - P::ONES) * (nv.stack_len - lv.stack_len + P::ONES),
    );
}

/// Circuit version of `eval_packed_one`.
/// Evaluates constraints for one `StackBehavior`.
pub(crate) fn eval_ext_circuit_one<F: RichField + Extendable<D>, const D: usize>(
    builder: &mut plonky2::plonk::circuit_builder::CircuitBuilder<F, D>,
    lv: &CpuColumnsView<ExtensionTarget<D>>,
    nv: &CpuColumnsView<ExtensionTarget<D>>,
    filter: ExtensionTarget<D>,
    stack_behavior: StackBehavior,
    yield_constr: &mut RecursiveConstraintConsumer<F, D>,
) {
    // If you have pops.
    if stack_behavior.num_pops > 0 {
        for i in 1..stack_behavior.num_pops {
            let channel = lv.mem_channels[i];

            {
                let constr = builder.mul_sub_extension(filter, channel.used, filter);
                yield_constr.constraint(builder, constr);
            }
            {
                let constr = builder.mul_sub_extension(filter, channel.is_read, filter);
                yield_constr.constraint(builder, constr);
            }
            {
                let diff = builder.sub_extension(channel.addr_context, lv.context);
                let constr = builder.mul_extension(filter, diff);
                yield_constr.constraint(builder, constr);
            }
            {
                let constr = builder.arithmetic_extension(
                    F::ONE,
                    -F::from_canonical_u64(Segment::Stack as u64 >> SEGMENT_SCALING_FACTOR),
                    filter,
                    channel.addr_segment,
                    filter,
                );
                yield_constr.constraint(builder, constr);
            }
            // Remember that the first read (`i == 1`) is for the second stack element at `stack[stack_len - 1]`.
            {
                let diff = builder.sub_extension(channel.addr_virtual, lv.stack_len);
                let constr = builder.arithmetic_extension(
                    F::ONE,
                    F::from_canonical_usize(i + 1),
                    filter,
                    diff,
                    filter,
                );
                yield_constr.constraint(builder, constr);
            }
        }

        // You can't have a write of the top of the stack, so you disable the corresponding flag.
        {
            let constr = builder.mul_extension(filter, lv.partial_channel.used);
            yield_constr.constraint(builder, constr);
        }

        // If you also push, you don't need to read the new top of the stack.
        // If you don't:
        // - if the stack isn't empty after the pops, you read the new top from an extra pop.
        // - if not, the extra read is disabled.
        // These are transition constraints: they don't apply to the last row.
        if !stack_behavior.pushes {
            // If stack_len != N...
            let target_num_pops =
                builder.constant_extension(F::from_canonical_usize(stack_behavior.num_pops).into());
            let len_diff = builder.sub_extension(lv.stack_len, target_num_pops);
            let new_filter = builder.mul_extension(filter, len_diff);
            // Read an extra element.
            let channel = nv.mem_channels[0];

            {
                let constr = builder.mul_sub_extension(new_filter, channel.used, new_filter);
                yield_constr.constraint_transition(builder, constr);
            }
            {
                let constr = builder.mul_sub_extension(new_filter, channel.is_read, new_filter);
                yield_constr.constraint_transition(builder, constr);
            }
            {
                let diff = builder.sub_extension(channel.addr_context, nv.context);
                let constr = builder.mul_extension(new_filter, diff);
                yield_constr.constraint_transition(builder, constr);
            }
            {
                let constr = builder.arithmetic_extension(
                    F::ONE,
                    -F::from_canonical_u64(Segment::Stack as u64 >> SEGMENT_SCALING_FACTOR),
                    new_filter,
                    channel.addr_segment,
                    new_filter,
                );
                yield_constr.constraint_transition(builder, constr);
            }
            {
                let diff = builder.sub_extension(channel.addr_virtual, nv.stack_len);
                let constr =
                    builder.arithmetic_extension(F::ONE, F::ONE, new_filter, diff, new_filter);
                yield_constr.constraint_transition(builder, constr);
            }
            // Constrain `stack_inv_aux`.
            {
                let prod = builder.mul_extension(len_diff, lv.general.stack().stack_inv);
                let diff = builder.sub_extension(prod, lv.general.stack().stack_inv_aux);
                let constr = builder.mul_extension(filter, diff);
                yield_constr.constraint(builder, constr);
            }
            // Disable channel if stack_len == N.
            {
                let empty_stack_filter =
                    builder.mul_sub_extension(filter, lv.general.stack().stack_inv_aux, filter);
                let constr = builder.mul_extension(empty_stack_filter, channel.used);
                yield_constr.constraint_transition(builder, constr);
            }
        }
    }
    // If the op only pushes, you only need to constrain the top of the stack if the stack isn't empty.
    else if stack_behavior.pushes {
        // If len > 0...
        let new_filter = builder.mul_extension(lv.stack_len, filter);
        // You write the previous top of the stack in memory, in the last channel.
        // The value will be checked with the CTL
        let channel = lv.partial_channel;
        {
            let constr = builder.mul_sub_extension(new_filter, channel.used, new_filter);
            yield_constr.constraint(builder, constr);
        }
        {
            let constr = builder.mul_extension(new_filter, channel.is_read);
            yield_constr.constraint(builder, constr);
        }

        {
            let diff = builder.sub_extension(channel.addr_context, lv.context);
            let constr = builder.mul_extension(new_filter, diff);
            yield_constr.constraint(builder, constr);
        }
        {
            let constr = builder.arithmetic_extension(
                F::ONE,
                -F::from_canonical_u64(Segment::Stack as u64 >> SEGMENT_SCALING_FACTOR),
                new_filter,
                channel.addr_segment,
                new_filter,
            );
            yield_constr.constraint(builder, constr);
        }
        {
            let diff = builder.sub_extension(channel.addr_virtual, lv.stack_len);
            let constr = builder.arithmetic_extension(F::ONE, F::ONE, new_filter, diff, new_filter);
            yield_constr.constraint(builder, constr);
        }
        // Else you disable the channel.
        {
            let diff = builder.mul_extension(lv.stack_len, lv.general.stack().stack_inv);
            let diff = builder.sub_extension(diff, lv.general.stack().stack_inv_aux);
            let constr = builder.mul_extension(filter, diff);
            yield_constr.constraint(builder, constr);
        }
        {
            let empty_stack_filter =
                builder.mul_sub_extension(filter, lv.general.stack().stack_inv_aux, filter);
            let constr = builder.mul_extension(empty_stack_filter, channel.used);
            yield_constr.constraint(builder, constr);
        }
    }
    // If the op doesn't pop nor push, the top of the stack must not change.
    else {
        {
            let constr = builder.mul_extension(filter, nv.mem_channels[0].used);
            yield_constr.constraint(builder, constr);
        }
        {
            for (limb_old, limb_new) in lv.mem_channels[0]
                .value
                .iter()
                .zip(nv.mem_channels[0].value.iter())
            {
                let diff = builder.sub_extension(*limb_old, *limb_new);
                let constr = builder.mul_extension(filter, diff);
                yield_constr.constraint(builder, constr);
            }
        }

        // You can't have a write of the top of the stack, so you disable the corresponding flag.
        {
            let constr = builder.mul_extension(filter, lv.partial_channel.used);
            yield_constr.constraint(builder, constr);
        }
    }

    // Unused channels
    if stack_behavior.disable_other_channels {
        // The first channel contains (or not) the top of the stack and is constrained elsewhere.
        for i in max(1, stack_behavior.num_pops)..NUM_GP_CHANNELS - (stack_behavior.pushes as usize)
        {
            let channel = lv.mem_channels[i];
            let constr = builder.mul_extension(filter, channel.used);
            yield_constr.constraint(builder, constr);
        }
    }

    // Constrain new stack length.
    let diff = builder.constant_extension(
        F::Extension::from_canonical_usize(stack_behavior.num_pops)
            - F::Extension::from_canonical_usize(stack_behavior.pushes as usize),
    );
    let diff = builder.sub_extension(lv.stack_len, diff);
    let diff = builder.sub_extension(nv.stack_len, diff);
    let constr = builder.mul_extension(filter, diff);
    yield_constr.constraint_transition(builder, constr);
}

/// Circuit version of `eval_packed`.
/// Evaluates constraints for all opcodes' `StackBehavior`s.
pub(crate) fn eval_ext_circuit<F: RichField + Extendable<D>, const D: usize>(
    builder: &mut plonky2::plonk::circuit_builder::CircuitBuilder<F, D>,
    lv: &CpuColumnsView<ExtensionTarget<D>>,
    nv: &CpuColumnsView<ExtensionTarget<D>>,
    yield_constr: &mut RecursiveConstraintConsumer<F, D>,
) {
    for (op, stack_behavior, might_overflow) in izip!(
        lv.op.into_iter(),
        STACK_BEHAVIORS.into_iter(),
        MIGHT_OVERFLOW.into_iter()
    ) {
        if let Some(stack_behavior) = stack_behavior {
            eval_ext_circuit_one(builder, lv, nv, op, stack_behavior, yield_constr);
        }

        if might_overflow {
            // Check for stack overflow in the next row.
            let diff = builder.add_const_extension(
                nv.stack_len,
                -F::from_canonical_usize(MAX_USER_STACK_SIZE + 1),
            );
            let prod = builder.mul_add_extension(
                diff,
                lv.general.stack().stack_len_bounds_aux,
                nv.is_kernel_mode,
            );
            let rhs = builder.add_const_extension(prod, -F::ONE);
            let constr = builder.mul_extension(op, rhs);
            yield_constr.constraint_transition(builder, constr);
        }
    }

    // Constrain stack for JUMPDEST.
    let jumpdest_filter = builder.mul_extension(lv.op.jumpdest_keccak_general, lv.opcode_bits[1]);
    eval_ext_circuit_one(builder, lv, nv, jumpdest_filter, JUMPDEST_OP, yield_constr);

    // Constrain stack for KECCAK_GENERAL.
    let one = builder.one_extension();
    let mut keccak_general_filter = builder.sub_extension(one, lv.opcode_bits[1]);
    keccak_general_filter =
        builder.mul_extension(lv.op.jumpdest_keccak_general, keccak_general_filter);
    eval_ext_circuit_one(
        builder,
        lv,
        nv,
        keccak_general_filter,
        KECCAK_GENERAL_OP,
        yield_constr,
    );

    // Stack constraints for POP.
    // The only constraints POP has are stack constraints.
    // Since POP and NOT are combined into one flag and they have
    // different stack behaviors, POP needs special stack constraints.
    // Constrain `stack_inv_aux`.
    {
        let len_diff = builder.add_const_extension(lv.stack_len, F::NEG_ONE);
        let diff = builder.mul_sub_extension(
            len_diff,
            lv.general.stack().stack_inv,
            lv.general.stack().stack_inv_aux,
        );
        let constr = builder.mul_extension(lv.op.not_pop, diff);
        yield_constr.constraint(builder, constr);
    }
    // If stack_len != 4 and MSTORE, read new top of the stack in nv.mem_channels[0].
    let top_read_channel = nv.mem_channels[0];
    let is_top_read = builder.mul_extension(lv.general.stack().stack_inv_aux, lv.opcode_bits[0]);
    let is_top_read = builder.sub_extension(lv.general.stack().stack_inv_aux, is_top_read);
    // Constrain `stack_inv_aux_2`. It contains `stack_inv_aux * opcode_bits[0]`.
    {
        let diff = builder.sub_extension(lv.general.stack().stack_inv_aux_2, is_top_read);
        let constr = builder.mul_extension(lv.op.not_pop, diff);
        yield_constr.constraint(builder, constr);
    }
    let new_filter = builder.mul_extension(lv.op.not_pop, lv.general.stack().stack_inv_aux_2);
    {
        let constr = builder.mul_sub_extension(new_filter, top_read_channel.used, new_filter);
        yield_constr.constraint_transition(builder, constr);
    }
    {
        let constr = builder.mul_sub_extension(new_filter, top_read_channel.is_read, new_filter);
        yield_constr.constraint_transition(builder, constr);
    }
    {
        let diff = builder.sub_extension(top_read_channel.addr_context, nv.context);
        let constr = builder.mul_extension(new_filter, diff);
        yield_constr.constraint_transition(builder, constr);
    }
    {
        let diff = builder.add_const_extension(
            top_read_channel.addr_segment,
            -F::from_canonical_u64(Segment::Stack as u64 >> SEGMENT_SCALING_FACTOR),
        );
        let constr = builder.mul_extension(new_filter, diff);
        yield_constr.constraint_transition(builder, constr);
    }
    {
        let addr_virtual = builder.add_const_extension(nv.stack_len, -F::ONE);
        let diff = builder.sub_extension(top_read_channel.addr_virtual, addr_virtual);
        let constr = builder.mul_extension(new_filter, diff);
        yield_constr.constraint_transition(builder, constr);
    }
    // If stack_len == 1 or NOT, disable the channel.
    {
        let diff = builder.mul_sub_extension(
            lv.op.not_pop,
            lv.general.stack().stack_inv_aux_2,
            lv.op.not_pop,
        );
        let constr = builder.mul_extension(diff, top_read_channel.used);
        yield_constr.constraint(builder, constr);
    }

    // Disable remaining memory channels.
    let filter = builder.mul_sub_extension(lv.op.not_pop, lv.opcode_bits[0], lv.op.not_pop);
    for &channel in &lv.mem_channels[1..] {
        let constr = builder.mul_extension(filter, channel.used);
        yield_constr.constraint(builder, constr);
    }

    // Constrain the new stack length for POP.
    let diff = builder.sub_extension(nv.stack_len, lv.stack_len);
    let mut constr = builder.add_const_extension(diff, F::ONES);
    constr = builder.mul_extension(filter, constr);
    yield_constr.constraint_transition(builder, constr);
}<|MERGE_RESOLUTION|>--- conflicted
+++ resolved
@@ -137,24 +137,11 @@
     }),
     dup_swap: None,
     context_op: None,
-<<<<<<< HEAD
-    mload_32bytes: Some(StackBehavior {
+    m_op_32bytes: Some(StackBehavior {
         num_pops: 2,
         pushes: true,
         disable_other_channels: false,
     }),
-    mstore_32bytes: Some(StackBehavior {
-        num_pops: 3,
-        pushes: false,
-        disable_other_channels: false,
-    }),
-=======
-    m_op_32bytes: Some(StackBehavior {
-        num_pops: 4,
-        pushes: true,
-        disable_other_channels: false,
-    }),
->>>>>>> bfcfcdb4
     exit_kernel: Some(StackBehavior {
         num_pops: 1,
         pushes: false,
