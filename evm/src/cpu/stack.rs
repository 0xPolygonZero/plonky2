--- conflicted
+++ resolved
@@ -65,15 +65,7 @@
     fp254_op: BASIC_BINARY_OP,
     eq_iszero: None, // EQ is binary, IS_ZERO is unary.
     logic_op: BASIC_BINARY_OP,
-<<<<<<< HEAD
     not_pop: None,
-=======
-    not: Some(StackBehavior {
-        num_pops: 1,
-        pushes: true,
-        disable_other_channels: true,
-    }),
->>>>>>> 0258ad4a
     shift: Some(StackBehavior {
         num_pops: 2,
         pushes: true,
@@ -85,16 +77,7 @@
         disable_other_channels: true,
     }),
     prover_input: None, // TODO
-<<<<<<< HEAD
     jumps: None,        // Depends on whether it's a JUMP or a JUMPI.
-=======
-    pop: Some(StackBehavior {
-        num_pops: 1,
-        pushes: false,
-        disable_other_channels: true,
-    }),
-    jumps: None, // Depends on whether it's a JUMP or a JUMPI.
->>>>>>> 0258ad4a
     pc: Some(StackBehavior {
         num_pops: 0,
         pushes: true,
