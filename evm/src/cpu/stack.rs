--- conflicted
+++ resolved
@@ -90,45 +90,14 @@
         pushes: true,
         disable_other_channels: false,
     }),
-<<<<<<< HEAD
-    keccak_general: Some(StackBehavior {
-        num_pops: 4,
-        pushes: true,
-        new_top_stack_channel: Some(NUM_GP_CHANNELS - 1),
-        disable_other_channels: true,
-    }),
+    jumpdest_keccak_general: None,
     prover_input: Some(StackBehavior {
         num_pops: 0,
         pushes: true,
-        new_top_stack_channel: None,
         disable_other_channels: true,
     }),
-    pop: Some(StackBehavior {
-        num_pops: 1,
-        pushes: false,
-        new_top_stack_channel: None,
-        disable_other_channels: true,
-    }),
     jumps: None, // Depends on whether it's a JUMP or a JUMPI.
-    pc: Some(StackBehavior {
-        num_pops: 0,
-        pushes: true,
-        new_top_stack_channel: None,
-        disable_other_channels: true,
-    }),
-    jumpdest: Some(StackBehavior {
-        num_pops: 0,
-        pushes: false,
-        new_top_stack_channel: None,
-        disable_other_channels: true,
-    }),
-    push0: Some(StackBehavior {
-=======
-    jumpdest_keccak_general: None,
-    prover_input: None, // TODO
-    jumps: None,        // Depends on whether it's a JUMP or a JUMPI.
     pc_push0: Some(StackBehavior {
->>>>>>> 099994ab
         num_pops: 0,
         pushes: true,
         disable_other_channels: true,
