use std::borrow::{Borrow, BorrowMut};
use std::mem::{size_of, transmute};
use std::ops::{Deref, DerefMut};

use crate::util::{indices_arr, transmute_no_compile_time_size_checks};

#[repr(C)]
#[derive(Clone, Copy, Eq, PartialEq, Debug)]
pub struct OpsColumnsView<T: Copy> {
    pub binary_op: T,  // Combines ADD, MUL, SUB, DIV, MOD, LT, GT and BYTE flags.
    pub ternary_op: T, // Combines ADDMOD, MULMOD and SUBMOD flags.
    pub fp254_op: T,   // Combines ADD_FP254, MUL_FP254 and SUB_FP254 flags.
    pub eq_iszero: T,  // Combines EQ and ISZERO flags.
    pub logic_op: T,   // Combines AND, OR and XOR flags.
    pub not: T,
    pub shift: T, // Combines SHL and SHR flags.
    pub keccak_general: T,
    pub prover_input: T,
    pub pop: T,
<<<<<<< HEAD
    pub jumps: T, // Note: This column must be 0 when is_cpu_cycle = 0.
=======
    pub jumps: T, // Combines JUMP and JUMPI flags.
>>>>>>> 0b5ac312
    pub pc: T,
    pub jumpdest: T,
    pub push0: T,
    pub push: T,
    pub dup: T,
    pub swap: T,
    pub get_context: T,
    pub set_context: T,
    pub mstore_32bytes: T,
    pub mload_32bytes: T,
    pub exit_kernel: T,
    // TODO: combine MLOAD_GENERAL and MSTORE_GENERAL into one flag
    pub mload_general: T,
    pub mstore_general: T,

    pub syscall: T,
    pub exception: T,
}

// `u8` is guaranteed to have a `size_of` of 1.
pub const NUM_OPS_COLUMNS: usize = size_of::<OpsColumnsView<u8>>();

impl<T: Copy> From<[T; NUM_OPS_COLUMNS]> for OpsColumnsView<T> {
    fn from(value: [T; NUM_OPS_COLUMNS]) -> Self {
        unsafe { transmute_no_compile_time_size_checks(value) }
    }
}

impl<T: Copy> From<OpsColumnsView<T>> for [T; NUM_OPS_COLUMNS] {
    fn from(value: OpsColumnsView<T>) -> Self {
        unsafe { transmute_no_compile_time_size_checks(value) }
    }
}

impl<T: Copy> Borrow<OpsColumnsView<T>> for [T; NUM_OPS_COLUMNS] {
    fn borrow(&self) -> &OpsColumnsView<T> {
        unsafe { transmute(self) }
    }
}

impl<T: Copy> BorrowMut<OpsColumnsView<T>> for [T; NUM_OPS_COLUMNS] {
    fn borrow_mut(&mut self) -> &mut OpsColumnsView<T> {
        unsafe { transmute(self) }
    }
}

impl<T: Copy> Deref for OpsColumnsView<T> {
    type Target = [T; NUM_OPS_COLUMNS];
    fn deref(&self) -> &Self::Target {
        unsafe { transmute(self) }
    }
}

impl<T: Copy> DerefMut for OpsColumnsView<T> {
    fn deref_mut(&mut self) -> &mut Self::Target {
        unsafe { transmute(self) }
    }
}

const fn make_col_map() -> OpsColumnsView<usize> {
    let indices_arr = indices_arr::<NUM_OPS_COLUMNS>();
    unsafe { transmute::<[usize; NUM_OPS_COLUMNS], OpsColumnsView<usize>>(indices_arr) }
}

pub const COL_MAP: OpsColumnsView<usize> = make_col_map();<|MERGE_RESOLUTION|>--- conflicted
+++ resolved
@@ -17,11 +17,7 @@
     pub keccak_general: T,
     pub prover_input: T,
     pub pop: T,
-<<<<<<< HEAD
-    pub jumps: T, // Note: This column must be 0 when is_cpu_cycle = 0.
-=======
     pub jumps: T, // Combines JUMP and JUMPI flags.
->>>>>>> 0b5ac312
     pub pc: T,
     pub jumpdest: T,
     pub push0: T,
