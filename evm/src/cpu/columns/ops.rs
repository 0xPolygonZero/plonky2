use std::borrow::{Borrow, BorrowMut};
use std::mem::{size_of, transmute};
use std::ops::{Deref, DerefMut};

use crate::util::transmute_no_compile_time_size_checks;

#[repr(C)]
#[derive(Clone, Copy, Eq, PartialEq, Debug)]
pub struct OpsColumnsView<T: Copy> {
    pub binary_op: T,  // Combines ADD, MUL, SUB, DIV, MOD, LT, GT and BYTE flags.
    pub ternary_op: T, // Combines ADDMOD, MULMOD and SUBMOD flags.
    pub fp254_op: T,   // Combines ADD_FP254, MUL_FP254 and SUB_FP254 flags.
    pub eq_iszero: T,  // Combines EQ and ISZERO flags.
    pub logic_op: T,   // Combines AND, OR and XOR flags.
    pub not: T,
    pub shift: T, // Combines SHL and SHR flags.
    pub keccak_general: T,
    pub prover_input: T,
    pub pop: T,
    pub jumps: T, // Combines JUMP and JUMPI flags.
    pub pc: T,
    pub jumpdest: T,
    pub push0: T,
    pub push: T,
<<<<<<< HEAD
    pub dup: T,
    pub swap: T,
    pub context_op: T, // Combines GET_CONTEXT and SET_CONTEXT.
=======
    pub dup_swap: T,
    pub get_context: T,
    pub set_context: T,
>>>>>>> 666a155d
    pub mstore_32bytes: T,
    pub mload_32bytes: T,
    pub exit_kernel: T,
    pub m_op_general: T,

    pub syscall: T,
    pub exception: T,
}

// `u8` is guaranteed to have a `size_of` of 1.
pub const NUM_OPS_COLUMNS: usize = size_of::<OpsColumnsView<u8>>();

impl<T: Copy> From<[T; NUM_OPS_COLUMNS]> for OpsColumnsView<T> {
    fn from(value: [T; NUM_OPS_COLUMNS]) -> Self {
        unsafe { transmute_no_compile_time_size_checks(value) }
    }
}

impl<T: Copy> From<OpsColumnsView<T>> for [T; NUM_OPS_COLUMNS] {
    fn from(value: OpsColumnsView<T>) -> Self {
        unsafe { transmute_no_compile_time_size_checks(value) }
    }
}

impl<T: Copy> Borrow<OpsColumnsView<T>> for [T; NUM_OPS_COLUMNS] {
    fn borrow(&self) -> &OpsColumnsView<T> {
        unsafe { transmute(self) }
    }
}

impl<T: Copy> BorrowMut<OpsColumnsView<T>> for [T; NUM_OPS_COLUMNS] {
    fn borrow_mut(&mut self) -> &mut OpsColumnsView<T> {
        unsafe { transmute(self) }
    }
}

impl<T: Copy> Deref for OpsColumnsView<T> {
    type Target = [T; NUM_OPS_COLUMNS];
    fn deref(&self) -> &Self::Target {
        unsafe { transmute(self) }
    }
}

impl<T: Copy> DerefMut for OpsColumnsView<T> {
    fn deref_mut(&mut self) -> &mut Self::Target {
        unsafe { transmute(self) }
    }
}<|MERGE_RESOLUTION|>--- conflicted
+++ resolved
@@ -22,15 +22,8 @@
     pub jumpdest: T,
     pub push0: T,
     pub push: T,
-<<<<<<< HEAD
-    pub dup: T,
-    pub swap: T,
-    pub context_op: T, // Combines GET_CONTEXT and SET_CONTEXT.
-=======
-    pub dup_swap: T,
-    pub get_context: T,
-    pub set_context: T,
->>>>>>> 666a155d
+    pub dup_swap: T,   // Combines DUP and SWAP flags.
+    pub context_op: T, // Combines GET_CONTEXT and SET_CONTEXT flags.
     pub mstore_32bytes: T,
     pub mload_32bytes: T,
     pub exit_kernel: T,
