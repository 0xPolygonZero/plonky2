--- conflicted
+++ resolved
@@ -16,11 +16,7 @@
 ];
 
 /// Evaluates constraints to check the modulus in mem_channel[2].
-<<<<<<< HEAD
-pub fn eval_packed<P: PackedField>(
-=======
 pub(crate) fn eval_packed<P: PackedField>(
->>>>>>> 6dd2e313
     lv: &CpuColumnsView<P>,
     yield_constr: &mut ConstraintConsumer<P>,
 ) {
@@ -38,11 +34,7 @@
 
 /// Circuit version of `eval_packed`.
 /// Evaluates constraints to check the modulus in mem_channel[2].
-<<<<<<< HEAD
-pub fn eval_ext_circuit<F: RichField + Extendable<D>, const D: usize>(
-=======
 pub(crate) fn eval_ext_circuit<F: RichField + Extendable<D>, const D: usize>(
->>>>>>> 6dd2e313
     builder: &mut plonky2::plonk::circuit_builder::CircuitBuilder<F, D>,
     lv: &CpuColumnsView<ExtensionTarget<D>>,
     yield_constr: &mut RecursiveConstraintConsumer<F, D>,
