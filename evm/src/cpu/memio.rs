use itertools::izip;
use plonky2::field::extension::Extendable;
use plonky2::field::packed::PackedField;
use plonky2::field::types::Field;
use plonky2::hash::hash_types::RichField;
use plonky2::iop::ext_target::ExtensionTarget;

use super::cpu_stark::get_addr;
use crate::constraint_consumer::{ConstraintConsumer, RecursiveConstraintConsumer};
use crate::cpu::columns::CpuColumnsView;
use crate::cpu::membus::NUM_GP_CHANNELS;
use crate::cpu::stack;
<<<<<<< HEAD
use crate::memory::segments::{Segment, SEGMENT_SCALING_FACTOR};
=======
use crate::memory::segments::Segment;

const fn get_addr_load<T: Copy>(lv: &CpuColumnsView<T>) -> (T, T, T) {
    let addr_context = lv.mem_channels[0].value[0];
    let addr_segment = lv.mem_channels[1].value[0];
    let addr_virtual = lv.mem_channels[2].value[0];
    (addr_context, addr_segment, addr_virtual)
}
const fn get_addr_store<T: Copy>(lv: &CpuColumnsView<T>) -> (T, T, T) {
    let addr_context = lv.mem_channels[1].value[0];
    let addr_segment = lv.mem_channels[2].value[0];
    let addr_virtual = lv.mem_channels[3].value[0];
    (addr_context, addr_segment, addr_virtual)
}
>>>>>>> bfcfcdb4

/// Evaluates constraints for MLOAD_GENERAL.
fn eval_packed_load<P: PackedField>(
    lv: &CpuColumnsView<P>,
    nv: &CpuColumnsView<P>,
    yield_constr: &mut ConstraintConsumer<P>,
) {
    // The opcode for MLOAD_GENERAL is 0xfb. If the operation is MLOAD_GENERAL, lv.opcode_bits[0] = 1.
    let filter = lv.op.m_op_general * lv.opcode_bits[0];

<<<<<<< HEAD
    let [addr_context, addr_segment, addr_virtual] = get_addr(lv);
=======
    let (addr_context, addr_segment, addr_virtual) = get_addr_load(lv);
>>>>>>> bfcfcdb4

    // Check that we are loading the correct value from the correct address.
    let load_channel = lv.mem_channels[1];
    yield_constr.constraint(filter * (load_channel.used - P::ONES));
    yield_constr.constraint(filter * (load_channel.is_read - P::ONES));
    yield_constr.constraint(filter * (load_channel.addr_context - addr_context));
    yield_constr.constraint(filter * (load_channel.addr_segment - addr_segment));
    yield_constr.constraint(filter * (load_channel.addr_virtual - addr_virtual));

    // Disable remaining memory channels, if any.
    for &channel in &lv.mem_channels[2..NUM_GP_CHANNELS] {
        yield_constr.constraint(filter * channel.used);
    }

    // Stack constraints
    stack::eval_packed_one(
        lv,
        nv,
        filter,
        stack::MLOAD_GENERAL_OP.unwrap(),
        yield_constr,
    );
}

/// Circuit version for `eval_packed_load`.
/// Evaluates constraints for MLOAD_GENERAL.
fn eval_ext_circuit_load<F: RichField + Extendable<D>, const D: usize>(
    builder: &mut plonky2::plonk::circuit_builder::CircuitBuilder<F, D>,
    lv: &CpuColumnsView<ExtensionTarget<D>>,
    nv: &CpuColumnsView<ExtensionTarget<D>>,
    yield_constr: &mut RecursiveConstraintConsumer<F, D>,
) {
    // The opcode for MLOAD_GENERAL is 0xfb. If the operation is MLOAD_GENERAL, lv.opcode_bits[0] = 1.
    let mut filter = lv.op.m_op_general;
    filter = builder.mul_extension(filter, lv.opcode_bits[0]);

<<<<<<< HEAD
    let [addr_context, addr_segment, addr_virtual] = get_addr(lv);
=======
    let (addr_context, addr_segment, addr_virtual) = get_addr_load(lv);
>>>>>>> bfcfcdb4

    // Check that we are loading the correct value from the correct channel.
    let load_channel = lv.mem_channels[1];
    {
        let constr = builder.mul_sub_extension(filter, load_channel.used, filter);
        yield_constr.constraint(builder, constr);
    }
    {
        let constr = builder.mul_sub_extension(filter, load_channel.is_read, filter);
        yield_constr.constraint(builder, constr);
    }
    for (channel_field, target) in izip!(
        [
            load_channel.addr_context,
            load_channel.addr_segment,
            load_channel.addr_virtual,
        ],
        [addr_context, addr_segment, addr_virtual]
    ) {
        let diff = builder.sub_extension(channel_field, target);
        let constr = builder.mul_extension(filter, diff);
        yield_constr.constraint(builder, constr);
    }

    // Disable remaining memory channels, if any.
<<<<<<< HEAD
    for &channel in &lv.mem_channels[2..NUM_GP_CHANNELS] {
=======
    for &channel in &lv.mem_channels[4..] {
>>>>>>> bfcfcdb4
        let constr = builder.mul_extension(filter, channel.used);
        yield_constr.constraint(builder, constr);
    }

    // Stack constraints
    stack::eval_ext_circuit_one(
        builder,
        lv,
        nv,
        filter,
        stack::MLOAD_GENERAL_OP.unwrap(),
        yield_constr,
    );
}

/// Evaluates constraints for MSTORE_GENERAL.
fn eval_packed_store<P: PackedField>(
    lv: &CpuColumnsView<P>,
    nv: &CpuColumnsView<P>,
    yield_constr: &mut ConstraintConsumer<P>,
) {
    let filter = lv.op.m_op_general * (lv.opcode_bits[0] - P::ONES);

<<<<<<< HEAD
    let [addr_context, addr_segment, addr_virtual] = get_addr(lv);

    // Check that we are storing the correct value at the correct address.
    let value_channel = lv.mem_channels[1];
    let store_channel = lv.mem_channels[2];
=======
    let (addr_context, addr_segment, addr_virtual) = get_addr_store(lv);

    // The value will be checked with the CTL.
    let store_channel = lv.partial_channel;

>>>>>>> bfcfcdb4
    yield_constr.constraint(filter * (store_channel.used - P::ONES));
    yield_constr.constraint(filter * store_channel.is_read);
    yield_constr.constraint(filter * (store_channel.addr_context - addr_context));
    yield_constr.constraint(filter * (store_channel.addr_segment - addr_segment));
    yield_constr.constraint(filter * (store_channel.addr_virtual - addr_virtual));

    // Disable remaining memory channels, if any.
<<<<<<< HEAD
    for &channel in &lv.mem_channels[3..] {
=======
    for &channel in &lv.mem_channels[4..] {
>>>>>>> bfcfcdb4
        yield_constr.constraint(filter * channel.used);
    }

    // Stack constraints.
    // Pops.
    for i in 1..2 {
        let channel = lv.mem_channels[i];

        yield_constr.constraint(filter * (channel.used - P::ONES));
        yield_constr.constraint(filter * (channel.is_read - P::ONES));

        yield_constr.constraint(filter * (channel.addr_context - lv.context));
        yield_constr.constraint(
            filter
                * (channel.addr_segment
                    - P::Scalar::from_canonical_u64(
                        Segment::Stack as u64 >> SEGMENT_SCALING_FACTOR,
                    )),
        );
        // Remember that the first read (`i == 1`) is for the second stack element at `stack[stack_len - 1]`.
        let addr_virtual = lv.stack_len - P::Scalar::from_canonical_usize(i + 1);
        yield_constr.constraint(filter * (channel.addr_virtual - addr_virtual));
    }
    // Constrain `stack_inv_aux`.
    let len_diff = lv.stack_len - P::Scalar::from_canonical_usize(2);
    yield_constr.constraint(
        lv.op.m_op_general
            * (len_diff * lv.general.stack().stack_inv - lv.general.stack().stack_inv_aux),
    );
    // If stack_len != 2 and MSTORE, read new top of the stack in nv.mem_channels[0].
    let top_read_channel = nv.mem_channels[0];
    let is_top_read = lv.general.stack().stack_inv_aux * (P::ONES - lv.opcode_bits[0]);
    // Constrain `stack_inv_aux_2`. It contains `stack_inv_aux * opcode_bits[0]`.
    yield_constr
        .constraint(lv.op.m_op_general * (lv.general.stack().stack_inv_aux_2 - is_top_read));
    let new_filter = lv.op.m_op_general * lv.general.stack().stack_inv_aux_2;
    yield_constr.constraint_transition(new_filter * (top_read_channel.used - P::ONES));
    yield_constr.constraint_transition(new_filter * (top_read_channel.is_read - P::ONES));
    yield_constr.constraint_transition(new_filter * (top_read_channel.addr_context - nv.context));
    yield_constr.constraint_transition(
        new_filter
            * (top_read_channel.addr_segment
                - P::Scalar::from_canonical_u64(Segment::Stack as u64 >> SEGMENT_SCALING_FACTOR)),
    );
    let addr_virtual = nv.stack_len - P::ONES;
    yield_constr.constraint_transition(new_filter * (top_read_channel.addr_virtual - addr_virtual));
<<<<<<< HEAD
    // If stack_len == 2 or MLOAD, disable the channel.
=======

    // If stack_len == 4 or MLOAD, disable the channel.
>>>>>>> bfcfcdb4
    yield_constr.constraint(
        lv.op.m_op_general * (lv.general.stack().stack_inv_aux - P::ONES) * top_read_channel.used,
    );
    yield_constr.constraint(lv.op.m_op_general * lv.opcode_bits[0] * top_read_channel.used);
}

/// Circuit version of `eval_packed_store`.
/// /// Evaluates constraints for MSTORE_GENERAL.
fn eval_ext_circuit_store<F: RichField + Extendable<D>, const D: usize>(
    builder: &mut plonky2::plonk::circuit_builder::CircuitBuilder<F, D>,
    lv: &CpuColumnsView<ExtensionTarget<D>>,
    nv: &CpuColumnsView<ExtensionTarget<D>>,
    yield_constr: &mut RecursiveConstraintConsumer<F, D>,
) {
    let filter =
        builder.mul_sub_extension(lv.op.m_op_general, lv.opcode_bits[0], lv.op.m_op_general);

<<<<<<< HEAD
    let [addr_context, addr_segment, addr_virtual] = get_addr(lv);

    // Check that we are storing the correct value at the correct address.
    let value_channel = lv.mem_channels[1];
    let store_channel = lv.mem_channels[2];
=======
    let (addr_context, addr_segment, addr_virtual) = get_addr_store(lv);

    // The value will be checked with the CTL.
    let store_channel = lv.partial_channel;
>>>>>>> bfcfcdb4
    {
        let constr = builder.mul_sub_extension(filter, store_channel.used, filter);
        yield_constr.constraint(builder, constr);
    }
    {
        let constr = builder.mul_extension(filter, store_channel.is_read);
        yield_constr.constraint(builder, constr);
    }
    for (channel_field, target) in izip!(
        [
            store_channel.addr_context,
            store_channel.addr_segment,
            store_channel.addr_virtual,
        ],
        [addr_context, addr_segment, addr_virtual]
    ) {
        let diff = builder.sub_extension(channel_field, target);
        let constr = builder.mul_extension(filter, diff);
        yield_constr.constraint(builder, constr);
    }

    // Disable remaining memory channels, if any.
<<<<<<< HEAD
    for &channel in &lv.mem_channels[3..] {
=======
    for &channel in &lv.mem_channels[4..] {
>>>>>>> bfcfcdb4
        let constr = builder.mul_extension(filter, channel.used);
        yield_constr.constraint(builder, constr);
    }

    // Stack constraints
    // Pops.
    for i in 1..2 {
        let channel = lv.mem_channels[i];

        {
            let constr = builder.mul_sub_extension(filter, channel.used, filter);
            yield_constr.constraint(builder, constr);
        }
        {
            let constr = builder.mul_sub_extension(filter, channel.is_read, filter);
            yield_constr.constraint(builder, constr);
        }
        {
            let diff = builder.sub_extension(channel.addr_context, lv.context);
            let constr = builder.mul_extension(filter, diff);
            yield_constr.constraint(builder, constr);
        }
        {
            let diff = builder.add_const_extension(
                channel.addr_segment,
                -F::from_canonical_u64(Segment::Stack as u64 >> SEGMENT_SCALING_FACTOR),
            );
            let constr = builder.mul_extension(filter, diff);
            yield_constr.constraint(builder, constr);
        }
        // Remember that the first read (`i == 1`) is for the second stack element at `stack[stack_len - 1]`.
        let addr_virtual =
            builder.add_const_extension(lv.stack_len, -F::from_canonical_usize(i + 1));
        let diff = builder.sub_extension(channel.addr_virtual, addr_virtual);
        let constr = builder.mul_extension(filter, diff);
        yield_constr.constraint(builder, constr);
    }
    // Constrain `stack_inv_aux`.
    {
        let len_diff = builder.add_const_extension(lv.stack_len, -F::from_canonical_usize(2));
        let diff = builder.mul_sub_extension(
            len_diff,
            lv.general.stack().stack_inv,
            lv.general.stack().stack_inv_aux,
        );
        let constr = builder.mul_extension(lv.op.m_op_general, diff);
        yield_constr.constraint(builder, constr);
    }
    // If stack_len != 2 and MSTORE, read new top of the stack in nv.mem_channels[0].
    let top_read_channel = nv.mem_channels[0];
    let is_top_read = builder.mul_extension(lv.general.stack().stack_inv_aux, lv.opcode_bits[0]);
    let is_top_read = builder.sub_extension(lv.general.stack().stack_inv_aux, is_top_read);
    // Constrain `stack_inv_aux_2`. It contains `stack_inv_aux * (1 - opcode_bits[0])`.
    {
        let diff = builder.sub_extension(lv.general.stack().stack_inv_aux_2, is_top_read);
        let constr = builder.mul_extension(lv.op.m_op_general, diff);
        yield_constr.constraint(builder, constr);
    }
    let new_filter = builder.mul_extension(lv.op.m_op_general, lv.general.stack().stack_inv_aux_2);
    {
        let constr = builder.mul_sub_extension(new_filter, top_read_channel.used, new_filter);
        yield_constr.constraint_transition(builder, constr);
    }
    {
        let constr = builder.mul_sub_extension(new_filter, top_read_channel.is_read, new_filter);
        yield_constr.constraint_transition(builder, constr);
    }
    {
        let diff = builder.sub_extension(top_read_channel.addr_context, nv.context);
        let constr = builder.mul_extension(new_filter, diff);
        yield_constr.constraint_transition(builder, constr);
    }
    {
        let diff = builder.add_const_extension(
            top_read_channel.addr_segment,
            -F::from_canonical_u64(Segment::Stack as u64 >> SEGMENT_SCALING_FACTOR),
        );
        let constr = builder.mul_extension(new_filter, diff);
        yield_constr.constraint_transition(builder, constr);
    }
    {
        let addr_virtual = builder.add_const_extension(nv.stack_len, -F::ONE);
        let diff = builder.sub_extension(top_read_channel.addr_virtual, addr_virtual);
        let constr = builder.mul_extension(new_filter, diff);
        yield_constr.constraint_transition(builder, constr);
    }
    // If stack_len == 2 or MLOAD, disable the channel.
    {
        let diff = builder.mul_sub_extension(
            lv.op.m_op_general,
            lv.general.stack().stack_inv_aux,
            lv.op.m_op_general,
        );
        let constr = builder.mul_extension(diff, top_read_channel.used);
        yield_constr.constraint(builder, constr);
    }
    {
        let mul = builder.mul_extension(lv.op.m_op_general, lv.opcode_bits[0]);
        let constr = builder.mul_extension(mul, top_read_channel.used);
        yield_constr.constraint(builder, constr);
    }
}

/// Evaluates constraints for MLOAD_GENERAL and MSTORE_GENERAL.
pub(crate) fn eval_packed<P: PackedField>(
    lv: &CpuColumnsView<P>,
    nv: &CpuColumnsView<P>,
    yield_constr: &mut ConstraintConsumer<P>,
) {
    eval_packed_load(lv, nv, yield_constr);
    eval_packed_store(lv, nv, yield_constr);
}

/// Circuit version of `eval_packed`.
/// Evaluates constraints for MLOAD_GENERAL and MSTORE_GENERAL.
pub(crate) fn eval_ext_circuit<F: RichField + Extendable<D>, const D: usize>(
    builder: &mut plonky2::plonk::circuit_builder::CircuitBuilder<F, D>,
    lv: &CpuColumnsView<ExtensionTarget<D>>,
    nv: &CpuColumnsView<ExtensionTarget<D>>,
    yield_constr: &mut RecursiveConstraintConsumer<F, D>,
) {
    eval_ext_circuit_load(builder, lv, nv, yield_constr);
    eval_ext_circuit_store(builder, lv, nv, yield_constr);
}<|MERGE_RESOLUTION|>--- conflicted
+++ resolved
@@ -10,24 +10,17 @@
 use crate::cpu::columns::CpuColumnsView;
 use crate::cpu::membus::NUM_GP_CHANNELS;
 use crate::cpu::stack;
-<<<<<<< HEAD
 use crate::memory::segments::{Segment, SEGMENT_SCALING_FACTOR};
-=======
-use crate::memory::segments::Segment;
 
 const fn get_addr_load<T: Copy>(lv: &CpuColumnsView<T>) -> (T, T, T) {
-    let addr_context = lv.mem_channels[0].value[0];
-    let addr_segment = lv.mem_channels[1].value[0];
-    let addr_virtual = lv.mem_channels[2].value[0];
+    get_addr(lv)
+}
+const fn get_addr_store<T: Copy>(lv: &CpuColumnsView<T>) -> (T, T, T) {
+    let addr_context = lv.mem_channels[1].value[2];
+    let addr_segment = lv.mem_channels[1].value[1];
+    let addr_virtual = lv.mem_channels[1].value[0];
     (addr_context, addr_segment, addr_virtual)
 }
-const fn get_addr_store<T: Copy>(lv: &CpuColumnsView<T>) -> (T, T, T) {
-    let addr_context = lv.mem_channels[1].value[0];
-    let addr_segment = lv.mem_channels[2].value[0];
-    let addr_virtual = lv.mem_channels[3].value[0];
-    (addr_context, addr_segment, addr_virtual)
-}
->>>>>>> bfcfcdb4
 
 /// Evaluates constraints for MLOAD_GENERAL.
 fn eval_packed_load<P: PackedField>(
@@ -38,11 +31,7 @@
     // The opcode for MLOAD_GENERAL is 0xfb. If the operation is MLOAD_GENERAL, lv.opcode_bits[0] = 1.
     let filter = lv.op.m_op_general * lv.opcode_bits[0];
 
-<<<<<<< HEAD
-    let [addr_context, addr_segment, addr_virtual] = get_addr(lv);
-=======
     let (addr_context, addr_segment, addr_virtual) = get_addr_load(lv);
->>>>>>> bfcfcdb4
 
     // Check that we are loading the correct value from the correct address.
     let load_channel = lv.mem_channels[1];
@@ -79,11 +68,7 @@
     let mut filter = lv.op.m_op_general;
     filter = builder.mul_extension(filter, lv.opcode_bits[0]);
 
-<<<<<<< HEAD
-    let [addr_context, addr_segment, addr_virtual] = get_addr(lv);
-=======
     let (addr_context, addr_segment, addr_virtual) = get_addr_load(lv);
->>>>>>> bfcfcdb4
 
     // Check that we are loading the correct value from the correct channel.
     let load_channel = lv.mem_channels[1];
@@ -109,11 +94,7 @@
     }
 
     // Disable remaining memory channels, if any.
-<<<<<<< HEAD
-    for &channel in &lv.mem_channels[2..NUM_GP_CHANNELS] {
-=======
-    for &channel in &lv.mem_channels[4..] {
->>>>>>> bfcfcdb4
+    for &channel in &lv.mem_channels[2..] {
         let constr = builder.mul_extension(filter, channel.used);
         yield_constr.constraint(builder, constr);
     }
@@ -137,19 +118,11 @@
 ) {
     let filter = lv.op.m_op_general * (lv.opcode_bits[0] - P::ONES);
 
-<<<<<<< HEAD
-    let [addr_context, addr_segment, addr_virtual] = get_addr(lv);
-
-    // Check that we are storing the correct value at the correct address.
-    let value_channel = lv.mem_channels[1];
-    let store_channel = lv.mem_channels[2];
-=======
     let (addr_context, addr_segment, addr_virtual) = get_addr_store(lv);
 
     // The value will be checked with the CTL.
     let store_channel = lv.partial_channel;
 
->>>>>>> bfcfcdb4
     yield_constr.constraint(filter * (store_channel.used - P::ONES));
     yield_constr.constraint(filter * store_channel.is_read);
     yield_constr.constraint(filter * (store_channel.addr_context - addr_context));
@@ -157,11 +130,7 @@
     yield_constr.constraint(filter * (store_channel.addr_virtual - addr_virtual));
 
     // Disable remaining memory channels, if any.
-<<<<<<< HEAD
     for &channel in &lv.mem_channels[3..] {
-=======
-    for &channel in &lv.mem_channels[4..] {
->>>>>>> bfcfcdb4
         yield_constr.constraint(filter * channel.used);
     }
 
@@ -208,12 +177,7 @@
     );
     let addr_virtual = nv.stack_len - P::ONES;
     yield_constr.constraint_transition(new_filter * (top_read_channel.addr_virtual - addr_virtual));
-<<<<<<< HEAD
     // If stack_len == 2 or MLOAD, disable the channel.
-=======
-
-    // If stack_len == 4 or MLOAD, disable the channel.
->>>>>>> bfcfcdb4
     yield_constr.constraint(
         lv.op.m_op_general * (lv.general.stack().stack_inv_aux - P::ONES) * top_read_channel.used,
     );
@@ -231,18 +195,10 @@
     let filter =
         builder.mul_sub_extension(lv.op.m_op_general, lv.opcode_bits[0], lv.op.m_op_general);
 
-<<<<<<< HEAD
-    let [addr_context, addr_segment, addr_virtual] = get_addr(lv);
-
-    // Check that we are storing the correct value at the correct address.
-    let value_channel = lv.mem_channels[1];
-    let store_channel = lv.mem_channels[2];
-=======
     let (addr_context, addr_segment, addr_virtual) = get_addr_store(lv);
 
     // The value will be checked with the CTL.
     let store_channel = lv.partial_channel;
->>>>>>> bfcfcdb4
     {
         let constr = builder.mul_sub_extension(filter, store_channel.used, filter);
         yield_constr.constraint(builder, constr);
@@ -265,11 +221,7 @@
     }
 
     // Disable remaining memory channels, if any.
-<<<<<<< HEAD
     for &channel in &lv.mem_channels[3..] {
-=======
-    for &channel in &lv.mem_channels[4..] {
->>>>>>> bfcfcdb4
         let constr = builder.mul_extension(filter, channel.used);
         yield_constr.constraint(builder, constr);
     }
