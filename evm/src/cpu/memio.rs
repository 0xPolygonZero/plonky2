use itertools::izip;
use plonky2::field::extension::Extendable;
use plonky2::field::packed::PackedField;
use plonky2::field::types::Field;
use plonky2::hash::hash_types::RichField;
use plonky2::iop::ext_target::ExtensionTarget;

use crate::constraint_consumer::{ConstraintConsumer, RecursiveConstraintConsumer};
use crate::cpu::columns::CpuColumnsView;
use crate::cpu::membus::NUM_GP_CHANNELS;
use crate::cpu::stack;
use crate::memory::segments::Segment;

fn get_addr_load<T: Copy>(lv: &CpuColumnsView<T>) -> (T, T, T) {
    let addr_context = lv.mem_channels[0].value[0];
    let addr_segment = lv.mem_channels[1].value[0];
    let addr_virtual = lv.mem_channels[2].value[0];
    (addr_context, addr_segment, addr_virtual)
}
fn get_addr_store<T: Copy>(lv: &CpuColumnsView<T>) -> (T, T, T) {
    let addr_context = lv.mem_channels[1].value[0];
    let addr_segment = lv.mem_channels[2].value[0];
    let addr_virtual = lv.mem_channels[3].value[0];
    (addr_context, addr_segment, addr_virtual)
}

/// Evaluates constraints for MLOAD_GENERAL.
fn eval_packed_load<P: PackedField>(
    lv: &CpuColumnsView<P>,
    nv: &CpuColumnsView<P>,
    yield_constr: &mut ConstraintConsumer<P>,
) {
    // The opcode for MLOAD_GENERAL is 0xfb. If the operation is MLOAD_GENERAL, lv.opcode_bits[0] = 1.
    let filter = lv.op.m_op_general * lv.opcode_bits[0];

    let (addr_context, addr_segment, addr_virtual) = get_addr_load(lv);

    // Check that we are loading the correct value from the correct address.
    let load_channel = lv.mem_channels[3];
    yield_constr.constraint(filter * (load_channel.used - P::ONES));
    yield_constr.constraint(filter * (load_channel.is_read - P::ONES));
    yield_constr.constraint(filter * (load_channel.addr_context - addr_context));
    yield_constr.constraint(filter * (load_channel.addr_segment - addr_segment));
    yield_constr.constraint(filter * (load_channel.addr_virtual - addr_virtual));

    // Disable remaining memory channels, if any.
    for &channel in &lv.mem_channels[4..NUM_GP_CHANNELS] {
        yield_constr.constraint(filter * channel.used);
    }

    // Stack constraints
    stack::eval_packed_one(
        lv,
        nv,
        filter,
        stack::MLOAD_GENERAL_OP.unwrap(),
        yield_constr,
    );
}

/// Circuit version for `eval_packed_load`.
/// Evaluates constraints for MLOAD_GENERAL.
fn eval_ext_circuit_load<F: RichField + Extendable<D>, const D: usize>(
    builder: &mut plonky2::plonk::circuit_builder::CircuitBuilder<F, D>,
    lv: &CpuColumnsView<ExtensionTarget<D>>,
    nv: &CpuColumnsView<ExtensionTarget<D>>,
    yield_constr: &mut RecursiveConstraintConsumer<F, D>,
) {
    // The opcode for MLOAD_GENERAL is 0xfb. If the operation is MLOAD_GENERAL, lv.opcode_bits[0] = 1.
    let mut filter = lv.op.m_op_general;
    filter = builder.mul_extension(filter, lv.opcode_bits[0]);

    let (addr_context, addr_segment, addr_virtual) = get_addr_load(lv);

    // Check that we are loading the correct value from the correct channel.
    let load_channel = lv.mem_channels[3];
    {
        let constr = builder.mul_sub_extension(filter, load_channel.used, filter);
        yield_constr.constraint(builder, constr);
    }
    {
        let constr = builder.mul_sub_extension(filter, load_channel.is_read, filter);
        yield_constr.constraint(builder, constr);
    }
    for (channel_field, target) in izip!(
        [
            load_channel.addr_context,
            load_channel.addr_segment,
            load_channel.addr_virtual,
        ],
        [addr_context, addr_segment, addr_virtual]
    ) {
        let diff = builder.sub_extension(channel_field, target);
        let constr = builder.mul_extension(filter, diff);
        yield_constr.constraint(builder, constr);
    }

    // Disable remaining memory channels, if any.
    for &channel in &lv.mem_channels[4..] {
        let constr = builder.mul_extension(filter, channel.used);
        yield_constr.constraint(builder, constr);
    }

    // Stack constraints
    stack::eval_ext_circuit_one(
        builder,
        lv,
        nv,
        filter,
        stack::MLOAD_GENERAL_OP.unwrap(),
        yield_constr,
    );
}

/// Evaluates constraints for MSTORE_GENERAL.
fn eval_packed_store<P: PackedField>(
    lv: &CpuColumnsView<P>,
    nv: &CpuColumnsView<P>,
    yield_constr: &mut ConstraintConsumer<P>,
) {
    let filter = lv.op.m_op_general * (lv.opcode_bits[0] - P::ONES);

    let (addr_context, addr_segment, addr_virtual) = get_addr_store(lv);

    // The value will be checked with the CTL.
    let store_channel = lv.partial_channel;

<<<<<<< HEAD
=======
    // Check that we are storing the correct value at the correct address.
    let value_channel = lv.mem_channels[3];
    let store_channel = lv.mem_channels[4];
>>>>>>> 1e8ed78f
    yield_constr.constraint(filter * (store_channel.used - P::ONES));
    yield_constr.constraint(filter * store_channel.is_read);
    yield_constr.constraint(filter * (store_channel.addr_context - addr_context));
    yield_constr.constraint(filter * (store_channel.addr_segment - addr_segment));
    yield_constr.constraint(filter * (store_channel.addr_virtual - addr_virtual));

    // Disable remaining memory channels, if any.
    for &channel in &lv.mem_channels[4..] {
        yield_constr.constraint(filter * channel.used);
    }

    // Stack constraints.
    // Pops.
    for i in 1..4 {
        let channel = lv.mem_channels[i];

        yield_constr.constraint(filter * (channel.used - P::ONES));
        yield_constr.constraint(filter * (channel.is_read - P::ONES));

        yield_constr.constraint(filter * (channel.addr_context - lv.context));
        yield_constr.constraint(
            filter * (channel.addr_segment - P::Scalar::from_canonical_u64(Segment::Stack as u64)),
        );
        // Remember that the first read (`i == 1`) is for the second stack element at `stack[stack_len - 1]`.
        let addr_virtual = lv.stack_len - P::Scalar::from_canonical_usize(i + 1);
        yield_constr.constraint(filter * (channel.addr_virtual - addr_virtual));
    }
    // Constrain `stack_inv_aux`.
    let len_diff = lv.stack_len - P::Scalar::from_canonical_usize(4);
    yield_constr.constraint(
        lv.op.m_op_general
            * (len_diff * lv.general.stack().stack_inv - lv.general.stack().stack_inv_aux),
    );
    // If stack_len != 4 and MSTORE, read new top of the stack in nv.mem_channels[0].
    let top_read_channel = nv.mem_channels[0];
    let is_top_read = lv.general.stack().stack_inv_aux * (P::ONES - lv.opcode_bits[0]);
    // Constrain `stack_inv_aux_2`. It contains `stack_inv_aux * opcode_bits[0]`.
    yield_constr
        .constraint(lv.op.m_op_general * (lv.general.stack().stack_inv_aux_2 - is_top_read));
    let new_filter = lv.op.m_op_general * lv.general.stack().stack_inv_aux_2;
    yield_constr.constraint_transition(new_filter * (top_read_channel.used - P::ONES));
    yield_constr.constraint_transition(new_filter * (top_read_channel.is_read - P::ONES));
    yield_constr.constraint_transition(new_filter * (top_read_channel.addr_context - nv.context));
    yield_constr.constraint_transition(
        new_filter
            * (top_read_channel.addr_segment
                - P::Scalar::from_canonical_u64(Segment::Stack as u64)),
    );
    let addr_virtual = nv.stack_len - P::ONES;
    yield_constr.constraint_transition(new_filter * (top_read_channel.addr_virtual - addr_virtual));

    // If stack_len == 4 or MLOAD, disable the channel.
    yield_constr.constraint(
        lv.op.m_op_general * (lv.general.stack().stack_inv_aux - P::ONES) * top_read_channel.used,
    );
    yield_constr.constraint(lv.op.m_op_general * lv.opcode_bits[0] * top_read_channel.used);
}

/// Circuit version of `eval_packed_store`.
/// /// Evaluates constraints for MSTORE_GENERAL.
fn eval_ext_circuit_store<F: RichField + Extendable<D>, const D: usize>(
    builder: &mut plonky2::plonk::circuit_builder::CircuitBuilder<F, D>,
    lv: &CpuColumnsView<ExtensionTarget<D>>,
    nv: &CpuColumnsView<ExtensionTarget<D>>,
    yield_constr: &mut RecursiveConstraintConsumer<F, D>,
) {
    let filter =
        builder.mul_sub_extension(lv.op.m_op_general, lv.opcode_bits[0], lv.op.m_op_general);

    let (addr_context, addr_segment, addr_virtual) = get_addr_store(lv);

<<<<<<< HEAD
    // The value will be checked with the CTL.
    let store_channel = lv.partial_channel;
=======
    // Check that we are storing the correct value at the correct address.
    let value_channel = lv.mem_channels[3];
    let store_channel = lv.mem_channels[4];
>>>>>>> 1e8ed78f
    {
        let constr = builder.mul_sub_extension(filter, store_channel.used, filter);
        yield_constr.constraint(builder, constr);
    }
    {
        let constr = builder.mul_extension(filter, store_channel.is_read);
        yield_constr.constraint(builder, constr);
    }
    for (channel_field, target) in izip!(
        [
            store_channel.addr_context,
            store_channel.addr_segment,
            store_channel.addr_virtual,
        ],
        [addr_context, addr_segment, addr_virtual]
    ) {
        let diff = builder.sub_extension(channel_field, target);
        let constr = builder.mul_extension(filter, diff);
        yield_constr.constraint(builder, constr);
    }

    // Disable remaining memory channels, if any.
    for &channel in &lv.mem_channels[4..] {
        let constr = builder.mul_extension(filter, channel.used);
        yield_constr.constraint(builder, constr);
    }

    // Stack constraints
    // Pops.
    for i in 1..4 {
        let channel = lv.mem_channels[i];

        {
            let constr = builder.mul_sub_extension(filter, channel.used, filter);
            yield_constr.constraint(builder, constr);
        }
        {
            let constr = builder.mul_sub_extension(filter, channel.is_read, filter);
            yield_constr.constraint(builder, constr);
        }
        {
            let diff = builder.sub_extension(channel.addr_context, lv.context);
            let constr = builder.mul_extension(filter, diff);
            yield_constr.constraint(builder, constr);
        }
        {
            let diff = builder.add_const_extension(
                channel.addr_segment,
                -F::from_canonical_u64(Segment::Stack as u64),
            );
            let constr = builder.mul_extension(filter, diff);
            yield_constr.constraint(builder, constr);
        }
        // Remember that the first read (`i == 1`) is for the second stack element at `stack[stack_len - 1]`.
        let addr_virtual =
            builder.add_const_extension(lv.stack_len, -F::from_canonical_usize(i + 1));
        let diff = builder.sub_extension(channel.addr_virtual, addr_virtual);
        let constr = builder.mul_extension(filter, diff);
        yield_constr.constraint(builder, constr);
    }
    // Constrain `stack_inv_aux`.
    {
        let len_diff = builder.add_const_extension(lv.stack_len, -F::from_canonical_usize(4));
        let diff = builder.mul_sub_extension(
            len_diff,
            lv.general.stack().stack_inv,
            lv.general.stack().stack_inv_aux,
        );
        let constr = builder.mul_extension(lv.op.m_op_general, diff);
        yield_constr.constraint(builder, constr);
    }
    // If stack_len != 4 and MSTORE, read new top of the stack in nv.mem_channels[0].
    let top_read_channel = nv.mem_channels[0];
    let is_top_read = builder.mul_extension(lv.general.stack().stack_inv_aux, lv.opcode_bits[0]);
    let is_top_read = builder.sub_extension(lv.general.stack().stack_inv_aux, is_top_read);
    // Constrain `stack_inv_aux_2`. It contains `stack_inv_aux * (1 - opcode_bits[0])`.
    {
        let diff = builder.sub_extension(lv.general.stack().stack_inv_aux_2, is_top_read);
        let constr = builder.mul_extension(lv.op.m_op_general, diff);
        yield_constr.constraint(builder, constr);
    }
    let new_filter = builder.mul_extension(lv.op.m_op_general, lv.general.stack().stack_inv_aux_2);
    {
        let constr = builder.mul_sub_extension(new_filter, top_read_channel.used, new_filter);
        yield_constr.constraint_transition(builder, constr);
    }
    {
        let constr = builder.mul_sub_extension(new_filter, top_read_channel.is_read, new_filter);
        yield_constr.constraint_transition(builder, constr);
    }
    {
        let diff = builder.sub_extension(top_read_channel.addr_context, nv.context);
        let constr = builder.mul_extension(new_filter, diff);
        yield_constr.constraint_transition(builder, constr);
    }
    {
        let diff = builder.add_const_extension(
            top_read_channel.addr_segment,
            -F::from_canonical_u64(Segment::Stack as u64),
        );
        let constr = builder.mul_extension(new_filter, diff);
        yield_constr.constraint_transition(builder, constr);
    }
    {
        let addr_virtual = builder.add_const_extension(nv.stack_len, -F::ONE);
        let diff = builder.sub_extension(top_read_channel.addr_virtual, addr_virtual);
        let constr = builder.mul_extension(new_filter, diff);
        yield_constr.constraint_transition(builder, constr);
    }
    // If stack_len == 4 or MLOAD, disable the channel.
    {
        let diff = builder.mul_sub_extension(
            lv.op.m_op_general,
            lv.general.stack().stack_inv_aux,
            lv.op.m_op_general,
        );
        let constr = builder.mul_extension(diff, top_read_channel.used);
        yield_constr.constraint(builder, constr);
    }
    {
        let mul = builder.mul_extension(lv.op.m_op_general, lv.opcode_bits[0]);
        let constr = builder.mul_extension(mul, top_read_channel.used);
        yield_constr.constraint(builder, constr);
    }
}

/// Evaluates constraints for MLOAD_GENERAL and MSTORE_GENERAL.
pub fn eval_packed<P: PackedField>(
    lv: &CpuColumnsView<P>,
    nv: &CpuColumnsView<P>,
    yield_constr: &mut ConstraintConsumer<P>,
) {
    eval_packed_load(lv, nv, yield_constr);
    eval_packed_store(lv, nv, yield_constr);
}

/// Circuit version of `eval_packed`.
/// Evaluates constraints for MLOAD_GENERAL and MSTORE_GENERAL.
pub fn eval_ext_circuit<F: RichField + Extendable<D>, const D: usize>(
    builder: &mut plonky2::plonk::circuit_builder::CircuitBuilder<F, D>,
    lv: &CpuColumnsView<ExtensionTarget<D>>,
    nv: &CpuColumnsView<ExtensionTarget<D>>,
    yield_constr: &mut RecursiveConstraintConsumer<F, D>,
) {
    eval_ext_circuit_load(builder, lv, nv, yield_constr);
    eval_ext_circuit_store(builder, lv, nv, yield_constr);
}<|MERGE_RESOLUTION|>--- conflicted
+++ resolved
@@ -125,12 +125,6 @@
     // The value will be checked with the CTL.
     let store_channel = lv.partial_channel;
 
-<<<<<<< HEAD
-=======
-    // Check that we are storing the correct value at the correct address.
-    let value_channel = lv.mem_channels[3];
-    let store_channel = lv.mem_channels[4];
->>>>>>> 1e8ed78f
     yield_constr.constraint(filter * (store_channel.used - P::ONES));
     yield_constr.constraint(filter * store_channel.is_read);
     yield_constr.constraint(filter * (store_channel.addr_context - addr_context));
@@ -202,14 +196,8 @@
 
     let (addr_context, addr_segment, addr_virtual) = get_addr_store(lv);
 
-<<<<<<< HEAD
     // The value will be checked with the CTL.
     let store_channel = lv.partial_channel;
-=======
-    // Check that we are storing the correct value at the correct address.
-    let value_channel = lv.mem_channels[3];
-    let store_channel = lv.mem_channels[4];
->>>>>>> 1e8ed78f
     {
         let constr = builder.mul_sub_extension(filter, store_channel.used, filter);
         yield_constr.constraint(builder, constr);
