--- conflicted
+++ resolved
@@ -23,11 +23,7 @@
 /// behavior.
 /// Note: invalid opcodes are not represented here. _Any_ opcode is permitted to decode to
 /// `is_invalid`. The kernel then verifies that the opcode was _actually_ invalid.
-<<<<<<< HEAD
-const OPCODES: [(u8, usize, bool, usize); 15] = [
-=======
-const OPCODES: [(u8, usize, bool, usize); 16] = [
->>>>>>> 817e3e78
+const OPCODES: [(u8, usize, bool, usize); 14] = [
     // (start index of block, number of top bits to check (log2), kernel-only, flag column)
     // ADD, MUL, SUB, DIV, MOD, LT, GT and BYTE flags are handled partly manually here, and partly through the Arithmetic table CTL.
     // ADDMOD, MULMOD and SUBMOD flags are handled partly manually here, and partly through the Arithmetic table CTL.
@@ -41,15 +37,8 @@
     (0x50, 0, false, COL_MAP.op.pop),
     (0x56, 1, false, COL_MAP.op.jumps), // 0x56-0x57
     (0x5b, 0, false, COL_MAP.op.jumpdest),
-<<<<<<< HEAD
-    (0x60, 5, false, COL_MAP.op.push), // 0x60-0x7f
-    (0x80, 4, false, COL_MAP.op.dup),  // 0x80-0x8f
-    (0x90, 4, false, COL_MAP.op.swap), // 0x90-0x9f
-=======
-    (0x5f, 0, false, COL_MAP.op.push0),
     (0x60, 5, false, COL_MAP.op.push),     // 0x60-0x7f
     (0x80, 5, false, COL_MAP.op.dup_swap), // 0x80-0x9f
->>>>>>> 817e3e78
     (0xee, 0, true, COL_MAP.op.mstore_32bytes),
     (0xf6, 0, true, COL_MAP.op.get_context),
     (0xf7, 0, true, COL_MAP.op.set_context),
