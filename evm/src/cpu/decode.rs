--- conflicted
+++ resolved
@@ -23,11 +23,7 @@
 /// behavior.
 /// Note: invalid opcodes are not represented here. _Any_ opcode is permitted to decode to
 /// `is_invalid`. The kernel then verifies that the opcode was _actually_ invalid.
-<<<<<<< HEAD
-const OPCODES: [(u8, usize, bool, usize); 14] = [
-=======
-const OPCODES: [(u8, usize, bool, usize); 17] = [
->>>>>>> 1d604319
+const OPCODES: [(u8, usize, bool, usize); 15] = [
     // (start index of block, number of top bits to check (log2), kernel-only, flag column)
     // ADD, MUL, SUB, DIV, MOD, LT, GT and BYTE flags are handled partly manually here, and partly through the Arithmetic table CTL.
     // ADDMOD, MULMOD and SUBMOD flags are handled partly manually here, and partly through the Arithmetic table CTL.
@@ -66,59 +62,6 @@
     COL_MAP.op.not_pop,
 ];
 
-<<<<<<< HEAD
-pub fn generate<F: RichField>(lv: &mut CpuColumnsView<F>) {
-    let cycle_filter: F = COL_MAP.op.iter().map(|&col_i| lv[col_i]).sum();
-
-    // This assert is not _strictly_ necessary, but I include it as a sanity check.
-    assert_eq!(cycle_filter, F::ONE, "cycle_filter should be 0 or 1");
-
-    // Validate all opcode bits.
-    for bit in lv.opcode_bits.into_iter() {
-        assert!(bit.to_canonical_u64() <= 1);
-    }
-    let opcode = lv
-        .opcode_bits
-        .into_iter()
-        .enumerate()
-        .map(|(i, bit)| bit.to_canonical_u64() << i)
-        .sum::<u64>() as u8;
-
-    let top_bits: [u8; 9] = [
-        0,
-        opcode & 0x80,
-        opcode & 0xc0,
-        opcode & 0xe0,
-        opcode & 0xf0,
-        opcode & 0xf8,
-        opcode & 0xfc,
-        opcode & 0xfe,
-        opcode,
-    ];
-
-    let kernel = lv.is_kernel_mode.to_canonical_u64();
-    assert!(kernel <= 1);
-    let kernel = kernel != 0;
-
-    for (oc, block_length, kernel_only, col) in OPCODES {
-        let available = !kernel_only || kernel;
-        let opcode_match = top_bits[8 - block_length] == oc;
-        let flag = available && opcode_match;
-        lv[col] = F::from_bool(flag);
-    }
-
-    if opcode == 0xfb || opcode == 0xfc {
-        lv.op.m_op_general = F::from_bool(kernel);
-    }
-
-    // NOT and POP are not kernel-only instructions.
-    if opcode == 0x50 || opcode == 0x19 {
-        lv.op.not_pop = F::ONE;
-    }
-}
-
-=======
->>>>>>> 1d604319
 /// Break up an opcode (which is 8 bits long) into its eight bits.
 const fn bits_from_opcode(opcode: u8) -> [bool; 8] {
     [
