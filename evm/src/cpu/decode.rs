use plonky2::field::extension::Extendable;
use plonky2::field::packed::PackedField;
use plonky2::field::types::Field;
use plonky2::hash::hash_types::RichField;
use plonky2::iop::ext_target::ExtensionTarget;

use crate::constraint_consumer::{ConstraintConsumer, RecursiveConstraintConsumer};
use crate::cpu::columns::{CpuColumnsView, COL_MAP};

/// List of opcode blocks
///  Each block corresponds to exactly one flag, and each flag corresponds to exactly one block.
///  Each block of opcodes:
/// - is contiguous,
/// - has a length that is a power of 2, and
/// - its start index is a multiple of its length (it is aligned).
///  These properties permit us to check if an opcode belongs to a block of length 2^n by checking
/// its top 8-n bits.
///  Additionally, each block can be made available only to the user, only to the kernel, or to
/// both. This is mainly useful for making some instructions kernel-only, while still decoding to
/// invalid for the user. We do this by making one kernel-only block and another user-only block.
/// The exception is the PANIC instruction which is user-only without a corresponding kernel block.
/// This makes the proof unverifiable when PANIC is executed in kernel mode, which is the intended
/// behavior.
/// Note: invalid opcodes are not represented here. _Any_ opcode is permitted to decode to
/// `is_invalid`. The kernel then verifies that the opcode was _actually_ invalid.
<<<<<<< HEAD
const OPCODES: [(u8, usize, bool, usize); 14] = [
=======
const OPCODES: [(u8, usize, bool, usize); 13] = [
>>>>>>> 0d97b93a
    // (start index of block, number of top bits to check (log2), kernel-only, flag column)
    // ADD, MUL, SUB, DIV, MOD, LT, GT and BYTE flags are handled partly manually here, and partly through the Arithmetic table CTL.
    // ADDMOD, MULMOD and SUBMOD flags are handled partly manually here, and partly through the Arithmetic table CTL.
    // FP254 operation flags are handled partly manually here, and partly through the Arithmetic table CTL.
    (0x14, 1, false, COL_MAP.op.eq_iszero),
    // AND, OR and XOR flags are handled partly manually here, and partly through the Logic table CTL.
    // NOT and POP are handled manually here.
    // SHL and SHR flags are handled partly manually here, and partly through the Logic table CTL.
    (0x21, 0, true, COL_MAP.op.keccak_general),
    (0x49, 0, true, COL_MAP.op.prover_input),
    (0x56, 1, false, COL_MAP.op.jumps), // 0x56-0x57
    (0x5b, 0, false, COL_MAP.op.jumpdest),
    (0x60, 5, false, COL_MAP.op.push),     // 0x60-0x7f
    (0x80, 5, false, COL_MAP.op.dup_swap), // 0x80-0x9f
    (0xee, 0, true, COL_MAP.op.mstore_32bytes),
    (0xf6, 1, true, COL_MAP.op.context_op), //0xf6-0xf7
    (0xf8, 0, true, COL_MAP.op.mload_32bytes),
    (0xf9, 0, true, COL_MAP.op.exit_kernel),
    // MLOAD_GENERAL and MSTORE_GENERAL flags are handled manually here.
];

/// List of combined opcodes requiring a special handling.
/// Each index in the list corresponds to an arbitrary combination
/// of opcodes defined in evm/src/cpu/columns/ops.rs.
const COMBINED_OPCODES: [usize; 7] = [
    COL_MAP.op.logic_op,
    COL_MAP.op.fp254_op,
    COL_MAP.op.binary_op,
    COL_MAP.op.ternary_op,
    COL_MAP.op.shift,
    COL_MAP.op.m_op_general,
<<<<<<< HEAD
    COL_MAP.op.pc_push0,
=======
    COL_MAP.op.not_pop,
>>>>>>> 0d97b93a
];

/// Break up an opcode (which is 8 bits long) into its eight bits.
const fn bits_from_opcode(opcode: u8) -> [bool; 8] {
    [
        opcode & (1 << 0) != 0,
        opcode & (1 << 1) != 0,
        opcode & (1 << 2) != 0,
        opcode & (1 << 3) != 0,
        opcode & (1 << 4) != 0,
        opcode & (1 << 5) != 0,
        opcode & (1 << 6) != 0,
        opcode & (1 << 7) != 0,
    ]
}

/// Evaluates the constraints for opcode decoding.
pub fn eval_packed_generic<P: PackedField>(
    lv: &CpuColumnsView<P>,
    yield_constr: &mut ConstraintConsumer<P>,
) {
    // Ensure that the kernel flag is valid (either 0 or 1).
    let kernel_mode = lv.is_kernel_mode;
    yield_constr.constraint(kernel_mode * (kernel_mode - P::ONES));

    // Ensure that the opcode bits are valid: each has to be either 0 or 1.
    for bit in lv.opcode_bits {
        yield_constr.constraint(bit * (bit - P::ONES));
    }

    // Check that the instruction flags are valid.
    // First, check that they are all either 0 or 1.
    for (_, _, _, flag_col) in OPCODES {
        let flag = lv[flag_col];
        yield_constr.constraint(flag * (flag - P::ONES));
    }
    // Also check that the combined instruction flags are valid.
    for flag_idx in COMBINED_OPCODES {
        yield_constr.constraint(lv[flag_idx] * (lv[flag_idx] - P::ONES));
    }

    // Now check that they sum to 0 or 1, including the combined flags.
    let flag_sum: P = OPCODES
        .into_iter()
        .map(|(_, _, _, flag_col)| lv[flag_col])
        .chain(COMBINED_OPCODES.map(|op| lv[op]))
        .sum::<P>();
    yield_constr.constraint(flag_sum * (flag_sum - P::ONES));

    // Finally, classify all opcodes, together with the kernel flag, into blocks
    for (oc, block_length, kernel_only, col) in OPCODES {
        // 0 if the block/flag is available to us (is always available or we are in kernel mode) and
        // 1 otherwise.
        let unavailable = match kernel_only {
            false => P::ZEROS,
            true => P::ONES - kernel_mode,
        };
        // 0 if all the opcode bits match, and something in {1, ..., 8}, otherwise.
        let opcode_mismatch: P = lv
            .opcode_bits
            .into_iter()
            .zip(bits_from_opcode(oc))
            .rev()
            .take(8 - block_length)
            .map(|(row_bit, flag_bit)| match flag_bit {
                // 1 if the bit does not match, and 0 otherwise
                false => row_bit,
                true => P::ONES - row_bit,
            })
            .sum();

        // If unavailable + opcode_mismatch is 0, then the opcode bits all match and we are in the
        // correct mode.
        yield_constr.constraint(lv[col] * (unavailable + opcode_mismatch));
    }

    // Manually check lv.op.m_op_constr
    let opcode: P = lv
        .opcode_bits
        .into_iter()
        .enumerate()
        .map(|(i, bit)| bit * P::Scalar::from_canonical_u64(1 << i))
        .sum();
    yield_constr.constraint((P::ONES - kernel_mode) * lv.op.m_op_general);

    let m_op_constr = (opcode - P::Scalar::from_canonical_usize(0xfb_usize))
        * (opcode - P::Scalar::from_canonical_usize(0xfc_usize))
        * lv.op.m_op_general;
    yield_constr.constraint(m_op_constr);

<<<<<<< HEAD
    // Manually check lv.op.pc_push0.
    let pc_push0_constr = (opcode - P::Scalar::from_canonical_usize(0x58_usize))
        * (opcode - P::Scalar::from_canonical_usize(0x5f_usize))
        * lv.op.pc_push0;
    yield_constr.constraint(pc_push0_constr);
=======
    // Manually check lv.op.not_pop.
    // Both NOT and POP can be called outside of the kernel mode:
    // there is no need to constrain them in that regard.
    let not_pop_op = (opcode - P::Scalar::from_canonical_usize(0x19_usize))
        * (opcode - P::Scalar::from_canonical_usize(0x50_usize))
        * lv.op.not_pop;
    yield_constr.constraint(not_pop_op);
>>>>>>> 0d97b93a
}

/// Circuit version of `eval_packed_generic`.
/// Evaluates the constraints for opcode decoding.
pub fn eval_ext_circuit<F: RichField + Extendable<D>, const D: usize>(
    builder: &mut plonky2::plonk::circuit_builder::CircuitBuilder<F, D>,
    lv: &CpuColumnsView<ExtensionTarget<D>>,
    yield_constr: &mut RecursiveConstraintConsumer<F, D>,
) {
    let one = builder.one_extension();

    // Note: The constraints below do not need to be restricted to CPU cycles.

    // Ensure that the kernel flag is valid (either 0 or 1).
    let kernel_mode = lv.is_kernel_mode;
    {
        let constr = builder.mul_sub_extension(kernel_mode, kernel_mode, kernel_mode);
        yield_constr.constraint(builder, constr);
    }

    // Ensure that the opcode bits are valid: each has to be either 0 or 1.
    for bit in lv.opcode_bits {
        let constr = builder.mul_sub_extension(bit, bit, bit);
        yield_constr.constraint(builder, constr);
    }

    // Check that the instruction flags are valid.
    // First, check that they are all either 0 or 1.
    for (_, _, _, flag_col) in OPCODES {
        let flag = lv[flag_col];
        let constr = builder.mul_sub_extension(flag, flag, flag);
        yield_constr.constraint(builder, constr);
    }
    // Also check that the combined instruction flags are valid.
    for flag_idx in COMBINED_OPCODES {
        let constr = builder.mul_sub_extension(lv[flag_idx], lv[flag_idx], lv[flag_idx]);
        yield_constr.constraint(builder, constr);
    }

    // Now check that they sum to 0 or 1, including the combined flags.
    {
        let mut flag_sum =
            builder.add_many_extension(COMBINED_OPCODES.into_iter().map(|idx| lv[idx]));
        for (_, _, _, flag_col) in OPCODES {
            let flag = lv[flag_col];
            flag_sum = builder.add_extension(flag_sum, flag);
        }
        let constr = builder.mul_sub_extension(flag_sum, flag_sum, flag_sum);
        yield_constr.constraint(builder, constr);
    }

    // Finally, classify all opcodes, together with the kernel flag, into blocks
    for (oc, block_length, kernel_only, col) in OPCODES {
        // 0 if the block/flag is available to us (is always available or we are in kernel mode) and
        // 1 otherwise.
        let unavailable = match kernel_only {
            false => builder.zero_extension(),
            true => builder.sub_extension(one, kernel_mode),
        };
        // 0 if all the opcode bits match, and something in {1, ..., 8}, otherwise.
        let opcode_mismatch = lv
            .opcode_bits
            .into_iter()
            .zip(bits_from_opcode(oc))
            .rev()
            .take(8 - block_length)
            .fold(builder.zero_extension(), |cumul, (row_bit, flag_bit)| {
                let to_add = match flag_bit {
                    false => row_bit,
                    true => builder.sub_extension(one, row_bit),
                };
                builder.add_extension(cumul, to_add)
            });

        // If unavailable + opcode_mismatch is 0, then the opcode bits all match and we are in the
        // correct mode.
        let constr = builder.add_extension(unavailable, opcode_mismatch);
        let constr = builder.mul_extension(lv[col], constr);
        yield_constr.constraint(builder, constr);
    }

    // Manually check lv.op.m_op_constr
    let opcode = lv
        .opcode_bits
        .into_iter()
        .rev()
        .fold(builder.zero_extension(), |cumul, bit| {
            builder.mul_const_add_extension(F::TWO, cumul, bit)
        });

    let mload_opcode = builder.constant_extension(F::Extension::from_canonical_usize(0xfb_usize));
    let mstore_opcode = builder.constant_extension(F::Extension::from_canonical_usize(0xfc_usize));

    let one_extension = builder.constant_extension(F::Extension::ONE);
    let is_not_kernel_mode = builder.sub_extension(one_extension, kernel_mode);
    let constr = builder.mul_extension(is_not_kernel_mode, lv.op.m_op_general);
    yield_constr.constraint(builder, constr);

    let mload_constr = builder.sub_extension(opcode, mload_opcode);
    let mstore_constr = builder.sub_extension(opcode, mstore_opcode);
    let mut m_op_constr = builder.mul_extension(mload_constr, mstore_constr);
    m_op_constr = builder.mul_extension(m_op_constr, lv.op.m_op_general);

    yield_constr.constraint(builder, m_op_constr);

<<<<<<< HEAD
    // Manually check lv.op.pc_push0.
    let pc_opcode = builder.constant_extension(F::Extension::from_canonical_usize(0x58_usize));
    let push0_opcode = builder.constant_extension(F::Extension::from_canonical_usize(0x5f_usize));
    let pc_constr = builder.sub_extension(opcode, pc_opcode);
    let push0_constr = builder.sub_extension(opcode, push0_opcode);
    let mut pc_push0_constr = builder.mul_extension(pc_constr, push0_constr);
    pc_push0_constr = builder.mul_extension(pc_push0_constr, lv.op.pc_push0);
    yield_constr.constraint(builder, pc_push0_constr);
=======
    // Manually check lv.op.not_pop.
    // Both NOT and POP can be called outside of the kernel mode:
    // there is no need to constrain them in that regard.
    let not_opcode = builder.constant_extension(F::Extension::from_canonical_usize(0x19_usize));
    let pop_opcode = builder.constant_extension(F::Extension::from_canonical_usize(0x50_usize));

    let not_constr = builder.sub_extension(opcode, not_opcode);
    let pop_constr = builder.sub_extension(opcode, pop_opcode);

    let mut not_pop_constr = builder.mul_extension(not_constr, pop_constr);
    not_pop_constr = builder.mul_extension(lv.op.not_pop, not_pop_constr);
    yield_constr.constraint(builder, not_pop_constr);
>>>>>>> 0d97b93a
}<|MERGE_RESOLUTION|>--- conflicted
+++ resolved
@@ -23,11 +23,7 @@
 /// behavior.
 /// Note: invalid opcodes are not represented here. _Any_ opcode is permitted to decode to
 /// `is_invalid`. The kernel then verifies that the opcode was _actually_ invalid.
-<<<<<<< HEAD
-const OPCODES: [(u8, usize, bool, usize); 14] = [
-=======
-const OPCODES: [(u8, usize, bool, usize); 13] = [
->>>>>>> 0d97b93a
+const OPCODES: [(u8, usize, bool, usize); 11] = [
     // (start index of block, number of top bits to check (log2), kernel-only, flag column)
     // ADD, MUL, SUB, DIV, MOD, LT, GT and BYTE flags are handled partly manually here, and partly through the Arithmetic table CTL.
     // ADDMOD, MULMOD and SUBMOD flags are handled partly manually here, and partly through the Arithmetic table CTL.
@@ -52,18 +48,15 @@
 /// List of combined opcodes requiring a special handling.
 /// Each index in the list corresponds to an arbitrary combination
 /// of opcodes defined in evm/src/cpu/columns/ops.rs.
-const COMBINED_OPCODES: [usize; 7] = [
+const COMBINED_OPCODES: [usize; 8] = [
     COL_MAP.op.logic_op,
     COL_MAP.op.fp254_op,
     COL_MAP.op.binary_op,
     COL_MAP.op.ternary_op,
     COL_MAP.op.shift,
     COL_MAP.op.m_op_general,
-<<<<<<< HEAD
+    COL_MAP.op.not_pop,
     COL_MAP.op.pc_push0,
-=======
-    COL_MAP.op.not_pop,
->>>>>>> 0d97b93a
 ];
 
 /// Break up an opcode (which is 8 bits long) into its eight bits.
@@ -154,13 +147,14 @@
         * lv.op.m_op_general;
     yield_constr.constraint(m_op_constr);
 
-<<<<<<< HEAD
     // Manually check lv.op.pc_push0.
+    // Both PC and PUSH0 can be called outside of the kernel mode:
+    // there is no need to constrain them in that regard.
     let pc_push0_constr = (opcode - P::Scalar::from_canonical_usize(0x58_usize))
         * (opcode - P::Scalar::from_canonical_usize(0x5f_usize))
         * lv.op.pc_push0;
     yield_constr.constraint(pc_push0_constr);
-=======
+
     // Manually check lv.op.not_pop.
     // Both NOT and POP can be called outside of the kernel mode:
     // there is no need to constrain them in that regard.
@@ -168,7 +162,6 @@
         * (opcode - P::Scalar::from_canonical_usize(0x50_usize))
         * lv.op.not_pop;
     yield_constr.constraint(not_pop_op);
->>>>>>> 0d97b93a
 }
 
 /// Circuit version of `eval_packed_generic`.
@@ -274,8 +267,9 @@
 
     yield_constr.constraint(builder, m_op_constr);
 
-<<<<<<< HEAD
     // Manually check lv.op.pc_push0.
+    // Both PC and PUSH0 can be called outside of the kernel mode:
+    // there is no need to constrain them in that regard.
     let pc_opcode = builder.constant_extension(F::Extension::from_canonical_usize(0x58_usize));
     let push0_opcode = builder.constant_extension(F::Extension::from_canonical_usize(0x5f_usize));
     let pc_constr = builder.sub_extension(opcode, pc_opcode);
@@ -283,7 +277,7 @@
     let mut pc_push0_constr = builder.mul_extension(pc_constr, push0_constr);
     pc_push0_constr = builder.mul_extension(pc_push0_constr, lv.op.pc_push0);
     yield_constr.constraint(builder, pc_push0_constr);
-=======
+
     // Manually check lv.op.not_pop.
     // Both NOT and POP can be called outside of the kernel mode:
     // there is no need to constrain them in that regard.
@@ -296,5 +290,4 @@
     let mut not_pop_constr = builder.mul_extension(not_constr, pop_constr);
     not_pop_constr = builder.mul_extension(lv.op.not_pop, not_pop_constr);
     yield_constr.constraint(builder, not_pop_constr);
->>>>>>> 0d97b93a
 }