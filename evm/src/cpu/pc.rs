--- conflicted
+++ resolved
@@ -11,18 +11,11 @@
     nv: &CpuColumnsView<P>,
     yield_constr: &mut ConstraintConsumer<P>,
 ) {
-<<<<<<< HEAD
     // `PUSH0`'s opcode is odd, while `PC`'s opcode is even.
     let filter = lv.op.pc_push0 * (P::ONES - lv.opcode_bits[0]);
-    let push_value = lv.mem_channels[NUM_GP_CHANNELS - 1].value;
-    yield_constr.constraint(filter * (push_value[0] - lv.program_counter));
-    for &limb in &push_value[1..] {
-=======
-    let filter = lv.op.pc;
     let new_stack_top = nv.mem_channels[0].value;
     yield_constr.constraint(filter * (new_stack_top[0] - lv.program_counter));
     for &limb in &new_stack_top[1..] {
->>>>>>> 1d604319
         yield_constr.constraint(filter * limb);
     }
 }
@@ -33,16 +26,11 @@
     nv: &CpuColumnsView<ExtensionTarget<D>>,
     yield_constr: &mut RecursiveConstraintConsumer<F, D>,
 ) {
-<<<<<<< HEAD
     // `PUSH0`'s opcode is odd, while `PC`'s opcode is even.
     let one = builder.one_extension();
     let mut filter = builder.sub_extension(one, lv.opcode_bits[0]);
     filter = builder.mul_extension(lv.op.pc_push0, filter);
-    let push_value = lv.mem_channels[NUM_GP_CHANNELS - 1].value;
-=======
-    let filter = lv.op.pc;
     let new_stack_top = nv.mem_channels[0].value;
->>>>>>> 1d604319
     {
         let diff = builder.sub_extension(new_stack_top[0], lv.program_counter);
         let constr = builder.mul_extension(filter, diff);
