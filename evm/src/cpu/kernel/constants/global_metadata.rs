--- conflicted
+++ resolved
@@ -86,22 +86,14 @@
     IsPrecompileFromEoa = Segment::GlobalMetadata as usize + 39,
     CallStackDepth = Segment::GlobalMetadata as usize + 40,
     /// Transaction logs list length
-<<<<<<< HEAD
     LogsLen = Segment::GlobalMetadata as usize + 41,
     LogsDataLen = Segment::GlobalMetadata as usize + 42,
     LogsPayloadLen = Segment::GlobalMetadata as usize + 43,
     TxnNumberBefore = Segment::GlobalMetadata as usize + 44,
     TxnNumberAfter = Segment::GlobalMetadata as usize + 45,
-=======
-    LogsLen = 41,
-    LogsDataLen = 42,
-    LogsPayloadLen = 43,
-    TxnNumberBefore = 44,
-    TxnNumberAfter = 45,
-
-    KernelHash = 46,
-    KernelLen = 47,
->>>>>>> bfcfcdb4
+
+    KernelHash = Segment::GlobalMetadata as usize + 46,
+    KernelLen = Segment::GlobalMetadata as usize + 47,
 }
 
 impl GlobalMetadata {
