use crate::memory::segments::Segment;

/// These metadata fields contain global VM state, stored in the `Segment::Metadata` segment of the
/// kernel's context (which is zero).
///
/// Each value is directly scaled by the corresponding `Segment::GlobalMetadata` value for faster
/// memory access in the kernel.
#[allow(clippy::enum_clike_unportable_variant)]
#[repr(usize)]
#[derive(Copy, Clone, Eq, PartialEq, Hash, Ord, PartialOrd, Debug)]
pub(crate) enum GlobalMetadata {
    /// The largest context ID that has been used so far in this execution. Tracking this allows us
    /// give each new context a unique ID, so that its memory will be zero-initialized.
    LargestContext = Segment::GlobalMetadata as usize,
    /// The size of active memory, in bytes.
    MemorySize,
    /// The size of the `TrieData` segment, in bytes. In other words, the next address available for
    /// appending additional trie data.
    TrieDataSize,
    /// The size of the `TrieData` segment, in bytes, represented as a whole address.
    /// In other words, the next address available for appending additional trie data.
    RlpDataSize,
    /// A pointer to the root of the state trie within the `TrieData` buffer.
    StateTrieRoot,
    /// A pointer to the root of the transaction trie within the `TrieData` buffer.
    TransactionTrieRoot,
    /// A pointer to the root of the receipt trie within the `TrieData` buffer.
    ReceiptTrieRoot,

    // The root digests of each Merkle trie before these transactions.
    StateTrieRootDigestBefore,
    TransactionTrieRootDigestBefore,
    ReceiptTrieRootDigestBefore,

    // The root digests of each Merkle trie after these transactions.
    StateTrieRootDigestAfter,
    TransactionTrieRootDigestAfter,
    ReceiptTrieRootDigestAfter,

    // Block metadata.
    BlockBeneficiary,
    BlockTimestamp,
    BlockNumber,
    BlockDifficulty,
    BlockRandom,
    BlockGasLimit,
    BlockChainId,
    BlockBaseFee,
    BlockGasUsed,
    /// Before current transactions block values.
    BlockGasUsedBefore,
    /// After current transactions block values.
    BlockGasUsedAfter,
    /// Current block header hash
    BlockCurrentHash,

    /// Gas to refund at the end of the transaction.
    RefundCounter,
    /// Length of the addresses access list.
    AccessedAddressesLen,
    /// Length of the storage keys access list.
    AccessedStorageKeysLen,
    /// Length of the self-destruct list.
    SelfDestructListLen,
    /// Length of the bloom entry buffer.
    BloomEntryLen,

    /// Length of the journal.
    JournalLen,
    /// Length of the `JournalData` segment.
    JournalDataLen,
    /// Current checkpoint.
    CurrentCheckpoint,
    TouchedAddressesLen,
    // Gas cost for the access list in type-1 txns. See EIP-2930.
    AccessListDataCost,
    // Start of the access list in the RLP for type-1 txns.
    AccessListRlpStart,
    // Length of the access list in the RLP for type-1 txns.
    AccessListRlpLen,
    // Boolean flag indicating if the txn is a contract creation txn.
<<<<<<< HEAD
    ContractCreation = 38,
    IsPrecompileFromEoa = 39,
    CallStackDepth = 40,
    /// Transaction logs list length.
    LogsLen = 41,
    LogsDataLen = 42,
    LogsPayloadLen = 43,
    TxnNumberBefore = 44,
    TxnNumberAfter = 45,
    BlockBlobBaseFee = 46,
    /// Number of created contracts during the current transaction.
    CreatedContractsLen = 47,
}

impl GlobalMetadata {
    pub(crate) const COUNT: usize = 48;
=======
    ContractCreation,
    IsPrecompileFromEoa,
    CallStackDepth,
    /// Transaction logs list length
    LogsLen,
    LogsDataLen,
    LogsPayloadLen,
    TxnNumberBefore,
    TxnNumberAfter,

    KernelHash,
    KernelLen,
}

impl GlobalMetadata {
    pub(crate) const COUNT: usize = 47;

    /// Unscales this virtual offset by their respective `Segment` value.
    pub(crate) const fn unscale(&self) -> usize {
        *self as usize - Segment::GlobalMetadata as usize
    }
>>>>>>> d2598bde

    pub(crate) const fn all() -> [Self; Self::COUNT] {
        [
            Self::LargestContext,
            Self::MemorySize,
            Self::TrieDataSize,
            Self::RlpDataSize,
            Self::StateTrieRoot,
            Self::TransactionTrieRoot,
            Self::ReceiptTrieRoot,
            Self::StateTrieRootDigestBefore,
            Self::TransactionTrieRootDigestBefore,
            Self::ReceiptTrieRootDigestBefore,
            Self::StateTrieRootDigestAfter,
            Self::TransactionTrieRootDigestAfter,
            Self::ReceiptTrieRootDigestAfter,
            Self::BlockBeneficiary,
            Self::BlockTimestamp,
            Self::BlockNumber,
            Self::BlockDifficulty,
            Self::BlockRandom,
            Self::BlockGasLimit,
            Self::BlockChainId,
            Self::BlockBaseFee,
            Self::BlockGasUsed,
            Self::BlockGasUsedBefore,
            Self::BlockGasUsedAfter,
            Self::RefundCounter,
            Self::AccessedAddressesLen,
            Self::AccessedStorageKeysLen,
            Self::SelfDestructListLen,
            Self::BloomEntryLen,
            Self::JournalLen,
            Self::JournalDataLen,
            Self::CurrentCheckpoint,
            Self::TouchedAddressesLen,
            Self::AccessListDataCost,
            Self::AccessListRlpStart,
            Self::AccessListRlpLen,
            Self::ContractCreation,
            Self::IsPrecompileFromEoa,
            Self::CallStackDepth,
            Self::LogsLen,
            Self::LogsDataLen,
            Self::LogsPayloadLen,
            Self::BlockCurrentHash,
            Self::TxnNumberBefore,
            Self::TxnNumberAfter,
<<<<<<< HEAD
            Self::BlockBlobBaseFee,
            Self::CreatedContractsLen,
=======
            Self::KernelHash,
            Self::KernelLen,
>>>>>>> d2598bde
        ]
    }

    /// The variable name that gets passed into kernel assembly code.
    pub(crate) const fn var_name(&self) -> &'static str {
        match self {
            Self::LargestContext => "GLOBAL_METADATA_LARGEST_CONTEXT",
            Self::MemorySize => "GLOBAL_METADATA_MEMORY_SIZE",
            Self::TrieDataSize => "GLOBAL_METADATA_TRIE_DATA_SIZE",
            Self::RlpDataSize => "GLOBAL_METADATA_RLP_DATA_SIZE",
            Self::StateTrieRoot => "GLOBAL_METADATA_STATE_TRIE_ROOT",
            Self::TransactionTrieRoot => "GLOBAL_METADATA_TXN_TRIE_ROOT",
            Self::ReceiptTrieRoot => "GLOBAL_METADATA_RECEIPT_TRIE_ROOT",
            Self::StateTrieRootDigestBefore => "GLOBAL_METADATA_STATE_TRIE_DIGEST_BEFORE",
            Self::TransactionTrieRootDigestBefore => "GLOBAL_METADATA_TXN_TRIE_DIGEST_BEFORE",
            Self::ReceiptTrieRootDigestBefore => "GLOBAL_METADATA_RECEIPT_TRIE_DIGEST_BEFORE",
            Self::StateTrieRootDigestAfter => "GLOBAL_METADATA_STATE_TRIE_DIGEST_AFTER",
            Self::TransactionTrieRootDigestAfter => "GLOBAL_METADATA_TXN_TRIE_DIGEST_AFTER",
            Self::ReceiptTrieRootDigestAfter => "GLOBAL_METADATA_RECEIPT_TRIE_DIGEST_AFTER",
            Self::BlockBeneficiary => "GLOBAL_METADATA_BLOCK_BENEFICIARY",
            Self::BlockTimestamp => "GLOBAL_METADATA_BLOCK_TIMESTAMP",
            Self::BlockNumber => "GLOBAL_METADATA_BLOCK_NUMBER",
            Self::BlockDifficulty => "GLOBAL_METADATA_BLOCK_DIFFICULTY",
            Self::BlockRandom => "GLOBAL_METADATA_BLOCK_RANDOM",
            Self::BlockGasLimit => "GLOBAL_METADATA_BLOCK_GAS_LIMIT",
            Self::BlockChainId => "GLOBAL_METADATA_BLOCK_CHAIN_ID",
            Self::BlockBaseFee => "GLOBAL_METADATA_BLOCK_BASE_FEE",
            Self::BlockGasUsed => "GLOBAL_METADATA_BLOCK_GAS_USED",
            Self::BlockGasUsedBefore => "GLOBAL_METADATA_BLOCK_GAS_USED_BEFORE",
            Self::BlockGasUsedAfter => "GLOBAL_METADATA_BLOCK_GAS_USED_AFTER",
            Self::BlockCurrentHash => "GLOBAL_METADATA_BLOCK_CURRENT_HASH",
            Self::RefundCounter => "GLOBAL_METADATA_REFUND_COUNTER",
            Self::AccessedAddressesLen => "GLOBAL_METADATA_ACCESSED_ADDRESSES_LEN",
            Self::AccessedStorageKeysLen => "GLOBAL_METADATA_ACCESSED_STORAGE_KEYS_LEN",
            Self::SelfDestructListLen => "GLOBAL_METADATA_SELFDESTRUCT_LIST_LEN",
            Self::BloomEntryLen => "GLOBAL_METADATA_BLOOM_ENTRY_LEN",
            Self::JournalLen => "GLOBAL_METADATA_JOURNAL_LEN",
            Self::JournalDataLen => "GLOBAL_METADATA_JOURNAL_DATA_LEN",
            Self::CurrentCheckpoint => "GLOBAL_METADATA_CURRENT_CHECKPOINT",
            Self::TouchedAddressesLen => "GLOBAL_METADATA_TOUCHED_ADDRESSES_LEN",
            Self::AccessListDataCost => "GLOBAL_METADATA_ACCESS_LIST_DATA_COST",
            Self::AccessListRlpStart => "GLOBAL_METADATA_ACCESS_LIST_RLP_START",
            Self::AccessListRlpLen => "GLOBAL_METADATA_ACCESS_LIST_RLP_LEN",
            Self::ContractCreation => "GLOBAL_METADATA_CONTRACT_CREATION",
            Self::IsPrecompileFromEoa => "GLOBAL_METADATA_IS_PRECOMPILE_FROM_EOA",
            Self::CallStackDepth => "GLOBAL_METADATA_CALL_STACK_DEPTH",
            Self::LogsLen => "GLOBAL_METADATA_LOGS_LEN",
            Self::LogsDataLen => "GLOBAL_METADATA_LOGS_DATA_LEN",
            Self::LogsPayloadLen => "GLOBAL_METADATA_LOGS_PAYLOAD_LEN",
            Self::TxnNumberBefore => "GLOBAL_METADATA_TXN_NUMBER_BEFORE",
            Self::TxnNumberAfter => "GLOBAL_METADATA_TXN_NUMBER_AFTER",
<<<<<<< HEAD
            Self::BlockBlobBaseFee => "GLOBAL_METADATA_BLOCK_BLOB_BASE_FEE",
            Self::CreatedContractsLen => "GLOBAL_METADATA_CREATED_CONTRACTS_LEN",
=======
            Self::KernelHash => "GLOBAL_METADATA_KERNEL_HASH",
            Self::KernelLen => "GLOBAL_METADATA_KERNEL_LEN",
>>>>>>> d2598bde
        }
    }
}<|MERGE_RESOLUTION|>--- conflicted
+++ resolved
@@ -79,24 +79,6 @@
     // Length of the access list in the RLP for type-1 txns.
     AccessListRlpLen,
     // Boolean flag indicating if the txn is a contract creation txn.
-<<<<<<< HEAD
-    ContractCreation = 38,
-    IsPrecompileFromEoa = 39,
-    CallStackDepth = 40,
-    /// Transaction logs list length.
-    LogsLen = 41,
-    LogsDataLen = 42,
-    LogsPayloadLen = 43,
-    TxnNumberBefore = 44,
-    TxnNumberAfter = 45,
-    BlockBlobBaseFee = 46,
-    /// Number of created contracts during the current transaction.
-    CreatedContractsLen = 47,
-}
-
-impl GlobalMetadata {
-    pub(crate) const COUNT: usize = 48;
-=======
     ContractCreation,
     IsPrecompileFromEoa,
     CallStackDepth,
@@ -106,19 +88,22 @@
     LogsPayloadLen,
     TxnNumberBefore,
     TxnNumberAfter,
+    BlockBlobBaseFee,
+
+    /// Number of created contracts during the current transaction.
+    CreatedContractsLen,
 
     KernelHash,
     KernelLen,
 }
 
 impl GlobalMetadata {
-    pub(crate) const COUNT: usize = 47;
+    pub(crate) const COUNT: usize = 49;
 
     /// Unscales this virtual offset by their respective `Segment` value.
     pub(crate) const fn unscale(&self) -> usize {
         *self as usize - Segment::GlobalMetadata as usize
     }
->>>>>>> d2598bde
 
     pub(crate) const fn all() -> [Self; Self::COUNT] {
         [
@@ -167,13 +152,10 @@
             Self::BlockCurrentHash,
             Self::TxnNumberBefore,
             Self::TxnNumberAfter,
-<<<<<<< HEAD
             Self::BlockBlobBaseFee,
             Self::CreatedContractsLen,
-=======
             Self::KernelHash,
             Self::KernelLen,
->>>>>>> d2598bde
         ]
     }
 
@@ -225,13 +207,10 @@
             Self::LogsPayloadLen => "GLOBAL_METADATA_LOGS_PAYLOAD_LEN",
             Self::TxnNumberBefore => "GLOBAL_METADATA_TXN_NUMBER_BEFORE",
             Self::TxnNumberAfter => "GLOBAL_METADATA_TXN_NUMBER_AFTER",
-<<<<<<< HEAD
             Self::BlockBlobBaseFee => "GLOBAL_METADATA_BLOCK_BLOB_BASE_FEE",
             Self::CreatedContractsLen => "GLOBAL_METADATA_CREATED_CONTRACTS_LEN",
-=======
             Self::KernelHash => "GLOBAL_METADATA_KERNEL_HASH",
             Self::KernelLen => "GLOBAL_METADATA_KERNEL_LEN",
->>>>>>> d2598bde
         }
     }
 }