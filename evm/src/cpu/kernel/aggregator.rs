--- conflicted
+++ resolved
@@ -40,9 +40,6 @@
         include_str!("asm/core/util.asm"),
         include_str!("asm/core/access_lists.asm"),
         include_str!("asm/core/selfdestruct_list.asm"),
-<<<<<<< HEAD
-        include_str!("asm/curve/bls381/degree_6_mul.asm"),
-=======
         include_str!("asm/core/precompiles/main.asm"),
         include_str!("asm/core/precompiles/ecrec.asm"),
         include_str!("asm/core/precompiles/sha256.asm"),
@@ -53,8 +50,8 @@
         include_str!("asm/core/precompiles/bn_mul.asm"),
         include_str!("asm/core/precompiles/snarkv.asm"),
         include_str!("asm/core/precompiles/blake2_f.asm"),
->>>>>>> 191ca102
         include_str!("asm/curve/bls381/util.asm"),
+        include_str!("asm/curve/bls381/degree_6_mul.asm"),
         include_str!("asm/curve/bn254/curve_arithmetic/constants.asm"),
         include_str!("asm/curve/bn254/curve_arithmetic/curve_add.asm"),
         include_str!("asm/curve/bn254/curve_arithmetic/curve_mul.asm"),
