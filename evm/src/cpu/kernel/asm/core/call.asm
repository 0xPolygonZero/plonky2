// Handlers for call-like operations, namely CALL, CALLCODE, STATICCALL and DELEGATECALL.

// Creates a new sub context and executes the code of the given account.
global sys_call:
    // Check that the value is zero if the context is static.
    // stack: kexit_info, gas, address, value, args_offset, args_size, ret_offset, ret_size
    DUP4 ISZERO %not_bit
    // stack: value≠0, kexit_info, gas, address, value, args_offset, args_size, ret_offset, ret_size
    %mload_context_metadata(@CTX_METADATA_STATIC)
    // stack: is_static, value≠0, kexit_info, gas, address, value, args_offset, args_size, ret_offset, ret_size
    MUL // Cheaper than AND
    %jumpi(fault_exception)

<<<<<<< HEAD
    %checkpoint %mstore_context_metadata(@CTX_METADATA_CHECKPOINT) // Checkpoint and store it in context metadata.
=======
    %stack (kexit_info, gas, address, value, args_offset, args_size, ret_offset, ret_size) ->
        (args_size, args_offset, kexit_info, gas, address, value, args_offset, args_size, ret_offset, ret_size)
    %checked_mem_expansion
    %stack (kexit_info, gas, address, value, args_offset, args_size, ret_offset, ret_size) ->
        (ret_size, ret_offset, kexit_info, gas, address, value, args_offset, args_size, ret_offset, ret_size)
    %checked_mem_expansion
>>>>>>> 74ba3032

    SWAP2
    // stack: address, gas, kexit_info, value, args_offset, args_size, ret_offset, ret_size
    %u256_to_addr // Truncate to 160 bits
    DUP1 %insert_accessed_addresses

    %call_charge_gas(1, 1)

    %create_context
    // stack: new_ctx, kexit_info, callgas, address, value, args_offset, args_size, ret_offset, ret_size
    // TODO: Consider call depth

    %stack (new_ctx, kexit_info, callgas, address, value, args_offset, args_size, ret_offset, ret_size) ->
          (new_ctx, args_offset, args_size, new_ctx, kexit_info, callgas, address, value, args_offset, args_size, ret_offset, ret_size)
    %copy_mem_to_calldata
    // stack: new_ctx, kexit_info, callgas, address, value, args_offset, args_size, ret_offset, ret_size
    DUP5 DUP5 %address %transfer_eth %jumpi(panic) // TODO: Fix this panic.
    DUP5 DUP5 %address %journal_add_balance_transfer
    DUP3 %set_new_ctx_gas_limit
    %set_new_ctx_parent_pc(after_call_instruction)
    DUP9 DUP9 DUP4 DUP4 DUP8 // Duplicate address, new_ctx, kexit_info, ret_offset, and ret_size.
    // stack: address, new_ctx, kexit_info, ret_offset, ret_size, ...
    %handle_precompiles
    // stack: new_ctx, kexit_info, callgas, address, value, args_offset, args_size, ret_offset, ret_size

    // Each line in the block below does not change the stack.
    DUP4 %set_new_ctx_addr
    %address %set_new_ctx_caller
    DUP5 %set_new_ctx_value
    DUP4 %set_new_ctx_code

    // stack: new_ctx, kexit_info, callgas, address, value, args_offset, args_size, ret_offset, ret_size
    %stack (new_ctx, kexit_info, callgas, address, value, args_offset, args_size, ret_offset, ret_size)
        -> (new_ctx, kexit_info, ret_offset, ret_size)
    %enter_new_ctx

// Creates a new sub context as if calling itself, but with the code of the
// given account. In particular the storage remains the same.
global sys_callcode:
    %checkpoint %mstore_context_metadata(@CTX_METADATA_CHECKPOINT) // Checkpoint and store it in context metadata.

    // stack: kexit_info, gas, address, value, args_offset, args_size, ret_offset, ret_size
    %stack (kexit_info, gas, address, value, args_offset, args_size, ret_offset, ret_size) ->
        (args_size, args_offset, kexit_info, gas, address, value, args_offset, args_size, ret_offset, ret_size)
    %checked_mem_expansion
    %stack (kexit_info, gas, address, value, args_offset, args_size, ret_offset, ret_size) ->
        (ret_size, ret_offset, kexit_info, gas, address, value, args_offset, args_size, ret_offset, ret_size)
    %checked_mem_expansion

    SWAP2
    // stack: address, gas, kexit_info, value, args_offset, args_size, ret_offset, ret_size
    %u256_to_addr // Truncate to 160 bits
    DUP1 %insert_accessed_addresses

    %call_charge_gas(1, 0)

    // stack: kexit_info, callgas, address, value, args_offset, args_size, ret_offset, ret_size
    %create_context
    // stack: new_ctx, kexit_info, callgas, address, value, args_offset, args_size, ret_offset, ret_size

    %stack (new_ctx, kexit_info, callgas, address, value, args_offset, args_size, ret_offset, ret_size) ->
          (new_ctx, args_offset, args_size, new_ctx, kexit_info, callgas, address, value, args_offset, args_size, ret_offset, ret_size)
    %copy_mem_to_calldata
    // stack: new_ctx, kexit_info, callgas, address, value, args_offset, args_size, ret_offset, ret_size
    DUP3 %set_new_ctx_gas_limit
    %set_new_ctx_parent_pc(after_call_instruction)
    DUP9 DUP9 DUP4 DUP4 DUP8 // Duplicate address, new_ctx, kexit_info, ret_offset, and ret_size.
    // stack: address, new_ctx, kexit_info, ret_offset, ret_size, ...
    %handle_precompiles
    // stack: new_ctx, kexit_info, callgas, address, value, args_offset, args_size, ret_offset, ret_size

    // Each line in the block below does not change the stack.
    %address %set_new_ctx_addr
    %address %set_new_ctx_caller
    DUP5 %set_new_ctx_value
    DUP4 %set_new_ctx_code


    // stack: new_ctx, kexit_info, callgas, address, value, args_offset, args_size, ret_offset, ret_size
    %stack (new_ctx, kexit_info, callgas, address, value, args_offset, args_size, ret_offset, ret_size)
        -> (new_ctx, kexit_info, ret_offset, ret_size)
    %enter_new_ctx

// Creates a new sub context and executes the code of the given account.
// Equivalent to CALL, except that it does not allow any state modifying
// instructions or sending ETH in the sub context. The disallowed instructions
// are CREATE, CREATE2, LOG0, LOG1, LOG2, LOG3, LOG4, SSTORE, SELFDESTRUCT and
// CALL if the value sent is not 0.
global sys_staticcall:
    %checkpoint %mstore_context_metadata(@CTX_METADATA_CHECKPOINT) // Checkpoint and store it in context metadata.

    // stack: kexit_info, gas, address, args_offset, args_size, ret_offset, ret_size
    %stack (kexit_info, gas, address, args_offset, args_size, ret_offset, ret_size) ->
        (args_size, args_offset, kexit_info, gas, address, args_offset, args_size, ret_offset, ret_size)
    %checked_mem_expansion
    %stack (kexit_info, gas, address, args_offset, args_size, ret_offset, ret_size) ->
        (ret_size, ret_offset, kexit_info, gas, address, args_offset, args_size, ret_offset, ret_size)
    %checked_mem_expansion

    SWAP2
    // stack: address, gas, kexit_info, args_offset, args_size, ret_offset, ret_size
    %u256_to_addr // Truncate to 160 bits
    DUP1 %insert_accessed_addresses

    // Add a value of 0 to the stack. Slightly inefficient but that way we can reuse %call_charge_gas.
    %stack (cold_access, address, gas, kexit_info) -> (cold_access, address, gas, kexit_info, 0)
    %call_charge_gas(0, 1)

    // stack: kexit_info, callgas, address, value, args_offset, args_size, ret_offset, ret_size
    %create_context
    // stack: new_ctx, kexit_info, callgas, address, value, args_offset, args_size, ret_offset, ret_size

    %stack (new_ctx, kexit_info, callgas, address, value, args_offset, args_size, ret_offset, ret_size) ->
          (new_ctx, args_offset, args_size, new_ctx, kexit_info, callgas, address, value, args_offset, args_size, ret_offset, ret_size)
    %copy_mem_to_calldata
    // stack: new_ctx, kexit_info, callgas, address, value, args_offset, args_size, ret_offset, ret_size
    DUP3 %set_new_ctx_gas_limit
    %set_new_ctx_parent_pc(after_call_instruction)
    DUP9 DUP9 DUP4 DUP4 DUP8 // Duplicate address, new_ctx, kexit_info, ret_offset, and ret_size.
    // stack: address, new_ctx, kexit_info, ret_offset, ret_size, ...
    %handle_precompiles
    // stack: new_ctx, kexit_info, callgas, address, value, args_offset, args_size, ret_offset, ret_size

    // Each line in the block below does not change the stack.
    %set_static_true
    DUP4 %set_new_ctx_addr
    %address %set_new_ctx_caller
    PUSH 0 %set_new_ctx_value
    DUP4 %set_new_ctx_code


    %stack (new_ctx, kexit_info, callgas, address, value, args_offset, args_size, ret_offset, ret_size)
        -> (new_ctx, kexit_info, ret_offset, ret_size)
    %enter_new_ctx

// Creates a new sub context as if calling itself, but with the code of the
// given account. In particular the storage, the current sender and the current
// value remain the same.
global sys_delegatecall:
    %checkpoint %mstore_context_metadata(@CTX_METADATA_CHECKPOINT) // Checkpoint and store it in context metadata.

    // stack: kexit_info, gas, address, args_offset, args_size, ret_offset, ret_size
    %stack (kexit_info, gas, address, args_offset, args_size, ret_offset, ret_size) ->
        (args_size, args_offset, kexit_info, gas, address, args_offset, args_size, ret_offset, ret_size)
    %checked_mem_expansion
    %stack (kexit_info, gas, address, args_offset, args_size, ret_offset, ret_size) ->
        (ret_size, ret_offset, kexit_info, gas, address, args_offset, args_size, ret_offset, ret_size)
    %checked_mem_expansion

    SWAP2
    // stack: address, gas, kexit_info, args_offset, args_size, ret_offset, ret_size
    %u256_to_addr // Truncate to 160 bits
    DUP1 %insert_accessed_addresses

    // Add a value of 0 to the stack. Slightly inefficient but that way we can reuse %call_charge_gas.
    %stack (cold_access, address, gas, kexit_info) -> (cold_access, address, gas, kexit_info, 0)
    %call_charge_gas(0, 0)

    // stack: kexit_info, callgas, address, value, args_offset, args_size, ret_offset, ret_size
    %create_context
    // stack: new_ctx, kexit_info, callgas, address, value, args_offset, args_size, ret_offset, ret_size

    %stack (new_ctx, kexit_info, callgas, address, value, args_offset, args_size, ret_offset, ret_size) ->
          (new_ctx, args_offset, args_size, new_ctx, kexit_info, callgas, address, value, args_offset, args_size, ret_offset, ret_size)
    %copy_mem_to_calldata
    // stack: new_ctx, kexit_info, callgas, address, value, args_offset, args_size, ret_offset, ret_size
    DUP3 %set_new_ctx_gas_limit
    %set_new_ctx_parent_pc(after_call_instruction)
    DUP9 DUP9 DUP4 DUP4 DUP8 // Duplicate address, new_ctx, kexit_info, ret_offset, and ret_size.
    // stack: address, new_ctx, kexit_info, ret_offset, ret_size, ...
    %handle_precompiles
    // stack: new_ctx, kexit_info, callgas, address, value, args_offset, args_size, ret_offset, ret_size

    // Each line in the block below does not change the stack.
    %address %set_new_ctx_addr
    %caller %set_new_ctx_caller
    %callvalue %set_new_ctx_value
    %set_new_ctx_parent_pc(after_call_instruction)
    DUP4 %set_new_ctx_code

    %stack (new_ctx, kexit_info, callgas, address, args_offset, args_size, ret_offset, ret_size)
        -> (new_ctx, kexit_info, ret_offset, ret_size)
    %enter_new_ctx

// We go here after any CALL type instruction (but not after the special call by the transaction originator).
global after_call_instruction:
    // stack: success, leftover_gas, new_ctx, kexit_info, ret_offset, ret_size
    DUP1 ISZERO %jumpi(after_call_instruction_failed)
after_call_instruction_contd:
    SWAP3
    // stack: kexit_info, leftover_gas, new_ctx, success, ret_offset, ret_size
    // Add the leftover gas into the appropriate bits of kexit_info.
    SWAP1 %shl_const(192) SWAP1 SUB
    // stack: kexit_info, new_ctx, success, ret_offset, ret_size

    // The callee's terminal instruction will have populated RETURNDATA.
    %copy_returndata_to_mem
    EXIT_KERNEL

after_call_instruction_failed:
    // stack: success, leftover_gas, new_ctx, kexit_info, ret_offset, ret_size
    %mload_context_metadata(@CTX_METADATA_CHECKPOINT) %revert_checkpoint
    %jump(after_call_instruction_contd)

// Set @CTX_METADATA_STATIC to 1. Note that there is no corresponding set_static_false routine
// because it will already be 0 by default.
%macro set_static_true
    // stack: new_ctx
    %stack (new_ctx) -> (new_ctx, @SEGMENT_CONTEXT_METADATA, @CTX_METADATA_STATIC, 1, new_ctx)
    MSTORE_GENERAL
    // stack: new_ctx
%endmacro

%macro set_new_ctx_addr
    // stack: called_addr, new_ctx
    %stack (called_addr, new_ctx)
        -> (new_ctx, @SEGMENT_CONTEXT_METADATA, @CTX_METADATA_ADDRESS, called_addr, new_ctx)
    MSTORE_GENERAL
    // stack: new_ctx
%endmacro

%macro set_new_ctx_caller
    // stack: sender, new_ctx
    %stack (sender, new_ctx)
        -> (new_ctx, @SEGMENT_CONTEXT_METADATA, @CTX_METADATA_CALLER, sender, new_ctx)
    MSTORE_GENERAL
    // stack: new_ctx
%endmacro

%macro set_new_ctx_value
    // stack: value, new_ctx
    %stack (value, new_ctx)
        -> (new_ctx, @SEGMENT_CONTEXT_METADATA, @CTX_METADATA_CALL_VALUE, value, new_ctx)
    MSTORE_GENERAL
    // stack: new_ctx
%endmacro

%macro set_new_ctx_code_size
    // stack: code_size, new_ctx
    %stack (code_size, new_ctx)
        -> (new_ctx, @SEGMENT_CONTEXT_METADATA, @CTX_METADATA_CODE_SIZE, code_size, new_ctx)
    MSTORE_GENERAL
    // stack: new_ctx
%endmacro

%macro set_new_ctx_calldata_size
    // stack: calldata_size, new_ctx
    %stack (calldata_size, new_ctx)
        -> (new_ctx, @SEGMENT_CONTEXT_METADATA, @CTX_METADATA_CALLDATA_SIZE, calldata_size, new_ctx)
    MSTORE_GENERAL
    // stack: new_ctx
%endmacro

%macro set_new_ctx_gas_limit
    // stack: gas_limit, new_ctx
    %stack (gas_limit, new_ctx)
        -> (new_ctx, @SEGMENT_CONTEXT_METADATA, @CTX_METADATA_GAS_LIMIT, gas_limit, new_ctx)
    MSTORE_GENERAL
    // stack: new_ctx
%endmacro

%macro set_new_ctx_parent_ctx
    // stack: new_ctx
    GET_CONTEXT
    PUSH @CTX_METADATA_PARENT_CONTEXT
    PUSH @SEGMENT_CONTEXT_METADATA
    DUP4 // new_ctx
    MSTORE_GENERAL
    // stack: new_ctx
%endmacro

%macro set_new_ctx_parent_pc(label)
    // stack: new_ctx
    %stack (new_ctx)
        -> (new_ctx, @SEGMENT_CONTEXT_METADATA, @CTX_METADATA_PARENT_PC, $label, new_ctx)
    MSTORE_GENERAL
    // stack: new_ctx
%endmacro

%macro set_new_ctx_code
    %stack (address, new_ctx) -> (address, new_ctx, @SEGMENT_CODE, %%after, new_ctx)
    %jump(load_code)
%%after:
    %set_new_ctx_code_size
    // stack: new_ctx
%endmacro

%macro enter_new_ctx
    // stack: new_ctx
    // Switch to the new context and go to usermode with PC=0.
    DUP1 // new_ctx
    SET_CONTEXT
    %checkpoint %mstore_context_metadata(@CTX_METADATA_CHECKPOINT) // Checkpoint and store it in context metadata.
    PUSH 0 // jump dest
    EXIT_KERNEL
    // (Old context) stack: new_ctx
%endmacro

%macro copy_mem_to_calldata
    // stack: new_ctx, args_offset, args_size
    GET_CONTEXT
    %stack (ctx, new_ctx, args_offset, args_size) ->
        (
            new_ctx, @SEGMENT_CALLDATA, 0,          // DST
            ctx, @SEGMENT_MAIN_MEMORY, args_offset, // SRC
            args_size, %%after,                     // count, retdest
            new_ctx, args_size
        )
    %jump(memcpy)
%%after:
    %stack (new_ctx, args_size) ->
        (new_ctx, @SEGMENT_CONTEXT_METADATA, @CTX_METADATA_CALLDATA_SIZE, args_size)
    MSTORE_GENERAL
    // stack: (empty)
%endmacro

%macro copy_returndata_to_mem
    // stack: kexit_info, new_ctx, success, ret_offset, ret_size
    SWAP4
    %returndatasize
    // stack: returndata_size, ret_size, new_ctx, success, ret_offset, kexit_info
    %min
    GET_CONTEXT
    %stack (ctx, n, new_ctx, success, ret_offset, kexit_info) ->
        (
            ctx, @SEGMENT_MAIN_MEMORY, ret_offset, // DST
            ctx, @SEGMENT_RETURNDATA, 0,           // SRC
            n, %%after,                     // count, retdest
            kexit_info, success
        )
    %jump(memcpy)
%%after:
%endmacro

// Checked memory expansion.
%macro checked_mem_expansion
    // stack: size, offset, kexit_info
    DUP1 ISZERO %jumpi(%%zero)
    %add_or_fault
    // stack: expanded_num_bytes, kexit_info
    DUP1 %ensure_reasonable_offset
    %update_mem_bytes
    %jump(%%after)
%%zero:
    %pop2
%%after:
%endmacro<|MERGE_RESOLUTION|>--- conflicted
+++ resolved
@@ -11,16 +11,14 @@
     MUL // Cheaper than AND
     %jumpi(fault_exception)
 
-<<<<<<< HEAD
-    %checkpoint %mstore_context_metadata(@CTX_METADATA_CHECKPOINT) // Checkpoint and store it in context metadata.
-=======
+    %checkpoint %mstore_context_metadata(@CTX_METADATA_CHECKPOINT) // Checkpoint and store it in context metadata.
+
     %stack (kexit_info, gas, address, value, args_offset, args_size, ret_offset, ret_size) ->
         (args_size, args_offset, kexit_info, gas, address, value, args_offset, args_size, ret_offset, ret_size)
     %checked_mem_expansion
     %stack (kexit_info, gas, address, value, args_offset, args_size, ret_offset, ret_size) ->
         (ret_size, ret_offset, kexit_info, gas, address, value, args_offset, args_size, ret_offset, ret_size)
     %checked_mem_expansion
->>>>>>> 74ba3032
 
     SWAP2
     // stack: address, gas, kexit_info, value, args_offset, args_size, ret_offset, ret_size
