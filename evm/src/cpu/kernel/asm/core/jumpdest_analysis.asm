// Populates @SEGMENT_JUMPDEST_BITS for the given context's code.
// Pre stack: ctx, code_len, retdest
// Post stack: (empty)
global jumpdest_analysis:
    // stack: ctx, code_len, retdest
    PUSH 0 // i = 0

loop:
    // stack: i, ctx, code_len, retdest
    // Ideally we would break if i >= code_len, but checking i > code_len is
    // cheaper. It doesn't hurt to over-read by 1, since we'll read 0 which is
    // a no-op.
    DUP3 DUP2 GT // i > code_len
    %jumpi(return)

    // stack: i, ctx, code_len, retdest
    %stack (i, ctx) -> (ctx, i, i, ctx)
    ADD // combine context and offset to make an address (SEGMENT_CODE == 0)
    MLOAD_GENERAL
    // stack: opcode, i, ctx, code_len, retdest

    DUP1 
    // Slightly more efficient than `%eq_const(0x5b) ISZERO`
    PUSH 0x5b
    SUB
    // stack: opcode != JUMPDEST, opcode, i, ctx, code_len, retdest
    %jumpi(continue)

<<<<<<< HEAD
    // stack: opcode, i, ctx, code_len, retdest
    %code_bytes_to_skip
    // stack: bytes_to_skip, i, ctx, code_len, retdest
    ADD
    %jump(continue)

encountered_jumpdest:
    // stack: opcode, i, ctx, code_len, retdest
    POP
    // stack: i, ctx, code_len, retdest
    %stack (i, ctx) -> (ctx, @SEGMENT_JUMPDEST_BITS, i, 1, i, ctx)
    %build_address
=======
    // stack: JUMPDEST, i, ctx, code_len, retdest
    %stack (JUMPDEST, i, ctx) -> (1, ctx, @SEGMENT_JUMPDEST_BITS, i, JUMPDEST, i, ctx)
>>>>>>> bfcfcdb4
    MSTORE_GENERAL

continue:
    // stack: opcode, i, ctx, code_len, retdest
    %add_const(code_bytes_to_skip)
    %mload_kernel_code
    // stack: bytes_to_skip, i, ctx, code_len, retdest
    ADD
    // stack: i, ctx, code_len, retdest
    %jump(loop)

return:
    // stack: i, ctx, code_len, retdest
    %pop3
    JUMP

// Determines how many bytes away is the next opcode, based on the opcode we read.
// If we read a PUSH<n> opcode, next opcode is in n + 1 bytes, otherwise it's the next one.
//
// Note that the range of PUSH opcodes is [0x60, 0x80). I.e. PUSH1 is 0x60
// and PUSH32 is 0x7f.
code_bytes_to_skip:
    %rep 96
        BYTES 1 // 0x00-0x5f
    %endrep

    BYTES 2
    BYTES 3
    BYTES 4
    BYTES 5
    BYTES 6
    BYTES 7
    BYTES 8
    BYTES 9
    BYTES 10
    BYTES 11
    BYTES 12
    BYTES 13
    BYTES 14
    BYTES 15
    BYTES 16
    BYTES 17
    BYTES 18
    BYTES 19
    BYTES 20
    BYTES 21
    BYTES 22
    BYTES 23
    BYTES 24
    BYTES 25
    BYTES 26
    BYTES 27
    BYTES 28
    BYTES 29
    BYTES 30
    BYTES 31
    BYTES 32
    BYTES 33

    %rep 128
        BYTES 1 // 0x80-0xff
    %endrep<|MERGE_RESOLUTION|>--- conflicted
+++ resolved
@@ -26,23 +26,11 @@
     // stack: opcode != JUMPDEST, opcode, i, ctx, code_len, retdest
     %jumpi(continue)
 
-<<<<<<< HEAD
-    // stack: opcode, i, ctx, code_len, retdest
-    %code_bytes_to_skip
-    // stack: bytes_to_skip, i, ctx, code_len, retdest
-    ADD
-    %jump(continue)
-
-encountered_jumpdest:
-    // stack: opcode, i, ctx, code_len, retdest
-    POP
-    // stack: i, ctx, code_len, retdest
-    %stack (i, ctx) -> (ctx, @SEGMENT_JUMPDEST_BITS, i, 1, i, ctx)
-    %build_address
-=======
     // stack: JUMPDEST, i, ctx, code_len, retdest
     %stack (JUMPDEST, i, ctx) -> (1, ctx, @SEGMENT_JUMPDEST_BITS, i, JUMPDEST, i, ctx)
->>>>>>> bfcfcdb4
+    %build_address
+    PUSH 1
+    // stack: 1, addr, JUMPDEST, i, ctx
     MSTORE_GENERAL
 
 continue:
