// Handlers for operations which terminate the current context, namely STOP,
// RETURN, SELFDESTRUCT, REVERT, and exceptions such as stack underflow.

global sys_stop:
    // stack: kexit_info
    // Set the parent context's return data size to 0.
    %mstore_parent_context_metadata(@CTX_METADATA_RETURNDATA_SIZE, 0)

    // This makes sure the gas used hasn't overflowed the gaslimit.
    // This could happen when executing a native instruction (i.e. not a syscall).
    %charge_gas_const(0)

    %leftover_gas
    // stack: leftover_gas
    PUSH 1 // success
    %jump(terminate_common)

global sys_return:
    // stack: kexit_info, offset, size
    %stack (kexit_info, offset, size) -> (offset, size, kexit_info, offset, size)
    %add_or_fault 
    // stack: offset+size, kexit_info, offset, size
    DUP4 ISZERO %jumpi(return_zero_size)
    // stack: offset+size, kexit_info, offset, size
    DUP1 %ensure_reasonable_offset
    %update_mem_bytes
    %jump(return_after_gas)
return_zero_size:
    POP
return_after_gas:
    // Load the parent's context.
    %mload_context_metadata(@CTX_METADATA_PARENT_CONTEXT)

    // Store the return data size in the parent context's metadata.
    %stack (parent_ctx, kexit_info, offset, size) ->
<<<<<<< HEAD
        (parent_ctx, @CTX_METADATA_RETURNDATA_SIZE, size, offset, size, parent_ctx, kexit_info)
    ADD // addr (CTX offsets are already scaled by their segment)
=======
        (size, parent_ctx, @SEGMENT_CONTEXT_METADATA, @CTX_METADATA_RETURNDATA_SIZE, offset, size, parent_ctx, kexit_info)
>>>>>>> bfcfcdb4
    MSTORE_GENERAL
    // stack: offset, size, parent_ctx, kexit_info

    // Store the return data in the parent context's returndata segment.
    PUSH @SEGMENT_MAIN_MEMORY
    GET_CONTEXT
    %build_address

    %stack (addr, size, parent_ctx, kexit_info) ->
        (
        parent_ctx, @SEGMENT_RETURNDATA, // DST
        addr, // SRC
        size, sys_return_finish, kexit_info // count, retdest, ...
        )
    %build_address_no_offset
    // stack: DST, SRC, size, sys_return_finish, kexit_info
    %jump(memcpy_bytes)

sys_return_finish:
    // stack: kexit_info
    %leftover_gas
    // stack: leftover_gas
    PUSH 1 // success
    %jump(terminate_common)

global sys_selfdestruct:
    %check_static
    // stack: kexit_info, recipient
    SWAP1 %u256_to_addr
    %address DUP1 %balance

    // Insert recipient into the accessed addresses list.
    // stack: balance, address, recipient, kexit_info
    DUP3 %insert_accessed_addresses

    // Set the parent context's return data size to 0.
    %mstore_parent_context_metadata(@CTX_METADATA_RETURNDATA_SIZE, 0)

    // Compute gas.
    // stack: cold_access, balance, address, recipient, kexit_info
    %mul_const(@GAS_COLDACCOUNTACCESS)
    DUP2
    // stack: balance, gas_coldaccess, balance, address, recipient, kexit_info
    ISZERO %not_bit
    // stack: balance!=0, gas_coldaccess, balance, address, recipient, kexit_info
    DUP5 %is_dead MUL %mul_const(@GAS_NEWACCOUNT)
    // stack: gas_newaccount, gas_coldaccess, balance, address, recipient, kexit_info
    ADD %add_const(@GAS_SELFDESTRUCT)
    %stack (gas, balance, address, recipient, kexit_info) -> (gas, kexit_info, balance, address, recipient)
    %charge_gas
    %stack (kexit_info, balance, address, recipient) -> (balance, address, recipient, kexit_info)

    // Insert address into the selfdestruct set.
    // stack: balance, address, recipient, kexit_info
    DUP2 %insert_selfdestruct_list

    // Set the balance of the address to 0.
    // stack: balance, address, recipient, kexit_info
    PUSH 0
    // stack: 0, balance, address, recipient, kexit_info
    DUP3 %mpt_read_state_trie
    // stack: account_ptr, 0, balance, address, recipient, kexit_info
    %add_const(1)
    // stack: balance_ptr, 0, balance, address, recipient, kexit_info
    %mstore_trie_data

    %stack (balance, address, recipient, kexit_info) ->
        (address, recipient, address, recipient, balance, kexit_info)

    // If the recipient is the same as the address, then we're done.
    // Otherwise, send the balance to the recipient.
    // stack: address, recipient, address, recipient, balance, kexit_info
    EQ %jumpi(sys_selfdestruct_journal_add)
    %stack (address, recipient, balance, kexit_info) -> (recipient, balance, address, recipient, balance, kexit_info)
    %add_eth

sys_selfdestruct_journal_add:
    // stack: address, recipient, balance, kexit_info
    %journal_add_account_destroyed

    // stack: kexit_info
    %leftover_gas
    // stack: leftover_gas
    PUSH 1 // success
    %jump(terminate_common)

global sys_revert:
    // stack: kexit_info, offset, size
    %stack (kexit_info, offset, size) -> (offset, size, kexit_info, offset, size)
    %add_or_fault
    // stack: offset+size, kexit_info, offset, size
    DUP4 ISZERO %jumpi(revert_zero_size)
    // stack: offset+size, kexit_info, offset, size
    DUP1 %ensure_reasonable_offset
    %update_mem_bytes
    %jump(revert_after_gas)
revert_zero_size:
    POP
revert_after_gas:
    // Load the parent's context.
    %mload_context_metadata(@CTX_METADATA_PARENT_CONTEXT)

    // Store the return data size in the parent context's metadata.
    %stack (parent_ctx, kexit_info, offset, size) ->
<<<<<<< HEAD
        (parent_ctx, @CTX_METADATA_RETURNDATA_SIZE, size, offset, size, parent_ctx, kexit_info)
    ADD // addr (CTX offsets are already scaled by their segment)
=======
        (size, parent_ctx, @SEGMENT_CONTEXT_METADATA, @CTX_METADATA_RETURNDATA_SIZE, offset, size, parent_ctx, kexit_info)
>>>>>>> bfcfcdb4
    MSTORE_GENERAL
    // stack: offset, size, parent_ctx, kexit_info

    // Store the return data in the parent context's returndata segment.
    PUSH @SEGMENT_MAIN_MEMORY
    GET_CONTEXT
    %build_address

    %stack (addr, size, parent_ctx, kexit_info) ->
        (
        parent_ctx, @SEGMENT_RETURNDATA, // DST
        addr,  // SRC
        size, sys_revert_finish, kexit_info // count, retdest, ...
        )
    %build_address_no_offset
    // stack: DST, SRC, size, sys_revert_finish, kexit_info
    %jump(memcpy_bytes)

sys_revert_finish:
    %leftover_gas
    // stack: leftover_gas
    %revert_checkpoint
    PUSH 0 // success
    %jump(terminate_common)

// The execution is in an exceptional halting state if
// - there is insufficient gas
// - the instruction is invalid
// - there are insufficient stack items
// - a JUMP/JUMPI destination is invalid
// - the new stack size would be larger than 1024, or
// - state modification is attempted during a static call
global fault_exception:
    // stack: (empty)
    %revert_checkpoint
    PUSH 0 // leftover_gas
    // Set the parent context's return data size to 0.
    %mstore_parent_context_metadata(@CTX_METADATA_RETURNDATA_SIZE, 0)
    PUSH 0 // success
    %jump(terminate_common)

global terminate_common:
    // stack: success, leftover_gas
    // TODO: Panic if we exceeded our gas limit?

    // We want to move the success flag from our (child) context's stack to the
    // parent context's stack. We will write it to memory, specifically
    // SEGMENT_KERNEL_GENERAL[0], then load it after the context switch.
    PUSH 0
    // stack: 0, success, leftover_gas
    %mstore_kernel_general
    // stack: leftover_gas

    // Similarly, we write leftover_gas to SEGMENT_KERNEL_GENERAL[1] so that
    // we can later read it after switching to the parent context.
    PUSH 1
    // stack: 1, leftover_gas
    %mstore_kernel_general
    // stack: (empty)

    // Similarly, we write the parent PC to SEGMENT_KERNEL_GENERAL[2] so that
    // we can later read it after switching to the parent context.
    %mload_context_metadata(@CTX_METADATA_PARENT_PC)
    PUSH 2
    %mstore_kernel(@SEGMENT_KERNEL_GENERAL)
    // stack: (empty)

    // Go back to the parent context.
    %mload_context_metadata(@CTX_METADATA_PARENT_CONTEXT)
    SET_CONTEXT
    %decrement_call_depth
    // stack: (empty)

    // Load the fields that we stored in SEGMENT_KERNEL_GENERAL.
    PUSH 1 %mload_kernel_general // leftover_gas
    PUSH 0 %mload_kernel_general // success
    PUSH 2 %mload_kernel_general // parent_pc

    // stack: parent_pc, success, leftover_gas
    JUMP<|MERGE_RESOLUTION|>--- conflicted
+++ resolved
@@ -33,12 +33,10 @@
 
     // Store the return data size in the parent context's metadata.
     %stack (parent_ctx, kexit_info, offset, size) ->
-<<<<<<< HEAD
         (parent_ctx, @CTX_METADATA_RETURNDATA_SIZE, size, offset, size, parent_ctx, kexit_info)
     ADD // addr (CTX offsets are already scaled by their segment)
-=======
-        (size, parent_ctx, @SEGMENT_CONTEXT_METADATA, @CTX_METADATA_RETURNDATA_SIZE, offset, size, parent_ctx, kexit_info)
->>>>>>> bfcfcdb4
+    SWAP1
+    // stack: size, addr, offset, size, parent_ctx, kexit_info
     MSTORE_GENERAL
     // stack: offset, size, parent_ctx, kexit_info
 
@@ -143,12 +141,10 @@
 
     // Store the return data size in the parent context's metadata.
     %stack (parent_ctx, kexit_info, offset, size) ->
-<<<<<<< HEAD
         (parent_ctx, @CTX_METADATA_RETURNDATA_SIZE, size, offset, size, parent_ctx, kexit_info)
     ADD // addr (CTX offsets are already scaled by their segment)
-=======
-        (size, parent_ctx, @SEGMENT_CONTEXT_METADATA, @CTX_METADATA_RETURNDATA_SIZE, offset, size, parent_ctx, kexit_info)
->>>>>>> bfcfcdb4
+    SWAP1
+    // stack: size, addr, offset, size, parent_ctx, kexit_info
     MSTORE_GENERAL
     // stack: offset, size, parent_ctx, kexit_info
 
