--- conflicted
+++ resolved
@@ -146,17 +146,12 @@
 
     // Store constructor code length
     PUSH @CTX_METADATA_CODE_SIZE
-<<<<<<< HEAD
-    // stack: offset, data_len, new_ctx, address, retdest
+    // stack: offset, new_ctx, address, retdest
     DUP3 // new_ctx
     ADD // CTX_METADATA_CODE_SIZE is already scaled by its segment
-=======
-    PUSH @SEGMENT_CONTEXT_METADATA
-    // stack: segment, offset, new_ctx, address, retdest
-    DUP3 // new_ctx
+    // stack: addr, new_ctx, address, retdest
     %mload_txn_field(@TXN_FIELD_DATA_LEN)
-    // stack: data_len, new_ctx, segment, offset, new_ctx, address, retdest
->>>>>>> bfcfcdb4
+    // stack: data_len, addr, new_ctx, address, retdest
     MSTORE_GENERAL
     // stack: new_ctx, address, retdest
 
@@ -164,7 +159,7 @@
     PUSH process_contract_creation_txn_after_code_loaded
     %mload_txn_field(@TXN_FIELD_DATA_LEN)
     PUSH @SEGMENT_TXN_DATA // SRC (context == offset == 0)
-    DUP4 // DST (segment == 0 (i.e. CODE), and offset = 0)
+    DUP4 // DST (segment == 0 (i.e. CODE), and offset == 0)
     %jump(memcpy_bytes)
 
 global process_contract_creation_txn_after_code_loaded:
@@ -252,17 +247,10 @@
     %create_context
     // stack: new_ctx, retdest
     PUSH process_message_txn_code_loaded
-<<<<<<< HEAD
-    DUP2 // DST (segment == 0 (i.e. CODE), and offset = 0)
-    %mload_txn_field(@TXN_FIELD_TO)
-    // stack: address, dest, process_message_txn_code_loaded, new_ctx, retdest
-    %jump(load_code)
-=======
     DUP2 // new_ctx
     %mload_txn_field(@TXN_FIELD_TO)
     // stack: address, new_ctx, process_message_txn_code_loaded, new_ctx, retdest
     %jump(load_code_padded)
->>>>>>> bfcfcdb4
 
 global process_message_txn_insufficient_balance:
     // stack: retdest
