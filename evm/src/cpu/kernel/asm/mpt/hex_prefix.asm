// Computes the RLP encoding of the hex-prefix encoding of the given nibble list
// and termination flag. Writes the result to @SEGMENT_RLP_RAW starting at the
// given position, and returns the updated position, i.e. a pointer to the next
// unused offset.
//
<<<<<<< HEAD
// Pre stack: rlp_start_addr, num_nibbles, packed_nibbles, terminated, retdest
// Post stack: rlp_end_addr

global hex_prefix_rlp:
    // stack: rlp_addr, num_nibbles, packed_nibbles, terminated, retdest
    // We will iterate backwards, from i = num_nibbles / 2 to i = 0, so that we
    // can take nibbles from the least-significant end of packed_nibbles.
    PUSH 2 DUP3 DIV // i = num_nibbles / 2
    // stack: i, rlp_addr, num_nibbles, packed_nibbles, terminated, retdest

    // Compute the length of the hex-prefix string, in bytes:
    // hp_len = num_nibbles / 2 + 1 = i + 1
    DUP1 %increment
    // stack: hp_len, i, rlp_addr, num_nibbles, packed_nibbles, terminated, retdest
=======
// Pre stack: rlp_start_pos, num_nibbles, packed_nibbles, terminated, retdest
// Post stack: rlp_end_pos
global hex_prefix_rlp:
    DUP2 %assert_lt_const(65)
    
    PUSH 2 DUP3 DIV 
    // Compute the length of the hex-prefix string, in bytes:
    // hp_len = num_nibbles / 2 + 1 = i + 1
    %increment
    // stack: hp_len, rlp_pos, num_nibbles, packed_nibbles, terminated, retdest
>>>>>>> bfcfcdb4

    // Write the RLP header.
    DUP1 %gt_const(55) %jumpi(rlp_header_large)
    DUP1 %gt_const(1) %jumpi(rlp_header_medium)

    // The hex-prefix is a single byte. It must be <= 127, since its first
    // nibble only has two bits. So this is the "small" RLP string case, where
    // the byte is its own RLP encoding.
<<<<<<< HEAD
    // stack: hp_len, i, rlp_addr, num_nibbles, packed_nibbles, terminated, retdest
    %jump(start_loop)

rlp_header_medium:
    // stack: hp_len, i, rlp_addr, num_nibbles, packed_nibbles, terminated, retdest
    DUP1 %add_const(0x80) // value = 0x80 + hp_len
    DUP4
    // stack: rlp_addr, value, hp_len, i, rlp_addr, num_nibbles, packed_nibbles, terminated, retdest
    %mstore_rlp

    // rlp_addr += 1
    SWAP2 %increment SWAP2
=======
    // stack: hp_len, rlp_pos, num_nibbles, packed_nibbles, terminated, retdest
    POP
first_byte:
    // stack: rlp_pos, num_nibbles, packed_nibbles, terminated, retdest
    // get the first nibble, if num_nibbles is odd, or zero otherwise
    SWAP2
    // stack: packed_nibbles, num_nibbbles, rlp_pos, terminated, retdest
    DUP2 DUP1
    %mod_const(2)
    // stack: parity, num_nibbles, packed_nibbles, num_nibbles, rlp_pos, terminated, retdest
    SWAP1 SUB
    %mul_const(4)
    SHR
    // stack: first_nibble_or_zero, num_nibbles, rlp_pos, terminated, retdest
    SWAP2
    // stack: rlp_pos, num_nibbles, first_nibble_or_zero, terminated, retdest
    SWAP3
    // stack: terminated, num_nibbles, first_nibble_or_zero, rlp_pos, retdest
    %mul_const(2)
    // stack: terminated * 2, num_nibbles, first_nibble_or_zero, rlp_pos, retdest
    SWAP1
    // stack: num_nibbles, terminated * 2, first_nibble_or_zero, rlp_pos, retdest
    %mod_const(2) // parity
    ADD
    // stack: parity + terminated * 2, first_nibble_or_zero, rlp_pos, retdest
    %mul_const(16)
    ADD
    // stack: first_byte, rlp_pos, retdest
    DUP2
    %mstore_rlp
    %increment
    // stack: rlp_pos', retdest
    SWAP1
    JUMP
    
remaining_bytes:
    // stack: rlp_pos, num_nibbles, packed_nibbles, retdest
    SWAP2
    PUSH @U256_MAX
    // stack: U256_MAX, packed_nibbles, num_nibbles, rlp_pos, ret_dest
    SWAP1 SWAP2 DUP1
    %mod_const(2)
    // stack: parity, num_nibbles, U256_MAX, packed_nibbles, rlp_pos, ret_dest
    SWAP1 SUB DUP1
    // stack: num_nibbles - parity, num_nibbles - parity, U256_MAX, packed_nibbles, rlp_pos, ret_dest
    %div_const(2)
    // stack: rem_bytes, num_nibbles - parity, U256_MAX, packed_nibbles, rlp_pos, ret_dest
    SWAP2 SWAP1
    // stack: num_nibbles - parity, U256_MAX, rem_bytes, packed_nibbles, rlp_pos, ret_dest
    %mul_const(4)
    // stack: 4*(num_nibbles - parity), U256_MAX, rem_bytes, packed_nibbles, rlp_pos, ret_dest
    PUSH 256 SUB
    // stack: 256 - 4*(num_nibbles - parity), U256_MAX, rem_bytes, packed_nibbles, rlp_pos, ret_dest
    SHR
    // stack: mask, rem_bytes, packed_nibbles, rlp_pos, ret_dest
    SWAP1 SWAP2
    AND
    %stack
        (remaining_nibbles, rem_bytes, rlp_pos) ->
        (rlp_pos, remaining_nibbles, rem_bytes)
    %mstore_unpacking_rlp
    SWAP1
    JUMP


rlp_header_medium:
    // stack: hp_len, rlp_pos, num_nibbles, packed_nibbles, terminated, retdest
    %add_const(0x80) // value = 0x80 + hp_len
    DUP2 // offset = rlp_pos
    %mstore_rlp
    // stack: rlp_pos, num_nibbles, packed_nibbles, terminated, retdest
    // rlp_pos += 1
    %increment

    // stack: rlp_pos, num_nibbles, packed_nibbles, terminated, retdest
    SWAP3 DUP3 DUP3
    // stack: num_nibbles, packed_nibbles, terminated, num_nibbles, packed_nibbles, rlp_pos, retdest
    PUSH remaining_bytes
    // stack: remaining_bytes, num_nibbles, packed_nibbles, terminated, num_nibbles, packed_nibbles, rlp_pos, retdest
    SWAP4 SWAP5 SWAP6
    // stack: rlp_pos, num_nibbles, packed_nibbles, terminated, remaining_bytes, num_nibbles, packed_nibbles, retdest
>>>>>>> bfcfcdb4

    %jump(first_byte)

rlp_header_large:
<<<<<<< HEAD
    // stack: hp_len, i, rlp_addr, num_nibbles, packed_nibbles, terminated, retdest
=======
    // stack: hp_len, rlp_pos, num_nibbles, packed_nibbles, terminated, retdest
>>>>>>> bfcfcdb4
    // In practice hex-prefix length will never exceed 256, so the length of the
    // length will always be 1 byte in this case.

    PUSH 0xb8 // value = 0xb7 + len_of_len = 0xb8
<<<<<<< HEAD
    DUP4
=======
    DUP3 // offset = rlp_pos
>>>>>>> bfcfcdb4
    %mstore_rlp
    // stack: rlp_addr, value, hp_len, i, rlp_addr, num_nibbles, packed_nibbles, terminated, retdest

<<<<<<< HEAD
    DUP1 // value = hp_len
    DUP4 %increment
    // stack: rlp_addr', value, hp_len, i, rlp_addr, num_nibbles, packed_nibbles, terminated, retdest
    %mstore_rlp

    // rlp_addr += 2
    SWAP2 %add_const(2) SWAP2

start_loop:
    // stack: hp_len, i, rlp_addr, num_nibbles, packed_nibbles, terminated, retdest
    SWAP1

loop:
    // stack: i, hp_len, rlp_addr, num_nibbles, packed_nibbles, terminated, retdest
    // If i == 0, break to first_byte.
    DUP1 ISZERO %jumpi(first_byte)

    // stack: i, hp_len, rlp_addr, num_nibbles, packed_nibbles, terminated, retdest
    DUP5 // packed_nibbles
    %and_const(0xFF)
    // stack: byte_i, i, hp_len, rlp_addr, num_nibbles, packed_nibbles, terminated, retdest
    DUP4 // rlp_addr
    DUP3 // i
    ADD // We'll write to rlp_addr + i
    %mstore_rlp

    // stack: i, hp_len, rlp_addr, num_nibbles, packed_nibbles, terminated, retdest
    %decrement
    SWAP4 %shr_const(8) SWAP4 // packed_nibbles >>= 8
    %jump(loop)

first_byte:
    // stack: 0, hp_len, rlp_addr, num_nibbles, first_nibble_or_zero, terminated, retdest
    POP
    // stack: hp_len, rlp_addr, num_nibbles, first_nibble_or_zero, terminated, retdest
    DUP2 ADD
    // stack: rlp_end_addr, rlp_addr, num_nibbles, first_nibble_or_zero, terminated, retdest
    SWAP4
    // stack: terminated, rlp_addr, num_nibbles, first_nibble_or_zero, rlp_end_addr, retdest
    %mul_const(2)
    // stack: terminated * 2, rlp_addr, num_nibbles, first_nibble_or_zero, rlp_end_addr, retdest
    %stack (terminated_x2, rlp_addr, num_nibbles, first_nibble_or_zero)
        -> (num_nibbles, terminated_x2, first_nibble_or_zero, rlp_addr)
    // stack: num_nibbles, terminated * 2, first_nibble_or_zero, rlp_addr, rlp_end_addr, retdest
    %mod_const(2) // parity
    ADD
    // stack: parity + terminated * 2, first_nibble_or_zero, rlp_addr, rlp_end_addr, retdest
    %mul_const(16)
    ADD
    // stack: first_byte, rlp_addr, rlp_end_addr, retdest
    SWAP1
    %mstore_rlp
    // stack: rlp_end_addr, retdest
    SWAP1
    JUMP
=======
    // stack: hp_len, rlp_pos, num_nibbles, packed_nibbles, terminated, retdest
    DUP2 %increment // offset = rlp_pos + 1
    %mstore_rlp

    // stack: rlp_pos, num_nibbles, packed_nibbles, terminated, retdest
    // rlp_pos += 2
    %add_const(2)

    // stack: rlp_pos, num_nibbles, packed_nibbles, terminated, retdest
    SWAP3 DUP3 DUP3
    // stack: num_nibbles, packed_nibbles, terminated, num_nibbles, packed_nibbles, rlp_pos, retdest
    PUSH remaining_bytes
    // stack: remaining_bytes, num_nibbles, packed_nibbles, terminated, num_nibbles, packed_nibbles, rlp_pos, retdest
    SWAP4 SWAP5 SWAP6
    // stack: rlp_pos, num_nibbles, packed_nibbles, terminated, remaining_bytes, num_nibbles, packed_nibbles, retdest

    %jump(first_byte)
>>>>>>> bfcfcdb4
<|MERGE_RESOLUTION|>--- conflicted
+++ resolved
@@ -3,24 +3,8 @@
 // given position, and returns the updated position, i.e. a pointer to the next
 // unused offset.
 //
-<<<<<<< HEAD
 // Pre stack: rlp_start_addr, num_nibbles, packed_nibbles, terminated, retdest
 // Post stack: rlp_end_addr
-
-global hex_prefix_rlp:
-    // stack: rlp_addr, num_nibbles, packed_nibbles, terminated, retdest
-    // We will iterate backwards, from i = num_nibbles / 2 to i = 0, so that we
-    // can take nibbles from the least-significant end of packed_nibbles.
-    PUSH 2 DUP3 DIV // i = num_nibbles / 2
-    // stack: i, rlp_addr, num_nibbles, packed_nibbles, terminated, retdest
-
-    // Compute the length of the hex-prefix string, in bytes:
-    // hp_len = num_nibbles / 2 + 1 = i + 1
-    DUP1 %increment
-    // stack: hp_len, i, rlp_addr, num_nibbles, packed_nibbles, terminated, retdest
-=======
-// Pre stack: rlp_start_pos, num_nibbles, packed_nibbles, terminated, retdest
-// Post stack: rlp_end_pos
 global hex_prefix_rlp:
     DUP2 %assert_lt_const(65)
     
@@ -28,8 +12,7 @@
     // Compute the length of the hex-prefix string, in bytes:
     // hp_len = num_nibbles / 2 + 1 = i + 1
     %increment
-    // stack: hp_len, rlp_pos, num_nibbles, packed_nibbles, terminated, retdest
->>>>>>> bfcfcdb4
+    // stack: hp_len, rlp_addr, num_nibbles, packed_nibbles, terminated, retdest
 
     // Write the RLP header.
     DUP1 %gt_const(55) %jumpi(rlp_header_large)
@@ -38,195 +21,112 @@
     // The hex-prefix is a single byte. It must be <= 127, since its first
     // nibble only has two bits. So this is the "small" RLP string case, where
     // the byte is its own RLP encoding.
-<<<<<<< HEAD
-    // stack: hp_len, i, rlp_addr, num_nibbles, packed_nibbles, terminated, retdest
-    %jump(start_loop)
-
-rlp_header_medium:
-    // stack: hp_len, i, rlp_addr, num_nibbles, packed_nibbles, terminated, retdest
-    DUP1 %add_const(0x80) // value = 0x80 + hp_len
-    DUP4
-    // stack: rlp_addr, value, hp_len, i, rlp_addr, num_nibbles, packed_nibbles, terminated, retdest
-    %mstore_rlp
-
-    // rlp_addr += 1
-    SWAP2 %increment SWAP2
-=======
-    // stack: hp_len, rlp_pos, num_nibbles, packed_nibbles, terminated, retdest
+    // stack: hp_len, rlp_addr, num_nibbles, packed_nibbles, terminated, retdest
     POP
 first_byte:
-    // stack: rlp_pos, num_nibbles, packed_nibbles, terminated, retdest
+    // stack: rlp_addr, num_nibbles, packed_nibbles, terminated, retdest
     // get the first nibble, if num_nibbles is odd, or zero otherwise
     SWAP2
-    // stack: packed_nibbles, num_nibbbles, rlp_pos, terminated, retdest
+    // stack: packed_nibbles, num_nibbbles, rlp_addr, terminated, retdest
     DUP2 DUP1
     %mod_const(2)
-    // stack: parity, num_nibbles, packed_nibbles, num_nibbles, rlp_pos, terminated, retdest
+    // stack: parity, num_nibbles, packed_nibbles, num_nibbles, rlp_addr, terminated, retdest
     SWAP1 SUB
     %mul_const(4)
     SHR
-    // stack: first_nibble_or_zero, num_nibbles, rlp_pos, terminated, retdest
+    // stack: first_nibble_or_zero, num_nibbles, rlp_addr, terminated, retdest
     SWAP2
-    // stack: rlp_pos, num_nibbles, first_nibble_or_zero, terminated, retdest
+    // stack: rlp_addr, num_nibbles, first_nibble_or_zero, terminated, retdest
     SWAP3
-    // stack: terminated, num_nibbles, first_nibble_or_zero, rlp_pos, retdest
+    // stack: terminated, num_nibbles, first_nibble_or_zero, rlp_addr, retdest
     %mul_const(2)
-    // stack: terminated * 2, num_nibbles, first_nibble_or_zero, rlp_pos, retdest
+    // stack: terminated * 2, num_nibbles, first_nibble_or_zero, rlp_addr, retdest
     SWAP1
-    // stack: num_nibbles, terminated * 2, first_nibble_or_zero, rlp_pos, retdest
+    // stack: num_nibbles, terminated * 2, first_nibble_or_zero, rlp_addr, retdest
     %mod_const(2) // parity
     ADD
-    // stack: parity + terminated * 2, first_nibble_or_zero, rlp_pos, retdest
+    // stack: parity + terminated * 2, first_nibble_or_zero, rlp_addr, retdest
     %mul_const(16)
     ADD
-    // stack: first_byte, rlp_pos, retdest
+    // stack: first_byte, rlp_addr, retdest
     DUP2
     %mstore_rlp
     %increment
-    // stack: rlp_pos', retdest
+    // stack: rlp_addr', retdest
     SWAP1
     JUMP
     
 remaining_bytes:
-    // stack: rlp_pos, num_nibbles, packed_nibbles, retdest
+    // stack: rlp_addr, num_nibbles, packed_nibbles, retdest
     SWAP2
     PUSH @U256_MAX
-    // stack: U256_MAX, packed_nibbles, num_nibbles, rlp_pos, ret_dest
+    // stack: U256_MAX, packed_nibbles, num_nibbles, rlp_addr, ret_dest
     SWAP1 SWAP2 DUP1
     %mod_const(2)
-    // stack: parity, num_nibbles, U256_MAX, packed_nibbles, rlp_pos, ret_dest
+    // stack: parity, num_nibbles, U256_MAX, packed_nibbles, rlp_addr, ret_dest
     SWAP1 SUB DUP1
-    // stack: num_nibbles - parity, num_nibbles - parity, U256_MAX, packed_nibbles, rlp_pos, ret_dest
+    // stack: num_nibbles - parity, num_nibbles - parity, U256_MAX, packed_nibbles, rlp_addr, ret_dest
     %div_const(2)
-    // stack: rem_bytes, num_nibbles - parity, U256_MAX, packed_nibbles, rlp_pos, ret_dest
+    // stack: rem_bytes, num_nibbles - parity, U256_MAX, packed_nibbles, rlp_addr, ret_dest
     SWAP2 SWAP1
-    // stack: num_nibbles - parity, U256_MAX, rem_bytes, packed_nibbles, rlp_pos, ret_dest
+    // stack: num_nibbles - parity, U256_MAX, rem_bytes, packed_nibbles, rlp_addr, ret_dest
     %mul_const(4)
-    // stack: 4*(num_nibbles - parity), U256_MAX, rem_bytes, packed_nibbles, rlp_pos, ret_dest
+    // stack: 4*(num_nibbles - parity), U256_MAX, rem_bytes, packed_nibbles, rlp_addr, ret_dest
     PUSH 256 SUB
-    // stack: 256 - 4*(num_nibbles - parity), U256_MAX, rem_bytes, packed_nibbles, rlp_pos, ret_dest
+    // stack: 256 - 4*(num_nibbles - parity), U256_MAX, rem_bytes, packed_nibbles, rlp_addr, ret_dest
     SHR
-    // stack: mask, rem_bytes, packed_nibbles, rlp_pos, ret_dest
+    // stack: mask, rem_bytes, packed_nibbles, rlp_addr, ret_dest
     SWAP1 SWAP2
     AND
-    %stack
-        (remaining_nibbles, rem_bytes, rlp_pos) ->
-        (rlp_pos, remaining_nibbles, rem_bytes)
-    %mstore_unpacking_rlp
+    %stack(remaining_nibbles, rem_bytes, rlp_addr) -> (rlp_addr, remaining_nibbles, rem_bytes)
+    %mstore_unpacking
     SWAP1
     JUMP
 
 
 rlp_header_medium:
-    // stack: hp_len, rlp_pos, num_nibbles, packed_nibbles, terminated, retdest
+    // stack: hp_len, rlp_addr, num_nibbles, packed_nibbles, terminated, retdest
     %add_const(0x80) // value = 0x80 + hp_len
-    DUP2 // offset = rlp_pos
+    DUP2
     %mstore_rlp
-    // stack: rlp_pos, num_nibbles, packed_nibbles, terminated, retdest
-    // rlp_pos += 1
+    // stack: rlp_addr, num_nibbles, packed_nibbles, terminated, retdest
+    // rlp_addr += 1
     %increment
 
-    // stack: rlp_pos, num_nibbles, packed_nibbles, terminated, retdest
+    // stack: rlp_addr, num_nibbles, packed_nibbles, terminated, retdest
     SWAP3 DUP3 DUP3
-    // stack: num_nibbles, packed_nibbles, terminated, num_nibbles, packed_nibbles, rlp_pos, retdest
+    // stack: num_nibbles, packed_nibbles, terminated, num_nibbles, packed_nibbles, rlp_addr, retdest
     PUSH remaining_bytes
-    // stack: remaining_bytes, num_nibbles, packed_nibbles, terminated, num_nibbles, packed_nibbles, rlp_pos, retdest
+    // stack: remaining_bytes, num_nibbles, packed_nibbles, terminated, num_nibbles, packed_nibbles, rlp_addr, retdest
     SWAP4 SWAP5 SWAP6
-    // stack: rlp_pos, num_nibbles, packed_nibbles, terminated, remaining_bytes, num_nibbles, packed_nibbles, retdest
->>>>>>> bfcfcdb4
+    // stack: rlp_addr, num_nibbles, packed_nibbles, terminated, remaining_bytes, num_nibbles, packed_nibbles, retdest
 
     %jump(first_byte)
 
 rlp_header_large:
-<<<<<<< HEAD
-    // stack: hp_len, i, rlp_addr, num_nibbles, packed_nibbles, terminated, retdest
-=======
-    // stack: hp_len, rlp_pos, num_nibbles, packed_nibbles, terminated, retdest
->>>>>>> bfcfcdb4
+    // stack: hp_len, rlp_addr, num_nibbles, packed_nibbles, terminated, retdest
     // In practice hex-prefix length will never exceed 256, so the length of the
     // length will always be 1 byte in this case.
 
     PUSH 0xb8 // value = 0xb7 + len_of_len = 0xb8
-<<<<<<< HEAD
-    DUP4
-=======
-    DUP3 // offset = rlp_pos
->>>>>>> bfcfcdb4
+    DUP3
     %mstore_rlp
     // stack: rlp_addr, value, hp_len, i, rlp_addr, num_nibbles, packed_nibbles, terminated, retdest
 
-<<<<<<< HEAD
-    DUP1 // value = hp_len
-    DUP4 %increment
-    // stack: rlp_addr', value, hp_len, i, rlp_addr, num_nibbles, packed_nibbles, terminated, retdest
+    // stack: hp_len, rlp_addr, num_nibbles, packed_nibbles, terminated, retdest
+    DUP2 %increment
     %mstore_rlp
 
+    // stack: rlp_addr, num_nibbles, packed_nibbles, terminated, retdest
     // rlp_addr += 2
-    SWAP2 %add_const(2) SWAP2
-
-start_loop:
-    // stack: hp_len, i, rlp_addr, num_nibbles, packed_nibbles, terminated, retdest
-    SWAP1
-
-loop:
-    // stack: i, hp_len, rlp_addr, num_nibbles, packed_nibbles, terminated, retdest
-    // If i == 0, break to first_byte.
-    DUP1 ISZERO %jumpi(first_byte)
-
-    // stack: i, hp_len, rlp_addr, num_nibbles, packed_nibbles, terminated, retdest
-    DUP5 // packed_nibbles
-    %and_const(0xFF)
-    // stack: byte_i, i, hp_len, rlp_addr, num_nibbles, packed_nibbles, terminated, retdest
-    DUP4 // rlp_addr
-    DUP3 // i
-    ADD // We'll write to rlp_addr + i
-    %mstore_rlp
-
-    // stack: i, hp_len, rlp_addr, num_nibbles, packed_nibbles, terminated, retdest
-    %decrement
-    SWAP4 %shr_const(8) SWAP4 // packed_nibbles >>= 8
-    %jump(loop)
-
-first_byte:
-    // stack: 0, hp_len, rlp_addr, num_nibbles, first_nibble_or_zero, terminated, retdest
-    POP
-    // stack: hp_len, rlp_addr, num_nibbles, first_nibble_or_zero, terminated, retdest
-    DUP2 ADD
-    // stack: rlp_end_addr, rlp_addr, num_nibbles, first_nibble_or_zero, terminated, retdest
-    SWAP4
-    // stack: terminated, rlp_addr, num_nibbles, first_nibble_or_zero, rlp_end_addr, retdest
-    %mul_const(2)
-    // stack: terminated * 2, rlp_addr, num_nibbles, first_nibble_or_zero, rlp_end_addr, retdest
-    %stack (terminated_x2, rlp_addr, num_nibbles, first_nibble_or_zero)
-        -> (num_nibbles, terminated_x2, first_nibble_or_zero, rlp_addr)
-    // stack: num_nibbles, terminated * 2, first_nibble_or_zero, rlp_addr, rlp_end_addr, retdest
-    %mod_const(2) // parity
-    ADD
-    // stack: parity + terminated * 2, first_nibble_or_zero, rlp_addr, rlp_end_addr, retdest
-    %mul_const(16)
-    ADD
-    // stack: first_byte, rlp_addr, rlp_end_addr, retdest
-    SWAP1
-    %mstore_rlp
-    // stack: rlp_end_addr, retdest
-    SWAP1
-    JUMP
-=======
-    // stack: hp_len, rlp_pos, num_nibbles, packed_nibbles, terminated, retdest
-    DUP2 %increment // offset = rlp_pos + 1
-    %mstore_rlp
-
-    // stack: rlp_pos, num_nibbles, packed_nibbles, terminated, retdest
-    // rlp_pos += 2
     %add_const(2)
 
-    // stack: rlp_pos, num_nibbles, packed_nibbles, terminated, retdest
+    // stack: rlp_addr, num_nibbles, packed_nibbles, terminated, retdest
     SWAP3 DUP3 DUP3
-    // stack: num_nibbles, packed_nibbles, terminated, num_nibbles, packed_nibbles, rlp_pos, retdest
+    // stack: num_nibbles, packed_nibbles, terminated, num_nibbles, packed_nibbles, rlp_addr, retdest
     PUSH remaining_bytes
-    // stack: remaining_bytes, num_nibbles, packed_nibbles, terminated, num_nibbles, packed_nibbles, rlp_pos, retdest
+    // stack: remaining_bytes, num_nibbles, packed_nibbles, terminated, num_nibbles, packed_nibbles, rlp_addr, retdest
     SWAP4 SWAP5 SWAP6
-    // stack: rlp_pos, num_nibbles, packed_nibbles, terminated, remaining_bytes, num_nibbles, packed_nibbles, retdest
+    // stack: rlp_addr, num_nibbles, packed_nibbles, terminated, remaining_bytes, num_nibbles, packed_nibbles, retdest
 
-    %jump(first_byte)
->>>>>>> bfcfcdb4
+    %jump(first_byte)