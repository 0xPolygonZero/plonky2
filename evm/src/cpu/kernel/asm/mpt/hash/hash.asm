--- conflicted
+++ resolved
@@ -27,29 +27,15 @@
     %stack (result, result_len, new_len, retdest) -> (retdest, result, new_len)
     JUMP
 mpt_hash_hash_rlp:
-<<<<<<< HEAD
-    // stack: result, result_len, retdest
-    %stack (result, result_len)
-        -> (@SEGMENT_RLP_RAW, result, result_len, mpt_hash_hash_rlp_after_unpacking, result_len)
-    // stack: addr, result, result_len, mpt_hash_hash_rlp_after_unpacking
-    %jump(mstore_unpacking)
-mpt_hash_hash_rlp_after_unpacking:
-    // stack: result_addr, result_len, retdest
-    POP
-    PUSH @SEGMENT_RLP_RAW // ctx == virt == 0
-=======
     // stack: result, result_len, new_len, retdest
     %stack (result, result_len, new_len)
-        // context, segment, offset, value, len, trie_len, retdest
-        -> (0, @SEGMENT_RLP_RAW, 0, result, result_len, mpt_hash_hash_rlp_after_unpacking, new_len)
+        -> (@SEGMENT_RLP_RAW, result, result_len, mpt_hash_hash_rlp_after_unpacking, result_len, new_len)
+    // stack: addr, result, result_len, mpt_hash_hash_rlp_after_unpacking, new_len
     %jump(mstore_unpacking)
 mpt_hash_hash_rlp_after_unpacking:
     // stack: result_len, new_len, retdest
-    PUSH 0 // offset
-    PUSH @SEGMENT_RLP_RAW // segment
-    PUSH 0 // context
-    // stack: result_addr: 3, result_len, new_len, retdest
->>>>>>> bfcfcdb4
+    PUSH @SEGMENT_RLP_RAW // ctx == virt == 0
+    // stack: result_addr, result_len, new_len, retdest
     KECCAK_GENERAL
     // stack: hash, new_len, retdest
     %stack(hash, new_len, retdest) -> (retdest, hash, new_len)
@@ -92,37 +78,19 @@
     %stack (node_type, node_ptr, encode_value, cur_len) -> (node_type, node_ptr, encode_value, cur_len, maybe_hash_node)
     %jump(encode_node)
 maybe_hash_node:
-<<<<<<< HEAD
-    // stack: result_addr, result_len, retdest
-=======
-    // stack: result_ptr, result_len, cur_len, retdest
->>>>>>> bfcfcdb4
+    // stack: result_addr, result_len, cur_len, retdest
     DUP2 %lt_const(32)
     %jumpi(pack_small_rlp)
 
     // result_len >= 32, so we hash the result.
-<<<<<<< HEAD
-    // stack: result_addr, result_len, retdest
-=======
-    // stack: result_ptr, result_len, cur_len, retdest
-    PUSH @SEGMENT_RLP_RAW // segment
-    PUSH 0 // context
-    // stack: result_addr: 3, result_len, cur_len, retdest
->>>>>>> bfcfcdb4
+    // stack: result_addr, result_len, cur_len, retdest
     KECCAK_GENERAL
     %stack (hash, cur_len, retdest) -> (retdest, hash, 32, cur_len)
     JUMP
 pack_small_rlp:
-<<<<<<< HEAD
-    // stack: result_ptr, result_len, retdest
-    %stack (result_ptr, result_len)
-        -> (result_ptr, result_len, after_packed_small_rlp, result_len)
-=======
     // stack: result_ptr, result_len, cur_len, retdest
     %stack (result_ptr, result_len, cur_len)
-        -> (0, @SEGMENT_RLP_RAW, result_ptr, result_len,
-            after_packed_small_rlp, result_len, cur_len)
->>>>>>> bfcfcdb4
+        -> (result_ptr, result_len, after_packed_small_rlp, result_len, cur_len)
     %jump(mload_packing)
 after_packed_small_rlp:
     %stack (result, result_len, cur_len, retdest) -> (retdest, result, result_len, cur_len)
@@ -156,23 +124,13 @@
     // An empty node is encoded as a single byte, 0x80, which is the RLP encoding of the empty string.
     // TODO: Write this byte just once to RLP memory, then we can always return (0, 1).
     %alloc_rlp_block
-<<<<<<< HEAD
-    // stack: rlp_start, retdest
+    // stack: rlp_start, cur_len, retdest
     PUSH 0x80
-    // stack: 0x80, rlp_start, retdest
+    // stack: 0x80, rlp_start, cur_len, retdest
     DUP2
-    // stack: rlp_start, 0x80, rlp_start, retdest
+    // stack: rlp_start, 0x80, rlp_start, cur_len, retdest
     %mstore_rlp
-    %stack (rlp_start, retdest) -> (retdest, rlp_start, 1)
-=======
-    // stack: rlp_pos, cur_len, retdest
-    PUSH 0x80
-    // stack: 0x80, rlp_pos, cur_len, retdest
-    DUP2
-    // stack: rlp_pos, 0x80, rlp_pos, cur_len, retdest
-    %mstore_rlp
-    %stack (rlp_pos, cur_len, retdest) -> (retdest, rlp_pos, 1, cur_len)
->>>>>>> bfcfcdb4
+    %stack (rlp_start, cur_len, retdest) -> (retdest, rlp_start, 1, cur_len)
     JUMP
 
 global encode_node_branch:
@@ -201,14 +159,8 @@
     // stack: base_offset, node_payload_ptr, encode_value, cur_len, retdest
 
     // Now, append each child to our RLP tape.
-<<<<<<< HEAD
-    %alloc_rlp_block
-    DUP1
-    // stack: rlp_pos, rlp_start, base_offset, node_payload_ptr, encode_value, retdest
-=======
     %alloc_rlp_block DUP1
     // stack: rlp_pos, rlp_start, base_offset, node_payload_ptr, encode_value, cur_len, retdest
->>>>>>> bfcfcdb4
     %append_child(0)  %append_child(1)  %append_child(2)  %append_child(3)
     %append_child(4)  %append_child(5)  %append_child(6)  %append_child(7)
     %append_child(8)  %append_child(9)  %append_child(10) %append_child(11)
@@ -285,13 +237,8 @@
 %%unpack:
     %stack (result_len, result, rlp_pos, rlp_start, base_offset, node_payload_ptr, encode_value, cur_len, retdest)
         -> (rlp_pos, result, result_len, %%after_unpacking,
-<<<<<<< HEAD
-            rlp_start, base_offset, node_payload_ptr, encode_value, retdest)
+            rlp_start, base_offset, node_payload_ptr, encode_value, cur_len, retdest)
     %jump(mstore_unpacking)
-=======
-            rlp_start, base_offset, node_payload_ptr, encode_value, cur_len, retdest)
-    %jump(mstore_unpacking_rlp)
->>>>>>> bfcfcdb4
 %%after_unpacking:
     // stack: rlp_pos', rlp_start, base_offset, node_payload_ptr, encode_value, cur_len, retdest
 %endmacro
@@ -329,15 +276,9 @@
     %mstore_rlp
     %increment // rlp_pos += 1
 encode_node_extension_unpack:
-<<<<<<< HEAD
-    %stack (rlp_pos, rlp_start, result, result_len, node_payload_ptr)
-        -> (rlp_pos, result, result_len, encode_node_extension_after_unpacking, rlp_start)
-    %jump(mstore_unpacking)
-=======
     %stack (rlp_pos, rlp_start, result, result_len, node_payload_ptr, cur_len)
         -> (rlp_pos, result, result_len, encode_node_extension_after_unpacking, rlp_start, cur_len)
-    %jump(mstore_unpacking_rlp)
->>>>>>> bfcfcdb4
+    %jump(mstore_unpacking)
 encode_node_extension_after_unpacking:
     // stack: rlp_pos, rlp_start, cur_len, retdest
     %prepend_rlp_list_prefix
