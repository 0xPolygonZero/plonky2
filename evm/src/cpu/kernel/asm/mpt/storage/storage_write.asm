// Write a word to the current account's storage SMT.
//
// Pre stack: kexit_info, slot, value
// Post stack: (empty)

global sys_sstore:
    %check_static
    DUP1 %leftover_gas %le_const(@GAS_CALLSTIPEND) %jumpi(fault_exception)
    %stack (kexit_info, slot, value) -> (slot, kexit_info, slot, value)
    %sload_current
    %address
    %stack (addr, current_value, kexit_info, slot, value) -> (addr, slot, current_value, current_value, kexit_info, slot, value)
    %insert_accessed_storage_keys
    // stack: cold_access, original_value, current_value, kexit_info, slot, value
    %mul_const(@GAS_COLDSLOAD)

    // Check for warm access.
    %stack (gas, original_value, current_value, kexit_info, slot, value) ->
        (value, current_value, current_value, original_value, gas, original_value, current_value, kexit_info, slot, value)
    EQ SWAP2 EQ ISZERO
    // stack: current_value==original_value, value==current_value, gas, original_value, current_value, kexit_info, slot, value)
    ADD // OR
    %jumpi(sstore_warm)

    // Check for sset (set a zero storage slot to a non-zero value).
    // stack: gas, original_value, current_value, kexit_info, slot, value
    DUP2 ISZERO %mul_const(@GAS_SSET) ADD

    // Check for sreset (set a non-zero storage slot to a non-zero value).
    // stack: gas, original_value, current_value, kexit_info, slot, value
    DUP2 ISZERO ISZERO %mul_const(@GAS_SRESET) ADD
    %jump(sstore_charge_gas)

sstore_warm:
    // stack: gas, original_value, current_value, kexit_info, slot, value)
    %add_const(@GAS_WARMACCESS)

sstore_charge_gas:
    %stack (gas, original_value, current_value, kexit_info, slot, value) -> (gas, kexit_info, current_value, value, original_value, slot)
    %charge_gas

sstore_refund:
    %stack (kexit_info, current_value, value, original_value, slot) -> (current_value, value, current_value, value, original_value, slot, kexit_info)
    EQ %jumpi(sstore_no_refund)
    %stack (current_value, value, original_value, slot, kexit_info) -> (current_value, original_value, current_value, value, original_value, slot, kexit_info)
    EQ %jumpi(sstore_refund_original)
    %stack (current_value, value, original_value, slot, kexit_info) -> (original_value, current_value, value, original_value, slot, kexit_info)
    ISZERO %jumpi(sstore_dirty_reset)
    %stack (current_value, value, original_value, slot, kexit_info) -> (current_value, current_value, value, original_value, slot, kexit_info)
    ISZERO %jumpi(sstore_dirty_clear1)
    %stack (current_value, value, original_value, slot, kexit_info) -> (value, current_value, value, original_value, slot, kexit_info)
    ISZERO %jumpi(sstore_dirty_clear2)
    %jump(sstore_dirty_reset)

sstore_dirty_clear1:
    PUSH @REFUND_SCLEAR PUSH 0 SUB %refund_gas
    %jump(sstore_dirty_reset)

sstore_dirty_clear2:
    PUSH @REFUND_SCLEAR %refund_gas

sstore_dirty_reset:
    %stack (current_value, value, original_value, slot, kexit_info) -> (original_value, value, current_value, value, original_value, slot, kexit_info)
    EQ %jumpi(sstore_dirty_reset2)
    %jump(sstore_no_refund)
sstore_dirty_reset2:
    %stack (current_value, value, original_value, slot, kexit_info) -> (original_value, current_value, value, original_value, slot, kexit_info)
    ISZERO %jumpi(sstore_dirty_reset_sset)
    PUSH @GAS_WARMACCESS PUSH @GAS_SRESET SUB %refund_gas
    %jump(sstore_no_refund)
sstore_dirty_reset_sset:
    PUSH @GAS_WARMACCESS PUSH @GAS_SSET SUB %refund_gas
    %jump(sstore_no_refund)

sstore_refund_original:
    %stack (current_value, value, original_value, slot, kexit_info) -> (value, current_value, value, original_value, slot, kexit_info)
    ISZERO %jumpi(sstore_sclear)
    %jump(sstore_no_refund)
sstore_sclear:
    PUSH @REFUND_SCLEAR %refund_gas
    %jump(sstore_no_refund)

sstore_no_refund:
    %stack (current_value, value, original_value, slot, kexit_info) -> (kexit_info, current_value, slot, value)
sstore_after_refund:
    // stack: kexit_info, current_value, slot, value
    // Check if `value` is equal to `current_value`, and if so exit the kernel early.
    %stack (kexit_info, current_value, slot, value) -> (value, current_value, current_value, slot, value, kexit_info)
    EQ %jumpi(sstore_noop)

    // stack: current_value, slot, value, kexit_info
    DUP1 DUP3 %address %journal_add_storage_change
    // stack: current_value, slot, value, kexit_info

    // If the value is zero, delete the slot from the storage SMT.
    DUP3 ISZERO %jumpi(sstore_delete)

    // stack: current_value, slot, value, kexit_info
    %jumpi(existing_slot)


    // First we write the value to SMT data, and get a pointer to it.
    %get_trie_data_size
    // stack: value_ptr, slot, value, kexit_info
    PUSH 0 %append_to_trie_data // For the key.
    // stack: value_ptr, slot, value, kexit_info
    SWAP2
    // stack: value, slot, value_ptr, kexit_info
    %append_to_trie_data
    // stack: slot, value_ptr, kexit_info

    // Next, call smt_insert on the current account's storage root.
    %stack (slot, value_ptr) -> (slot, value_ptr, after_storage_insert)
    %slot_to_storage_key
    // stack: storage_key, value_ptr, after_storage_insert, kexit_info
    %current_storage_smt
    // stack: storage_root_ptr, storage_key, value_ptr, after_storage_insert, kexit_info
    %jump(smt_insert)


global after_storage_insert:
    // stack: new_storage_root_ptr, kexit_info
    %current_account_data
    // stack: account_ptr, new_storage_root_ptr, kexit_info

    // Update the copied account with our new storage root pointer.
    %add_const(2)
    // stack: account_storage_root_ptr_ptr, new_storage_root_ptr, kexit_info
    %mstore_trie_data
    // stack: kexit_info
    EXIT_KERNEL

existing_slot:
    // stack: slot, value, kexit_info
    %slot_to_storage_key
    // stack: storage_key, value, kexit_info
    %current_storage_smt
    // stack: storage_root_ptr, storage_key, value, kexit_info
    %stack (storage_root_ptr, storage_key) -> (storage_root_ptr, storage_key, existing_slot_after_read)
    %jump(smt_read)
existing_slot_after_read:
    // stack: value_ptr, value, kexit_info
    %mstore_trie_data
    // stack: kexit_info
    EXIT_KERNEL

sstore_noop:
    // stack: current_value, slot, value, kexit_info
    %pop3
    EXIT_KERNEL

// Delete the slot from the storage SMT.
sstore_delete:
<<<<<<< HEAD
    %stack (current_value, slot, value, kexit_info) -> (slot, kexit_info)
=======
    // stack: slot, value, kexit_info
    SWAP1 POP
>>>>>>> 3099c50c
    PUSH after_storage_insert SWAP1
    // stack: slot, after_storage_insert, kexit_info
    %slot_to_storage_key
    // stack: storage_key, after_storage_insert, kexit_info
    %current_storage_smt
    // stack: storage_root_ptr, storage_key, after_storage_insert, kexit_info
    %jump(smt_delete)<|MERGE_RESOLUTION|>--- conflicted
+++ resolved
@@ -117,8 +117,7 @@
     // stack: storage_root_ptr, storage_key, value_ptr, after_storage_insert, kexit_info
     %jump(smt_insert)
 
-
-global after_storage_insert:
+after_storage_insert:
     // stack: new_storage_root_ptr, kexit_info
     %current_account_data
     // stack: account_ptr, new_storage_root_ptr, kexit_info
@@ -151,12 +150,7 @@
 
 // Delete the slot from the storage SMT.
 sstore_delete:
-<<<<<<< HEAD
     %stack (current_value, slot, value, kexit_info) -> (slot, kexit_info)
-=======
-    // stack: slot, value, kexit_info
-    SWAP1 POP
->>>>>>> 3099c50c
     PUSH after_storage_insert SWAP1
     // stack: slot, after_storage_insert, kexit_info
     %slot_to_storage_key
