// Note: currently, these methods do not check that RLP input is in canonical
// form; for example a single byte could be encoded with the length-of-length
// form. Technically an EVM must perform these checks, but we aren't really
// concerned with it in our setting. An attacker who corrupted consensus could
// prove a non-canonical state, but this would just temporarily stall the bridge
// until a fix was deployed. We are more concerned with preventing any theft of
// assets.

// Parse the length of a bytestring from RLP memory. The next len bytes after
// rlp_addr' will contain the string.
//
// Pre stack: rlp_addr, retdest
// Post stack: rlp_addr', len
global decode_rlp_string_len:
    // stack: rlp_addr, retdest
    DUP1
    MLOAD_GENERAL
    // stack: first_byte, rlp_addr, retdest
    DUP1
    %gt_const(0xb7)
    // stack: first_byte >= 0xb8, first_byte, rlp_addr, retdest
    %jumpi(decode_rlp_string_len_large)
    // stack: first_byte, rlp_addr, retdest
    DUP1
    %gt_const(0x7f)
    // stack: first_byte >= 0x80, first_byte, rlp_addr, retdest
    %jumpi(decode_rlp_string_len_medium)

    // String is a single byte in the range [0x00, 0x7f].
    %stack (first_byte, rlp_addr, retdest) -> (retdest, rlp_addr, 1)
    JUMP

decode_rlp_string_len_medium:
    // String is 0-55 bytes long. First byte contains the len.
    // stack: first_byte, rlp_addr, retdest
    %sub_const(0x80)
    // stack: len, rlp_addr, retdest
    SWAP1
    %increment
    // stack: rlp_addr', len, retdest
    %stack (rlp_addr, len, retdest) -> (retdest, rlp_addr, len)
    JUMP

decode_rlp_string_len_large:
    // String is >55 bytes long. First byte contains the len of the len.
    // stack: first_byte, rlp_addr, retdest
    %sub_const(0xb7)
    // stack: len_of_len, rlp_addr, retdest
    SWAP1
    %increment
    // stack: rlp_addr', len_of_len, retdest
    %jump(decode_int_given_len)

// Convenience macro to call decode_rlp_string_len and return where we left off.
%macro decode_rlp_string_len
    %stack (rlp_addr) -> (rlp_addr, %%after)
    %jump(decode_rlp_string_len)
%%after:
%endmacro

// Parse a scalar from RLP memory.
// Pre stack: rlp_addr, retdest
// Post stack: rlp_addr', scalar
//
// Scalars are variable-length, but this method assumes a max length of 32
// bytes, so that the result can be returned as a single word on the stack.
// As per the spec, scalars must not have leading zeros.
global decode_rlp_scalar:
    // stack: rlp_addr, retdest
    PUSH decode_int_given_len
    // stack: decode_int_given_len, rlp_addr, retdest
    SWAP1
    // stack: rlp_addr, decode_int_given_len, retdest
    // decode_rlp_string_len will return to decode_int_given_len, at which point
    // the stack will contain (rlp_addr', len, retdest), which are the proper args
    // to decode_int_given_len.
    %jump(decode_rlp_string_len)

// Convenience macro to call decode_rlp_scalar and return where we left off.
%macro decode_rlp_scalar
    %stack (rlp_addr) -> (rlp_addr, %%after)
    %jump(decode_rlp_scalar)
%%after:
%endmacro

// Parse the length of an RLP list from memory.
// Pre stack: rlp_addr, retdest
// Post stack: rlp_addr', len
global decode_rlp_list_len:
    // stack: rlp_addr, retdest
    DUP1
    MLOAD_GENERAL
    // stack: first_byte, rlp_addr, retdest
    SWAP1
    %increment // increment rlp_addr
    SWAP1
    // stack: first_byte, rlp_addr', retdest
    // If first_byte is >= 0xf8, it's a > 55 byte list, and
    // first_byte - 0xf7 is the length of the length.
    DUP1
    %gt_const(0xf7) // GT is native while GE is not, so compare to 0xf6 instead
    // stack: first_byte >= 0xf7, first_byte, rlp_addr', retdest
    %jumpi(decode_rlp_list_len_big)

    // This is the "small list" case.
    // The list length is first_byte - 0xc0.
    // stack: first_byte, rlp_addr', retdest
    %sub_const(0xc0)
    // stack: len, rlp_addr', retdest
    %stack (len, rlp_addr, retdest) -> (retdest, rlp_addr, len)
    JUMP

decode_rlp_list_len_big:
    // The length of the length is first_byte - 0xf7.
    // stack: first_byte, rlp_addr', retdest
    %sub_const(0xf7)
    // stack: len_of_len, rlp_addr', retdest
    SWAP1
    // stack: rlp_addr', len_of_len, retdest
    %jump(decode_int_given_len)

// Convenience macro to call decode_rlp_list_len and return where we left off.
%macro decode_rlp_list_len
    %stack (rlp_addr) -> (rlp_addr, %%after)
    %jump(decode_rlp_list_len)
%%after:
%endmacro

// Parse an integer of the given length. It is assumed that the integer will
// fit in a single (256-bit) word on the stack.
// Pre stack: rlp_addr, len, retdest
// Post stack: rlp_addr', int
global decode_int_given_len:
<<<<<<< HEAD
    %stack (rlp_addr, len, retdest) -> (rlp_addr, len, rlp_addr, retdest)
    ADD
    // stack: end_rlp_addr, rlp_addr, retdest
    SWAP1
    // stack: rlp_addr, end_rlp_addr, retdest
    PUSH 0 // initial accumulator state
    // stack: acc, rlp_addr, end_rlp_addr, retdest

decode_int_given_len_loop:
    // stack: acc, rlp_addr, end_rlp_addr, retdest
    DUP3
    DUP3
    EQ
    // stack: rlp_addr == end_rlp_addr, acc, rlp_addr, end_rlp_addr, retdest
    %jumpi(decode_int_given_len_finish)
    // stack: acc, rlp_addr, end_rlp_addr, retdest
    %shl_const(8)
    // stack: acc << 8, rlp_addr, end_rlp_addr, retdest
    DUP2
    // stack: rlp_addr, acc << 8, rlp_addr, end_rlp_addr, retdest
    MLOAD_GENERAL
    // stack: byte, acc << 8, rlp_addr, end_rlp_addr, retdest
    ADD
    // stack: acc', rlp_addr, end_rlp_addr, retdest
    // Increment rlp_addr.
    SWAP1
    %increment
    SWAP1
    // stack: acc', rlp_addr', end_rlp_addr, retdest
    %jump(decode_int_given_len_loop)

decode_int_given_len_finish:
    %stack (acc, rlp_addr, end_rlp_addr, retdest) -> (retdest, rlp_addr, acc)
    JUMP
=======
    DUP2 ISZERO %jumpi(empty_int)
    %stack (pos, len, retdest) -> (pos, len, pos, len, retdest)
    ADD
    %stack(pos_two, pos, len, retdest) -> (pos, len, pos_two, retdest)
    PUSH @SEGMENT_RLP_RAW
    PUSH 0 //context
    MLOAD_32BYTES
    // stack: int, pos', retdest
    %stack(int, pos, retdest) -> (retdest, pos, int)
    JUMP

empty_int:
    // stack: pos, len, retdest
    %stack(pos, len, retdest) -> (retdest, pos, 0)
    JUMP
>>>>>>> bfcfcdb4
<|MERGE_RESOLUTION|>--- conflicted
+++ resolved
@@ -131,55 +131,16 @@
 // Pre stack: rlp_addr, len, retdest
 // Post stack: rlp_addr', int
 global decode_int_given_len:
-<<<<<<< HEAD
-    %stack (rlp_addr, len, retdest) -> (rlp_addr, len, rlp_addr, retdest)
+    DUP2 ISZERO %jumpi(empty_int)
+    %stack (rlp_addr, len, retdest) -> (rlp_addr, len, rlp_addr, len, retdest)
     ADD
-    // stack: end_rlp_addr, rlp_addr, retdest
-    SWAP1
-    // stack: rlp_addr, end_rlp_addr, retdest
-    PUSH 0 // initial accumulator state
-    // stack: acc, rlp_addr, end_rlp_addr, retdest
-
-decode_int_given_len_loop:
-    // stack: acc, rlp_addr, end_rlp_addr, retdest
-    DUP3
-    DUP3
-    EQ
-    // stack: rlp_addr == end_rlp_addr, acc, rlp_addr, end_rlp_addr, retdest
-    %jumpi(decode_int_given_len_finish)
-    // stack: acc, rlp_addr, end_rlp_addr, retdest
-    %shl_const(8)
-    // stack: acc << 8, rlp_addr, end_rlp_addr, retdest
-    DUP2
-    // stack: rlp_addr, acc << 8, rlp_addr, end_rlp_addr, retdest
-    MLOAD_GENERAL
-    // stack: byte, acc << 8, rlp_addr, end_rlp_addr, retdest
-    ADD
-    // stack: acc', rlp_addr, end_rlp_addr, retdest
-    // Increment rlp_addr.
-    SWAP1
-    %increment
-    SWAP1
-    // stack: acc', rlp_addr', end_rlp_addr, retdest
-    %jump(decode_int_given_len_loop)
-
-decode_int_given_len_finish:
-    %stack (acc, rlp_addr, end_rlp_addr, retdest) -> (retdest, rlp_addr, acc)
-    JUMP
-=======
-    DUP2 ISZERO %jumpi(empty_int)
-    %stack (pos, len, retdest) -> (pos, len, pos, len, retdest)
-    ADD
-    %stack(pos_two, pos, len, retdest) -> (pos, len, pos_two, retdest)
-    PUSH @SEGMENT_RLP_RAW
-    PUSH 0 //context
+    %stack(rlp_addr_two, rlp_addr, len, retdest) -> (rlp_addr, len, rlp_addr_two, retdest)
     MLOAD_32BYTES
-    // stack: int, pos', retdest
-    %stack(int, pos, retdest) -> (retdest, pos, int)
+    // stack: int, rlp_addr', retdest
+    %stack(int, rlp_addr, retdest) -> (retdest, rlp_addr, int)
     JUMP
 
 empty_int:
-    // stack: pos, len, retdest
-    %stack(pos, len, retdest) -> (retdest, pos, 0)
+    // stack: rlp_addr, len, retdest
+    %stack(rlp_addr, len, retdest) -> (retdest, rlp_addr, 0)
     JUMP
->>>>>>> bfcfcdb4
