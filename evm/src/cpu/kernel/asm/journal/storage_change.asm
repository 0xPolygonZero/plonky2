--- conflicted
+++ resolved
@@ -1,4 +1,5 @@
 // struct StorageChange { address, slot, prev_value }
+
 %macro journal_add_storage_change
     %journal_add_3(@JOURNAL_ENTRY_STORAGE_CHANGE)
 %endmacro
@@ -12,13 +13,7 @@
     // stack: address, slot, prev_value, retdest
     SWAP1 %slot_to_storage_key
     // stack: storage_key, address, prev_value, retdest
-<<<<<<< HEAD
     DUP2 %smt_read_state
-=======
-    PUSH 64 // storage_key has 64 nibbles
-    // stack: 64, storage_key, address, prev_value, retdest
-    DUP3 %smt_read_state
->>>>>>> 3099c50c
     DUP1 ISZERO %jumpi(panic)
     // stack: account_ptr, storage_key, address, prev_value, retdest
     %add_const(2)
