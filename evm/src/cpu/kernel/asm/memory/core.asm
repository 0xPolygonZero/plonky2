// Load a value from the given segment of the current context's memory space.
// Note that main memory values are one byte each, but in general memory values
// can be 256 bits. This macro deals with a single address (unlike MLOAD), so
// if it is used with main memory, it will load a single byte.
%macro mload_current(segment)
    // stack: offset
    PUSH $segment
    // stack: segment, offset
    GET_CONTEXT
    // stack: context, segment, offset
    MLOAD_GENERAL
    // stack: value
%endmacro

// Store a value to the given segment of the current context's memory space.
// Note that main memory values are one byte each, but in general memory values
// can be 256 bits. This macro deals with a single address (unlike MSTORE), so
// if it is used with main memory, it will store a single byte.
%macro mstore_current(segment)
    // stack: offset, value
    PUSH $segment
    // stack: segment, offset, value
    GET_CONTEXT
    // stack: context, segment, offset, value
    MSTORE_GENERAL
    // stack: (empty)
%endmacro

// Load a single byte from user code.
%macro mload_current_code
    // stack: offset
    %mload_current(@SEGMENT_CODE)
    // stack: value
%endmacro

// Load a single value from the given segment of kernel (context 0) memory.
%macro mload_kernel(segment)
    // stack: offset
    PUSH $segment
    // stack: segment, offset
    PUSH 0 // kernel has context 0
    // stack: context, segment, offset
    MLOAD_GENERAL
    // stack: value
%endmacro

// Store a single value from the given segment of kernel (context 0) memory.
%macro mstore_kernel(segment)
    // stack: offset, value
    PUSH $segment
    // stack: segment, offset, value
    PUSH 0 // kernel has context 0
    // stack: context, segment, offset, value
    MSTORE_GENERAL
    // stack: (empty)
%endmacro

<<<<<<< HEAD
// Load a single byte from kernel code.
%macro mload_kernel_code
    // stack: offset
    %mload_kernel(@SEGMENT_CODE)
    // stack: value
%endmacro

%macro mload_kernel_code(label)
    // stack: shift
    PUSH $label  
    ADD
    // stack: label + shift
    %mload_kernel_code
    // stack: byte
%endmacro

=======
>>>>>>> d0caf8be
// Load a big-endian u32, consisting of 4 bytes (c_3, c_2, c_1, c_0),
// from the kernel.
%macro mload_kernel_u32(segment)
    // stack: offset
    DUP1
    %mload_kernel($segment)
    // stack: c_3, offset
    %shl_const(8)
    // stack: c_3 << 8, offset
    DUP2
    %add_const(1)
    %mload_kernel($segment)
    OR
    // stack: (c_3 << 8) | c_2, offset
    %shl_const(8)
    // stack: ((c_3 << 8) | c_2) << 8, offset
    DUP2
    %add_const(2)
    %mload_kernel($segment)
    OR
    // stack: (((c_3 << 8) | c_2) << 8) | c_1, offset
    %shl_const(8)
    // stack: ((((c_3 << 8) | c_2) << 8) | c_1) << 8, offset
    SWAP1
    %add_const(3)
    %mload_kernel($segment)
    OR
    // stack: (((((c_3 << 8) | c_2) << 8) | c_1) << 8) | c_0
%endmacro

<<<<<<< HEAD
%macro mload_kernel_code_u32(label)
    // stack: u32_shift
    %mul_const(4)
    // stack: byte_shift
    PUSH $label  
    ADD
    // stack: label + byte_shift
    %mload_kernel_code_u32
    // stack: u32
=======
// Load a u256 (big-endian) from the kernel.
%macro mload_kernel_u256(segment)
    // stack: offset
    DUP1
    %mload_kernel_u32($segment)
    // stack: c_7, offset
    %shl_const(32)
    // stack: c7 << 32, offset
    DUP2
    %add_const(4)
    %mload_kernel_u32($segment)
    OR
    // stack: (c_7 << 32) | c_6, offset
    %shl_const(32)
    // stack: ((c_7 << 32) | c_6) << 32, offset
    DUP2
    %add_const(8)
    %mload_kernel_u32($segment)
    OR
    // stack: (c_7 << 64) | (c_6 << 32) | c_5, offset
    %shl_const(32)
    // stack: ((c_7 << 64) | (c_6 << 32) | c_5) << 32, offset
    DUP2
    %add_const(12)
    %mload_kernel_u32($segment)
    OR
    // stack: (c_7 << 96) | (c_6 << 64) | (c_5 << 32) | c_4, offset
    %shl_const(32)
    // stack: ((c_7 << 96) | (c_6 << 64) | (c_5 << 32) | c_4) << 32, offset
    DUP2
    %add_const(16)
    %mload_kernel_u32($segment)
    OR
    // stack: (c_7 << 128) | (c_6 << 96) | (c_5 << 64) | (c_4 << 32) | c_3, offset
    %shl_const(32)
    // stack: ((c_7 << 128) | (c_6 << 96) | (c_5 << 64) | (c_4 << 32) | c_3) << 32, offset
    DUP2
    %add_const(20)
    %mload_kernel_u32($segment)
    OR
    // stack: (c_7 << 160) | (c_6 << 128) | (c_5 << 96) | (c_4 << 64) | (c_3 << 32) | c_2, offset
    %shl_const(32)
    // stack: ((c_7 << 160) | (c_6 << 128) | (c_5 << 96) | (c_4 << 64) | (c_3 << 32) | c_2) << 32, offset
    DUP2
    %add_const(24)
    %mload_kernel_u32($segment)
    OR
    // stack: (c_7 << 192) | (c_6 << 160) | (c_5 << 128) | (c_4 << 96) | (c_3 << 64) | (c_2 << 32) | c_1, offset
    %shl_const(32)
    // stack: ((c_7 << 192) | (c_6 << 160) | (c_5 << 128) | (c_4 << 96) | (c_3 << 64) | (c_2 << 32) | c_1) << 32, offset
    DUP2
    %add_const(28)
    %mload_kernel_u32($segment)
    OR
    // stack: (c_7 << 224) | (c_6 << 192) | (c_5 << 160) | (c_4 << 128) | (c_3 << 96) | (c_2 << 64) | (c_1 << 32) | c_0, offset
    SWAP1
    POP
    // stack: (c_7 << 224) | (c_6 << 192) | (c_5 << 160) | (c_4 << 128) | (c_3 << 96) | (c_2 << 64) | (c_1 << 32) | c_0
%endmacro

// Store a big-endian u32, consisting of 4 bytes (c_3, c_2, c_1, c_0),
// to the kernel.
%macro mstore_kernel_u32(segment)
    // stack: offset, value
    SWAP1
    // stack: value, offset
    DUP1
    // stack: value, value, offset
    %and_const(0xff)
    // stack: c_0 = value % (1 << 8), value, offset
    SWAP1
    // stack: value, c_0, offset
    %shr_const(8)
    // stack: value >> 8, c_0, offset
    DUP1
    // stack: value >> 8, value >> 8, c_0, offset
    %and_const(0xff)
    // stack: c_1 = (value >> 8) % (1 << 8), value >> 8, c_0, offset
    SWAP1
    // stack: value >> 8, c_1, c_0, offset
    %shr_const(8)
    // stack: value >> 16, c_1, c_0, offset
    DUP1
    // stack: value >> 16, value >> 16, c_1, c_0, offset
    %and_const(0xff)
    // stack: c_2 = (value >> 16) % (1 << 8), value >> 16, c_1, c_0, offset
    SWAP1
    // stack: value >> 16, c_2, c_1, c_0, offset
    %shr_const(8)
    // stack: value >> 24, c_2, c_1, c_0, offset
    %and_const(0xff)
    // stack: c_3 = (value >> 24) % (1 << 8), c_2, c_1, c_0, offset
    DUP5
    // stack: offset, c_3, c_2, c_1, c_0, offset
    %mstore_kernel($segment)
    // stack: c_2, c_1, c_0, offset
    DUP4
    // stack: offset, c_2, c_1, c_0, offset
    %add_const(1)
    %mstore_kernel($segment)
    // stack: c_1, c_0, offset
    DUP3
    // stack: offset, c_1, c_0, offset
    %add_const(2)
    %mstore_kernel($segment)
    // stack: c_0, offset
    SWAP1
    // stack: offset, c_0
    %add_const(3)
    %mstore_kernel($segment)
%endmacro

// Load a single byte from kernel code.
%macro mload_kernel_code
    // stack: offset
    %mload_kernel(@SEGMENT_CODE)
    // stack: value
%endmacro

// Load a single byte from kernel general memory.
%macro mload_kernel_general
    // stack: offset
    %mload_kernel(@SEGMENT_KERNEL_GENERAL)
    // stack: value
%endmacro

// Load a big-endian u32, consisting of 4 bytes (c_3, c_2, c_1, c_0),
// from kernel code.
%macro mload_kernel_code_u32
    // stack: offset
    %mload_kernel_u32(@SEGMENT_CODE)
    // stack: value
%endmacro

// Load a big-endian u32, consisting of 4 bytes (c_3, c_2, c_1, c_0),
// from kernel general memory.
%macro mload_kernel_general_u32
    // stack: offset
    %mload_kernel_u32(@SEGMENT_KERNEL_GENERAL)
    // stack: value
%endmacro

// Load a u256 (big-endian) from kernel code.
%macro mload_kernel_code_u256
    // stack: offset
    %mload_kernel_u256(@SEGMENT_CODE)
    // stack: value
%endmacro

// Load a u256 (big-endian) from kernel general memory.
%macro mload_kernel_general_u256
    // stack: offset
    %mload_kernel_u256(@SEGMENT_KERNEL_GENERAL)
    // stack: value
>>>>>>> d0caf8be
%endmacro

// Store a single byte to kernel code.
%macro mstore_kernel_code
    // stack: offset, value
    %mstore_kernel(@SEGMENT_CODE)
    // stack: (empty)
%endmacro

// Store a single byte to kernel general memory.
%macro mstore_kernel_general
    // stack: offset, value
    %mstore_kernel(@SEGMENT_KERNEL_GENERAL)
    // stack: (empty)
%endmacro

// Store a big-endian u32, consisting of 4 bytes (c_3, c_2, c_1, c_0),
// to kernel code.
%macro mstore_kernel_code_u32
    // stack: offset, value
    %mstore_kernel_u32(@SEGMENT_CODE)
%endmacro

// Store a big-endian u32, consisting of 4 bytes (c_3, c_2, c_1, c_0),
// to kernel general memory.
%macro mstore_kernel_general_u32
    // stack: offset, value
    %mstore_kernel_u32(@SEGMENT_KERNEL_GENERAL)
%endmacro

// Store a single byte to @SEGMENT_RLP_RAW.
%macro mstore_rlp
    // stack: offset, value
    %mstore_kernel(@SEGMENT_RLP_RAW)
    // stack: (empty)
%endmacro

%macro mstore_kernel_general
    // stack: offset, value 
    %mstore_kernel(@SEGMENT_KERNEL_GENERAL)
    // stack: 
%endmacro

%macro mstore_kernel_general(offset)
    // stack:         value 
    PUSH $offset
    // stack: offset, value 
    %mstore_kernel_general
    // stack: 
%endmacro

%macro mload_kernel_general
    // stack: 
    %mload_kernel(@SEGMENT_KERNEL_GENERAL)
    // stack: byte
%endmacro

// Load a big-endian u32, consisting of 4 bytes (c_0, c_1, c_2, c_3),
// from kernel general.
%macro mload_kernel_general_u32
    // stack: offset
    DUP1
    %mload_kernel_general
    // stack: c0                       , offset
    DUP2
    %add_const(1)
    %mload_kernel_general
    %shl_const(8)
    OR
    // stack: c0 | (c1 << 8)            , offset
    DUP2
    %add_const(2)
    %mload_kernel_general
    %shl_const(16)
    OR
    // stack: c0 | (c1 << 8) | (c2 << 16), offset
    SWAP1
    %add_const(3)
    %mload_kernel_general
    %shl_const(24)
    OR
    // stack: c0 | (c1 << 8) | (c2 << 16) | (c3 << 24)
%endmacro

// set offset i to offset j in kernel general
%macro mupdate_kernel_general
    // stack: j, i
    %mload_kernel_general
    // stack: x, i
    SWAP1
    %mstore_kernel_general
    // stack:
%endmacro<|MERGE_RESOLUTION|>--- conflicted
+++ resolved
@@ -55,25 +55,6 @@
     // stack: (empty)
 %endmacro
 
-<<<<<<< HEAD
-// Load a single byte from kernel code.
-%macro mload_kernel_code
-    // stack: offset
-    %mload_kernel(@SEGMENT_CODE)
-    // stack: value
-%endmacro
-
-%macro mload_kernel_code(label)
-    // stack: shift
-    PUSH $label  
-    ADD
-    // stack: label + shift
-    %mload_kernel_code
-    // stack: byte
-%endmacro
-
-=======
->>>>>>> d0caf8be
 // Load a big-endian u32, consisting of 4 bytes (c_3, c_2, c_1, c_0),
 // from the kernel.
 %macro mload_kernel_u32(segment)
@@ -104,17 +85,6 @@
     // stack: (((((c_3 << 8) | c_2) << 8) | c_1) << 8) | c_0
 %endmacro
 
-<<<<<<< HEAD
-%macro mload_kernel_code_u32(label)
-    // stack: u32_shift
-    %mul_const(4)
-    // stack: byte_shift
-    PUSH $label  
-    ADD
-    // stack: label + byte_shift
-    %mload_kernel_code_u32
-    // stack: u32
-=======
 // Load a u256 (big-endian) from the kernel.
 %macro mload_kernel_u256(segment)
     // stack: offset
@@ -234,6 +204,15 @@
     // stack: value
 %endmacro
 
+%macro mload_kernel_code(label)
+    // stack: shift
+    PUSH $label  
+    ADD
+    // stack: label + shift
+    %mload_kernel_code
+    // stack: byte
+%endmacro
+
 // Load a single byte from kernel general memory.
 %macro mload_kernel_general
     // stack: offset
@@ -269,7 +248,6 @@
     // stack: offset
     %mload_kernel_u256(@SEGMENT_KERNEL_GENERAL)
     // stack: value
->>>>>>> d0caf8be
 %endmacro
 
 // Store a single byte to kernel code.
