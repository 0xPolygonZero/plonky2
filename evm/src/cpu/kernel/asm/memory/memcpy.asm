// Copies `count` values from
//     SRC = (src_ctx, src_segment, src_addr)
// to
//     DST = (dst_ctx, dst_segment, dst_addr).
// These tuple definitions are used for brevity in the stack comments below.
global memcpy:
    // stack: DST, SRC, count, retdest
    DUP3
    // stack: count, DST, SRC, count, retdest
    ISZERO
    // stack: count == 0, DST, SRC, count, retdest
    %jumpi(memcpy_finish)
    // stack: DST, SRC, count, retdest
    DUP3
    DUP3
    DUP3

<<<<<<< HEAD
    // Copy the next value.
    DUP2
    // stack: SRC, DST, SRC, count, retdest
    MLOAD_GENERAL
    // stack: value, DST, SRC, count, retdest
    DUP2
    // stack: DST, value, DST, SRC, count, retdest
=======
    // Copy the next value
    // stack: DST, DST, SRC, count, retdest
    DUP9
    DUP9
    DUP9
    // stack: SRC, DST, DST, SRC, count, retdest
    MLOAD_GENERAL
    // stack: value, DST, DST, SRC, count, retdest
>>>>>>> bfcfcdb4
    MSTORE_GENERAL
    // stack: DST, SRC, count, retdest

    // Increment dst_addr.
    %increment
    // Increment src_addr.
    SWAP1
    %increment
    SWAP1
    // Decrement count.
    PUSH 1 DUP4 SUB SWAP3 POP

    // Continue the loop.
    %jump(memcpy)

%macro memcpy
    %stack (dst, src, count) -> (dst, src, count, %%after)
    %jump(memcpy)
%%after:
%endmacro

// Similar logic to memcpy, but optimized for copying sequences of bytes.
global memcpy_bytes:
    // stack: DST, SRC, count, retdest

    // Handle small case
    DUP3
    // stack: count, DST, SRC, count, retdest
    %lt_const(0x21)
    // stack: count <= 32, DST, SRC, count, retdest
    %jumpi(memcpy_bytes_finish)
    
    // We will pack 32 bytes into a U256 from the source, and then unpack it at the destination.
    // Copy the next chunk of bytes.
    // stack: DST, SRC, count, retdest
    PUSH 32
<<<<<<< HEAD
    DUP1
    DUP4
    // stack: SRC, 32, 32, DST, SRC, count, retdest
    MLOAD_32BYTES
    // stack: value, 32, DST, SRC, count, retdest
    DUP3
    // stack: DST, value, 32, DST, SRC, count, retdest
    MSTORE_32BYTES
    // stack: DST, SRC, count, retdest

    // Increment dst_addr by 32.
    %add_const(0x20)
=======
    DUP7
    DUP7
    DUP7
    // stack: SRC, 32, DST, SRC, count, retdest
    MLOAD_32BYTES
    // stack: value, DST, SRC, count, retdest
    DUP4
    DUP4
    DUP4
    // stack: DST, value, DST, SRC, count, retdest
    MSTORE_32BYTES_32
    // stack: new_offset, DST, SRC, count, retdest
    // Increment dst_addr by 32.
    SWAP3
    POP
    // stack: DST, SRC, count, retdest
>>>>>>> bfcfcdb4
    // Increment src_addr by 32.
    SWAP1
    %add_const(0x20)
    SWAP1
    // Decrement count by 32.
    PUSH 32 DUP4 SUB SWAP3 POP

    // Continue the loop.
    %jump(memcpy_bytes)

memcpy_bytes_finish:
    // stack: DST, SRC, count, retdest

    // Handle empty case
    DUP3
    // stack: count, DST, SRC, count, retdest
    ISZERO
    // stack: count == 0, DST, SRC, count, retdest
    %jumpi(memcpy_finish)

    // stack: DST, SRC, count, retdest

    // Copy the last chunk of `count` bytes.
    DUP3
    DUP1
    DUP4
    // stack: SRC, count, count, DST, SRC, count, retdest
    MLOAD_32BYTES
    // stack: value, count, DST, SRC, count, retdest
    DUP3
    // stack: DST, value, count, DST, SRC, count, retdest
    %mstore_unpacking
    // stack: new_offset, DST, SRC, count, retdest
    POP

memcpy_finish:
    // stack: DST, SRC, count, retdest
    %pop3
    // stack: retdest
    JUMP

%macro memcpy_bytes
    %stack (dst, src, count) -> (dst, src, count, %%after)
    %jump(memcpy_bytes)
%%after:
%endmacro<|MERGE_RESOLUTION|>--- conflicted
+++ resolved
@@ -1,8 +1,4 @@
-// Copies `count` values from
-//     SRC = (src_ctx, src_segment, src_addr)
-// to
-//     DST = (dst_ctx, dst_segment, dst_addr).
-// These tuple definitions are used for brevity in the stack comments below.
+// Copies `count` values from SRC to DST.
 global memcpy:
     // stack: DST, SRC, count, retdest
     DUP3
@@ -11,28 +7,13 @@
     // stack: count == 0, DST, SRC, count, retdest
     %jumpi(memcpy_finish)
     // stack: DST, SRC, count, retdest
+    DUP1
+
+    // Copy the next value.
     DUP3
-    DUP3
-    DUP3
-
-<<<<<<< HEAD
-    // Copy the next value.
-    DUP2
-    // stack: SRC, DST, SRC, count, retdest
-    MLOAD_GENERAL
-    // stack: value, DST, SRC, count, retdest
-    DUP2
-    // stack: DST, value, DST, SRC, count, retdest
-=======
-    // Copy the next value
-    // stack: DST, DST, SRC, count, retdest
-    DUP9
-    DUP9
-    DUP9
     // stack: SRC, DST, DST, SRC, count, retdest
     MLOAD_GENERAL
     // stack: value, DST, DST, SRC, count, retdest
->>>>>>> bfcfcdb4
     MSTORE_GENERAL
     // stack: DST, SRC, count, retdest
 
@@ -69,38 +50,15 @@
     // Copy the next chunk of bytes.
     // stack: DST, SRC, count, retdest
     PUSH 32
-<<<<<<< HEAD
-    DUP1
-    DUP4
-    // stack: SRC, 32, 32, DST, SRC, count, retdest
-    MLOAD_32BYTES
-    // stack: value, 32, DST, SRC, count, retdest
     DUP3
-    // stack: DST, value, 32, DST, SRC, count, retdest
-    MSTORE_32BYTES
-    // stack: DST, SRC, count, retdest
-
-    // Increment dst_addr by 32.
-    %add_const(0x20)
-=======
-    DUP7
-    DUP7
-    DUP7
     // stack: SRC, 32, DST, SRC, count, retdest
     MLOAD_32BYTES
     // stack: value, DST, SRC, count, retdest
-    DUP4
-    DUP4
-    DUP4
-    // stack: DST, value, DST, SRC, count, retdest
+    SWAP1
+    // stack: DST, value, SRC, count, retdest
     MSTORE_32BYTES_32
-    // stack: new_offset, DST, SRC, count, retdest
-    // Increment dst_addr by 32.
-    SWAP3
-    POP
-    // stack: DST, SRC, count, retdest
->>>>>>> bfcfcdb4
-    // Increment src_addr by 32.
+    // stack: DST', SRC, count, retdest
+    // Increment SRC by 32.
     SWAP1
     %add_const(0x20)
     SWAP1
