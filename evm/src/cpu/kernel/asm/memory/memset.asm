--- conflicted
+++ resolved
@@ -2,24 +2,6 @@
 //     DST = (dst_ctx, dst_segment, dst_addr).
 // This tuple definition is used for brevity in the stack comments below.
 global memset:
-<<<<<<< HEAD
-    // stack: DST, value, count, retdest
-    DUP5
-    // stack: count, DST, value, count, retdest
-    ISZERO
-    // stack: count == 0, DST, value, count, retdest
-    %jumpi(memset_finish)
-    // stack: DST, value, count, retdest
-    
-    DUP3
-    DUP3
-    DUP3
-    // stack: DST, DST, value, count, retdest
-    DUP7
-    // stack: value, DST, DST, value, count, retdest
-    MSTORE_GENERAL
-    // stack: DST, value, count, retdest
-=======
     // stack: DST, count, retdest
 
     // Handle empty case
@@ -47,7 +29,6 @@
     // stack: DST, 0, 32, DST, count, retdest
     MSTORE_32BYTES
     // stack: DST, count, retdest
->>>>>>> 1e8ed78f
 
     // Increment dst_addr.
     SWAP2
