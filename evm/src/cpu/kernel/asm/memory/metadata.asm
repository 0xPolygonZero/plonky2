// Load the given global metadata field from memory.
%macro mload_global_metadata(field)
    // Global metadata are already scaled by their corresponding segment,
    // effectively making them the direct memory position to read from /
    // write to.

    // stack: (empty)
    PUSH $field
    MLOAD_GENERAL
    // stack: value
%endmacro

// Store the given global metadata field to memory.
%macro mstore_global_metadata(field)
    // Global metadata are already scaled by their corresponding segment,
    // effectively making them the direct memory position to read from /
    // write to.

    // stack: value
    PUSH $field
    MSTORE_GENERAL
    // stack: (empty)
%endmacro

// Load the given context metadata field from memory.
%macro mload_context_metadata(field)
    // Context metadata are already scaled by their corresponding segment,
    // effectively making them the direct memory position to read from /
    // write to.

    // stack: (empty)
    PUSH $field
    GET_CONTEXT
    ADD 
    // stack: addr
    MLOAD_GENERAL
    // stack: value
%endmacro

// Store the given context metadata field to memory.
%macro mstore_context_metadata(field)
    // Context metadata are already scaled by their corresponding segment,
    // effectively making them the direct memory position to read from /
    // write to.

    // stack: value
    PUSH $field
    GET_CONTEXT
    ADD 
    // stack: addr
    MSTORE_GENERAL
    // stack: (empty)
%endmacro

// Store the given context metadata field to memory.
%macro mstore_context_metadata(field, value)
    // Context metadata are already scaled by their corresponding segment,
    // effectively making them the direct memory position to read from /
    // write to.

    PUSH $value
    // stack: value
    PUSH $field
    GET_CONTEXT
    ADD 
    // stack: addr
    MSTORE_GENERAL
    // stack: (empty)
%endmacro

%macro mstore_parent_context_metadata(field)
    // Context metadata are already scaled by their corresponding segment,
    // effectively making them the direct memory position to read from /
    // write to.

    // stack: value
    %mload_context_metadata(@CTX_METADATA_PARENT_CONTEXT)
<<<<<<< HEAD

    // stack: parent_ctx, value
    PUSH $field ADD
    // stack: addr, value
=======
    %stack (parent_ctx, value) ->
        (value, parent_ctx, @SEGMENT_CONTEXT_METADATA, $field)
>>>>>>> bfcfcdb4
    MSTORE_GENERAL
    // stack: (empty)
%endmacro

%macro mstore_parent_context_metadata(field, value)
    // Context metadata are already scaled by their corresponding segment,
    // effectively making them the direct memory position to read from /
    // write to.

    // stack: (empty)
    PUSH $value
    %mload_context_metadata(@CTX_METADATA_PARENT_CONTEXT)
<<<<<<< HEAD

    // stack: parent_ctx, value
    PUSH $field ADD
    // stack: addr, value
=======
    %stack (parent_ctx) ->
        ($value, parent_ctx, @SEGMENT_CONTEXT_METADATA, $field)
>>>>>>> bfcfcdb4
    MSTORE_GENERAL
    // stack: (empty)
%endmacro

%macro address
    %mload_context_metadata(@CTX_METADATA_ADDRESS)
%endmacro

global sys_address:
    // stack: kexit_info
    %charge_gas_const(@GAS_BASE)
    // stack: kexit_info
    %address
    // stack: address, kexit_info
    SWAP1
    EXIT_KERNEL

%macro caller
    %mload_context_metadata(@CTX_METADATA_CALLER)
%endmacro

global sys_caller:
    // stack: kexit_info
    %charge_gas_const(@GAS_BASE)
    // stack: kexit_info
    %caller
    // stack: caller, kexit_info
    SWAP1
    EXIT_KERNEL

%macro callvalue
    %mload_context_metadata(@CTX_METADATA_CALL_VALUE)
%endmacro

%macro codesize
    %mload_context_metadata(@CTX_METADATA_CODE_SIZE)
%endmacro

global sys_codesize:
    // stack: kexit_info
    %charge_gas_const(@GAS_BASE)
    // stack: kexit_info
    %codesize
    // stack: codesize, kexit_info
    SWAP1
    EXIT_KERNEL

global sys_callvalue:
    // stack: kexit_info
    %charge_gas_const(@GAS_BASE)
    // stack: kexit_info
    %callvalue
    // stack: callvalue, kexit_info
    SWAP1
    EXIT_KERNEL

%macro mem_words
    %mload_context_metadata(@CTX_METADATA_MEM_WORDS)
%endmacro

%macro msize
    %mem_words
    %mul_const(32)
%endmacro

global sys_msize:
    // stack: kexit_info
    %charge_gas_const(@GAS_BASE)
    // stack: kexit_info
    %msize
    // stack: msize, kexit_info
    SWAP1
    EXIT_KERNEL

%macro calldatasize
    %mload_context_metadata(@CTX_METADATA_CALLDATA_SIZE)
%endmacro

global sys_calldatasize:
    // stack: kexit_info
    %charge_gas_const(@GAS_BASE)
    // stack: kexit_info
    %calldatasize
    // stack: calldatasize, kexit_info
    SWAP1
    EXIT_KERNEL

%macro returndatasize
    %mload_context_metadata(@CTX_METADATA_RETURNDATA_SIZE)
%endmacro

global sys_returndatasize:
    // stack: kexit_info
    %charge_gas_const(@GAS_BASE)
    // stack: kexit_info
    %returndatasize
    // stack: returndatasize, kexit_info
    SWAP1
    EXIT_KERNEL

%macro coinbase
    %mload_global_metadata(@GLOBAL_METADATA_BLOCK_BENEFICIARY)
%endmacro

global sys_coinbase:
    // stack: kexit_info
    %charge_gas_const(@GAS_BASE)
    // stack: kexit_info
    %coinbase
    // stack: coinbase, kexit_info
    SWAP1
    EXIT_KERNEL

%macro timestamp
    %mload_global_metadata(@GLOBAL_METADATA_BLOCK_TIMESTAMP)
%endmacro

global sys_timestamp:
    // stack: kexit_info
    %charge_gas_const(@GAS_BASE)
    // stack: kexit_info
    %timestamp
    // stack: timestamp, kexit_info
    SWAP1
    EXIT_KERNEL

%macro blocknumber
    %mload_global_metadata(@GLOBAL_METADATA_BLOCK_NUMBER)
%endmacro

global sys_number:
    // stack: kexit_info
    %charge_gas_const(@GAS_BASE)
    // stack: kexit_info
    %blocknumber
    // stack: blocknumber, kexit_info
    SWAP1
    EXIT_KERNEL

%macro blockgaslimit
    %mload_global_metadata(@GLOBAL_METADATA_BLOCK_GAS_LIMIT)
%endmacro

global sys_gaslimit:
    // stack: kexit_info
    %charge_gas_const(@GAS_BASE)
    // stack: kexit_info
    %blockgaslimit
    // stack: blockgaslimit, kexit_info
    SWAP1
    EXIT_KERNEL

%macro blockchainid
    %mload_global_metadata(@GLOBAL_METADATA_BLOCK_CHAIN_ID)
%endmacro

global sys_chainid:
    // stack: kexit_info
    %charge_gas_const(@GAS_BASE)
    // stack: kexit_info
    %blockchainid
    // stack: chain_id, kexit_info
    SWAP1
    EXIT_KERNEL

%macro basefee
    %mload_global_metadata(@GLOBAL_METADATA_BLOCK_BASE_FEE)
%endmacro

global sys_basefee:
    // stack: kexit_info
    %charge_gas_const(@GAS_BASE)
    // stack: kexit_info
    %basefee
    // stack: basefee, kexit_info
    SWAP1
    EXIT_KERNEL

global sys_blockhash:
    // stack: kexit_info, block_number
    %charge_gas_const(@GAS_BLOCKHASH)
    SWAP1
    // stack: block_number, kexit_info
    %blockhash
    // stack: blockhash, kexit_info
    SWAP1
    EXIT_KERNEL

global blockhash:
    // stack: block_number, retdest
    %mload_global_metadata(@GLOBAL_METADATA_BLOCK_NUMBER)
    // stack: cur_block_number, block_number, retdest
    // Check for an overflow, since we're incrementing `block_number` afterwards.
    DUP2 %eq_const(@U256_MAX) %jumpi(zero_hash)
    // stack: cur_block_number, block_number, retdest
    DUP1 DUP3 %increment GT %jumpi(zero_hash) // if block_number >= cur_block_number
    // stack: cur_block_number, block_number, retdest
    DUP2 PUSH 256 ADD
    // stack: block_number+256, cur_block_number, block_number, retdest
    DUP2 GT %jumpi(zero_hash) // if cur_block_number > block_number + 256
    // If we are here, the provided block number is correct
    SUB
    // stack: cur_block_number - block_number, retdest
    PUSH 256 SUB
    // stack: block_hash_number, retdest
    %mload_kernel(@SEGMENT_BLOCK_HASHES)
    SWAP1 JUMP

%macro blockhash
    // stack: block_number
    %stack (block_number) -> (block_number, %%after)
    %jump(blockhash)
%%after:
%endmacro

zero_hash:
    // stack: cur_block_number, block_number, retdest
    %pop2
    PUSH 0 SWAP1
    JUMP

%macro update_mem_words
    // stack: num_words, kexit_info
    %mem_words
    // stack: old_num_words, num_words, kexit_info
    DUP2 DUP2 GT
    // stack: old_num_words > num_words, old_num_words, num_words, kexit_info
    %jumpi(%%no_update)
    // stack: old_num_words, num_words, kexit_info
    %memory_cost
    // stack: old_cost, num_words, kexit_info
    SWAP1
    // stack: num_words, old_cost, kexit_info
    DUP1 %mstore_context_metadata(@CTX_METADATA_MEM_WORDS)
    // stack: num_words, old_cost, kexit_info
    %memory_cost
    // stack: new_cost, old_cost, kexit_info
    SUB
    // stack: additional_cost, kexit_info
    %charge_gas
    %jump(%%end)
%%no_update:
    // stack: old_num_words, num_words, kexit_info
    %pop2
%%end:
    // stack: kexit_info
%endmacro

%macro update_mem_bytes
    // stack: num_bytes, kexit_info
    %num_bytes_to_num_words
    // stack: num_words, kexit_info
    %update_mem_words
    // stack: kexit_info
%endmacro

%macro num_bytes_to_num_words
    // stack: num_bytes
    %add_const(31)
    // stack: 31 + num_bytes
    %div_const(32)
    // stack: (num_bytes + 31) / 32
%endmacro

%macro memory_cost
    // stack: num_words
    DUP1
    // stack: num_words, msize
    %mul_const(@GAS_MEMORY)
    // stack: num_words * GAS_MEMORY, msize
    SWAP1
    // stack: num_words, num_words * GAS_MEMORY
    %square
    %div_const(512)
    // stack: num_words^2 / 512, num_words * GAS_MEMORY
    ADD
    // stack: cost = num_words^2 / 512 + num_words * GAS_MEMORY
%endmacro

// Faults if the given offset is "unreasonable", i.e. the associated memory expansion cost
// would exceed any reasonable block limit.
// We do this to avoid overflows in future gas-related calculations.
%macro ensure_reasonable_offset
    // stack: offset
    // The memory expansion cost, (50000000 / 32)^2 / 512, is around 2^32 gas,
    // i.e. greater than any reasonable block limit.
    %gt_const(50000000)
    // stack: is_unreasonable
    %jumpi(fault_exception)
    // stack: (empty)
%endmacro

// Convenience macro for checking if the current context is static.
// Called before state-changing opcodes.
%macro check_static
    %mload_context_metadata(@CTX_METADATA_STATIC)
    %jumpi(fault_exception)
%endmacro

// Adds the two top elements of the stack, and faults in case of overflow.
%macro add_or_fault
    // stack: x, y
    DUP2 ADD
    // stack: sum, y
    DUP1 SWAP2
    // stack: y, sum, sum
    GT
    // stack: is_overflow, sum
    %jumpi(fault_exception)
    // stack: sum
%endmacro

%macro call_depth
    %mload_global_metadata(@GLOBAL_METADATA_CALL_STACK_DEPTH)
%endmacro

%macro increment_call_depth
    %mload_global_metadata(@GLOBAL_METADATA_CALL_STACK_DEPTH)
    %increment
    %mstore_global_metadata(@GLOBAL_METADATA_CALL_STACK_DEPTH)
%endmacro

%macro decrement_call_depth
    %mload_global_metadata(@GLOBAL_METADATA_CALL_STACK_DEPTH)
    %decrement
    %mstore_global_metadata(@GLOBAL_METADATA_CALL_STACK_DEPTH)
%endmacro

global sys_prevrandao:
    // stack: kexit_info
    %charge_gas_const(@GAS_BASE)
    %mload_global_metadata(@GLOBAL_METADATA_BLOCK_RANDOM)
    %stack (random, kexit_info) -> (kexit_info, random)
    EXIT_KERNEL<|MERGE_RESOLUTION|>--- conflicted
+++ resolved
@@ -75,15 +75,11 @@
 
     // stack: value
     %mload_context_metadata(@CTX_METADATA_PARENT_CONTEXT)
-<<<<<<< HEAD
 
     // stack: parent_ctx, value
     PUSH $field ADD
     // stack: addr, value
-=======
-    %stack (parent_ctx, value) ->
-        (value, parent_ctx, @SEGMENT_CONTEXT_METADATA, $field)
->>>>>>> bfcfcdb4
+    SWAP1
     MSTORE_GENERAL
     // stack: (empty)
 %endmacro
@@ -96,15 +92,11 @@
     // stack: (empty)
     PUSH $value
     %mload_context_metadata(@CTX_METADATA_PARENT_CONTEXT)
-<<<<<<< HEAD
 
     // stack: parent_ctx, value
     PUSH $field ADD
     // stack: addr, value
-=======
-    %stack (parent_ctx) ->
-        ($value, parent_ctx, @SEGMENT_CONTEXT_METADATA, $field)
->>>>>>> bfcfcdb4
+    SWAP1
     MSTORE_GENERAL
     // stack: (empty)
 %endmacro
