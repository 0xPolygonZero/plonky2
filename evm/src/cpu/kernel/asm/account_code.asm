--- conflicted
+++ resolved
@@ -48,14 +48,8 @@
 %endmacro
 
 %macro extcodesize
-<<<<<<< HEAD
-    PUSH @SEGMENT_KERNEL_ACCOUNT_CODE
-    %stack (dest, address) -> (address, dest, %%after)
-    %jump(load_code)
-=======
     %stack (address) -> (address, %%after)
     %jump(extcodesize)
->>>>>>> bfcfcdb4
 %%after:
 %endmacro
 
@@ -88,53 +82,13 @@
     // stack: address, codesize_ctx, retdest
     %jump(load_code)
 
-<<<<<<< HEAD
-// Loads the code at `address` into memory, at the given destination (with offset 0).
-// Checks that the hash of the loaded code corresponds to the `codehash` in the state trie.
-// Pre stack: address, dest, retdest
-=======
 // Loads the code at `address` into memory, in the code segment of the given context, starting at offset 0.
 // Checks that the hash of the loaded code corresponds to the `codehash` in the state trie.
 // Pre stack: address, ctx, retdest
->>>>>>> bfcfcdb4
 // Post stack: code_size
 //
 // NOTE: The provided `dest` **MUST** have a virtual address of 0.
 global load_code:
-<<<<<<< HEAD
-    %stack (address, dest, retdest) -> (extcodehash, address, load_code_ctd, dest, retdest)
-    JUMP
-load_code_ctd:
-    // stack: codehash, dest, retdest
-    DUP1 ISZERO %jumpi(load_code_non_existent_account)
-    PROVER_INPUT(account_code::length)
-    PUSH 0
-    // stack: i==0, code_size, codehash, dest, retdest
-
-// Loop non-deterministically querying `code[i]` and storing it in `SEGMENT_KERNEL_ACCOUNT_CODE`
-// at offset `i`, until `i==code_size`.
-load_code_loop:
-    // stack: i, code_size, codehash, dest, retdest
-    DUP2 DUP2 EQ
-    // stack: i == code_size, i, code_size, codehash, dest, retdest
-    %jumpi(load_code_check)
-    PROVER_INPUT(account_code::get)
-    // stack: opcode, i, code_size, codehash, dest, retdest
-    DUP5
-    MSTORE_GENERAL
-    SWAP3 %increment
-    // stack: dest', code_size, codehash, i, retdest
-    SWAP3 %increment
-    // stack: i+1, code_size, codehash, dest', retdest
-    %jump(load_code_loop)
-
-// Check that the hash of the loaded code equals `codehash`.
-load_code_check:
-    // stack: i, code_size, codehash, dest, retdest
-    %stack (i, code_size, codehash, dest, retdest)
-        -> (dest, i, code_size, codehash, retdest, code_size)
-    SUB
-=======
     %stack (address, ctx, retdest) -> (extcodehash, address, load_code_ctd, ctx, retdest)
     JUMP
 load_code_ctd:
@@ -144,7 +98,6 @@
     PROVER_INPUT(account_code)
     %stack (code_size, codehash, ctx, retdest) -> (ctx, @SEGMENT_CODE, 0, code_size, codehash, retdest, code_size)
     // Check that the hash of the loaded code equals `codehash`.
->>>>>>> bfcfcdb4
     KECCAK_GENERAL
     // stack: shouldbecodehash, codehash, retdest, code_size
     %assert_eq
@@ -152,12 +105,9 @@
     JUMP
 
 load_code_non_existent_account:
-<<<<<<< HEAD
-    %stack (codehash, dest, retdest) -> (retdest, 0)
-=======
-    // Write 0 at address 0 for soundness.
-    // stack: codehash, ctx, retdest
-    %stack (codehash, ctx, retdest) -> (0, ctx, @SEGMENT_CODE, 0, retdest, 0)
+    // Write 0 at address 0 for soundness: SEGMENT_CODE == 0, hence ctx == addr.
+    // stack: codehash, addr, retdest
+    %stack (codehash, addr, retdest) -> (0, addr, retdest, 0)
     MSTORE_GENERAL
     // stack: retdest, 0
     JUMP
@@ -172,11 +122,14 @@
     %jump(load_code)
 
 load_code_padded_ctd:
-    %stack (code_size, ctx, retdest) -> (ctx, @SEGMENT_CODE, code_size, 0, ctx, retdest, code_size)
+    // SEGMENT_CODE == 0.
+    // stack: code_size, ctx, retdest
+    %stack (code_size, ctx, retdest) -> (ctx, code_size, 0, retdest, code_size)
+    ADD 
+    // stack: addr, 0, retdest, code_size
     MSTORE_32BYTES_32
-    // stack: last_offset, ctx, retdest, code_size
-    %stack (last_offset, ctx) -> (0, ctx, @SEGMENT_CODE, last_offset)
+    // stack: addr', retdest, code_size
+    PUSH 0
     MSTORE_GENERAL
     // stack: retdest, code_size
->>>>>>> bfcfcdb4
     JUMP