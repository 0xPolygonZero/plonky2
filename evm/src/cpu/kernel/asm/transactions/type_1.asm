// Type 1 transactions, introduced by EIP 2930, have the format
//     0x01 || rlp([chain_id, nonce, gas_price, gas_limit, to, value, data,
//                  access_list, y_parity, r, s])
//
// The signed data is
//     keccak256(0x01 || rlp([chain_id, nonce, gas_price, gas_limit, to, value,
//                            data, access_list]))

global process_type_1_txn:
    // stack: retdest
    // Initial rlp address offset of 1 (skipping over the 0x01 byte)
    PUSH 1
    PUSH @SEGMENT_RLP_RAW
    %build_kernel_address
    // stack: rlp_addr, retdest
    %decode_rlp_list_len
    // We don't actually need the length.
    %stack (rlp_addr, len) -> (rlp_addr)

    %store_chain_id_present_true
    %decode_and_store_chain_id
    %decode_and_store_nonce
    %decode_and_store_gas_price_legacy
    %decode_and_store_gas_limit
    %decode_and_store_to
    %decode_and_store_value
    %decode_and_store_data
    %decode_and_store_access_list
    %decode_and_store_y_parity
    %decode_and_store_r
    %decode_and_store_s

    // stack: rlp_addr, retdest
    POP
    // stack: retdest

// From EIP-2930:
// The signatureYParity, signatureR, signatureS elements of this transaction represent a secp256k1 signature
// over keccak256(0x01 || rlp([chainId, nonce, gasPrice, gasLimit, to, value, data, accessList])).
type_1_compute_signed_data:
    %alloc_rlp_block
    // stack: rlp_addr_start, retdest
    %mload_txn_field(@TXN_FIELD_CHAIN_ID)
    // stack: chain_id, rlp_addr_start, retdest
    DUP2
    // stack: rlp_addr, chain_id, rlp_addr_start, retdest
    %encode_rlp_scalar
    // stack: rlp_addr, rlp_addr_start, retdest

    %mload_txn_field(@TXN_FIELD_NONCE)
    SWAP1 %encode_rlp_scalar
    // stack: rlp_addr, rlp_addr_start, retdest

    %mload_txn_field(@TXN_FIELD_MAX_FEE_PER_GAS)
    SWAP1 %encode_rlp_scalar
    // stack: rlp_addr, rlp_addr_start, retdest

    %mload_txn_field(@TXN_FIELD_GAS_LIMIT)
    SWAP1 %encode_rlp_scalar
    // stack: rlp_addr, rlp_addr_start, retdest

    %mload_txn_field(@TXN_FIELD_TO)
    %mload_global_metadata(@GLOBAL_METADATA_CONTRACT_CREATION) %jumpi(zero_to)
    // stack: to, rlp_addr, rlp_addr_start, retdest
    SWAP1 %encode_rlp_160
    %jump(after_to)
zero_to:
    // stack: to, rlp_addr, rlp_addr_start, retdest
    SWAP1 %encode_rlp_scalar
    // stack: rlp_addr, rlp_addr_start, retdest

after_to:
    %mload_txn_field(@TXN_FIELD_VALUE)
    SWAP1 %encode_rlp_scalar
    // stack: rlp_addr, rlp_addr_start, retdest

    // Encode txn data.
    %mload_txn_field(@TXN_FIELD_DATA_LEN)
    PUSH @SEGMENT_TXN_DATA // ctx == virt == 0
    // stack: ADDR, len, rlp_addr, rlp_addr_start, retdest
    PUSH after_serializing_txn_data
    // stack: after_serializing_txn_data, ADDR, len, rlp_addr, rlp_addr_start, retdest
    SWAP3
    // stack: rlp_addr, ADDR, len, after_serializing_txn_data, rlp_addr_start, retdest
    %jump(encode_rlp_string)

after_serializing_txn_data:
    // Instead of manually encoding the access list, we just copy the raw RLP from the transaction.
    %mload_global_metadata(@GLOBAL_METADATA_ACCESS_LIST_RLP_START)
    %mload_global_metadata(@GLOBAL_METADATA_ACCESS_LIST_RLP_LEN)
    %stack (al_len, al_start, rlp_addr, rlp_addr_start, retdest) ->
        (
            rlp_addr,
            al_start,
            al_len,
            after_serializing_access_list,
            rlp_addr, rlp_addr_start, retdest)
    %jump(memcpy_bytes)
after_serializing_access_list:
    // stack: rlp_addr, rlp_addr_start, retdest
    %mload_global_metadata(@GLOBAL_METADATA_ACCESS_LIST_RLP_LEN) ADD
    // stack: rlp_addr, rlp_addr_start, retdest
    %prepend_rlp_list_prefix
    // stack: prefix_start_rlp_addr, rlp_len, retdest

    // Store a `1` in front of the RLP
    %decrement
<<<<<<< HEAD
    %stack (rlp_addr) -> (rlp_addr, 1, rlp_addr)
=======
    %stack (pos) -> (1, 0, @SEGMENT_RLP_RAW, pos, pos)
>>>>>>> bfcfcdb4
    MSTORE_GENERAL
    // stack: rlp_addr, rlp_len, retdest

    // Hash the RLP + the leading `1`
    SWAP1 %increment SWAP1
    // stack: ADDR, len, retdest
    KECCAK_GENERAL
    // stack: hash, retdest

    %mload_txn_field(@TXN_FIELD_S)
    %mload_txn_field(@TXN_FIELD_R)
    %mload_txn_field(@TXN_FIELD_Y_PARITY) %add_const(27) // ecrecover interprets v as y_parity + 27

    PUSH store_origin
    // stack: store_origin, v, r, s, hash, retdest
    SWAP4
    // stack: hash, v, r, s, store_origin, retdest
    %jump(ecrecover)

store_origin:
    // stack: address, retdest
    // If ecrecover returned u256::MAX, that indicates failure.
    DUP1
    %eq_const(0xffffffffffffffffffffffffffffffffffffffffffffffffffffffffffffffff)
    %jumpi(panic)

    // stack: address, retdest
    %mstore_txn_field(@TXN_FIELD_ORIGIN)
    // stack: retdest
    %jump(process_normalized_txn)<|MERGE_RESOLUTION|>--- conflicted
+++ resolved
@@ -105,11 +105,7 @@
 
     // Store a `1` in front of the RLP
     %decrement
-<<<<<<< HEAD
-    %stack (rlp_addr) -> (rlp_addr, 1, rlp_addr)
-=======
-    %stack (pos) -> (1, 0, @SEGMENT_RLP_RAW, pos, pos)
->>>>>>> bfcfcdb4
+    %stack (rlp_addr) -> (1, rlp_addr, rlp_addr)
     MSTORE_GENERAL
     // stack: rlp_addr, rlp_len, retdest
 
