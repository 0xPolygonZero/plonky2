--- conflicted
+++ resolved
@@ -19,19 +19,13 @@
 use crate::generation::prover_input::ProverInputFn;
 use crate::generation::state::GenerationState;
 use crate::generation::GenerationInputs;
-<<<<<<< HEAD
 use crate::memory::segments::{Segment, SEGMENT_SCALING_FACTOR};
-use crate::witness::memory::{MemoryAddress, MemoryContextState, MemorySegmentState, MemoryState};
-use crate::witness::operation::CONTEXT_SCALING_FACTOR;
-=======
-use crate::memory::segments::Segment;
 use crate::util::u256_to_usize;
 use crate::witness::errors::ProgramError;
 use crate::witness::gas::gas_to_charge;
 use crate::witness::memory::{MemoryAddress, MemoryContextState, MemorySegmentState, MemoryState};
-use crate::witness::operation::Operation;
+use crate::witness::operation::{Operation, CONTEXT_SCALING_FACTOR};
 use crate::witness::transition::decode;
->>>>>>> bfcfcdb4
 use crate::witness::util::stack_peek;
 
 type F = GoldilocksField;
@@ -169,14 +163,9 @@
     }
 
     fn code(&self) -> &MemorySegmentState {
-<<<<<<< HEAD
-        &self.generation_state.memory.contexts[self.context].segments
-            [Segment::Code as usize >> SEGMENT_SCALING_FACTOR]
-=======
         // The context is 0 if we are in kernel mode.
         &self.generation_state.memory.contexts[(1 - self.is_kernel() as usize) * self.context()]
-            .segments[Segment::Code as usize]
->>>>>>> bfcfcdb4
+            .segments[Segment::Code as usize >> SEGMENT_SCALING_FACTOR]
     }
 
     fn code_slice(&self, n: usize) -> Vec<u8> {
@@ -261,13 +250,8 @@
     }
 
     pub(crate) fn get_current_general_memory(&self) -> Vec<U256> {
-<<<<<<< HEAD
-        self.generation_state.memory.contexts[self.context].segments
+        self.generation_state.memory.contexts[self.context()].segments
             [Segment::KernelGeneral as usize >> SEGMENT_SCALING_FACTOR]
-=======
-        self.generation_state.memory.contexts[self.context()].segments
-            [Segment::KernelGeneral as usize]
->>>>>>> bfcfcdb4
             .content
             .clone()
     }
@@ -281,13 +265,9 @@
     }
 
     pub(crate) fn set_current_general_memory(&mut self, memory: Vec<U256>) {
-<<<<<<< HEAD
-        self.generation_state.memory.contexts[self.context].segments
+        let context = self.context();
+        self.generation_state.memory.contexts[context].segments
             [Segment::KernelGeneral as usize >> SEGMENT_SCALING_FACTOR]
-=======
-        let context = self.context();
-        self.generation_state.memory.contexts[context].segments[Segment::KernelGeneral as usize]
->>>>>>> bfcfcdb4
             .content = memory;
     }
 
@@ -340,18 +320,10 @@
     }
 
     pub(crate) fn stack(&self) -> Vec<U256> {
-<<<<<<< HEAD
-        let mut stack = self.generation_state.memory.contexts[self.context].segments
-            [Segment::Stack as usize >> SEGMENT_SCALING_FACTOR]
-            .content
-            .clone();
-        if self.stack_len() > 0 {
-            stack.push(self.stack_top());
-=======
         match self.stack_len().cmp(&1) {
             Ordering::Greater => {
                 let mut stack = self.generation_state.memory.contexts[self.context()].segments
-                    [Segment::Stack as usize]
+                    [Segment::Stack as usize >> SEGMENT_SCALING_FACTOR]
                     .content
                     .clone();
                 stack.truncate(self.stack_len() - 1);
@@ -369,17 +341,12 @@
             Ordering::Less => {
                 vec![]
             }
->>>>>>> bfcfcdb4
         }
     }
     fn stack_segment_mut(&mut self) -> &mut Vec<U256> {
-<<<<<<< HEAD
-        &mut self.generation_state.memory.contexts[self.context].segments
+        let context = self.context();
+        &mut self.generation_state.memory.contexts[context].segments
             [Segment::Stack as usize >> SEGMENT_SCALING_FACTOR]
-=======
-        let context = self.context();
-        &mut self.generation_state.memory.contexts[context].segments[Segment::Stack as usize]
->>>>>>> bfcfcdb4
             .content
     }
 
@@ -430,12 +397,6 @@
             .byte(0);
         self.opcode_count[opcode as usize] += 1;
         self.incr(1);
-<<<<<<< HEAD
-
-        println!("Running: {:x}", opcode);
-
-=======
->>>>>>> bfcfcdb4
         match opcode {
             0x00 => self.run_syscall(opcode, 0, false)?, // "STOP",
             0x01 => self.run_add(),                      // "ADD",
@@ -751,176 +712,6 @@
         self.push(U256::from_big_endian(hash.as_bytes()));
     }
 
-<<<<<<< HEAD
-    fn run_address(&mut self) {
-        // This field is already scaled by its segment.
-        let offset = ContextMetadata::Address as usize - Segment::ContextMetadata as usize;
-        self.push(
-            self.generation_state.memory.contexts[self.context].segments
-                [Segment::ContextMetadata as usize >> SEGMENT_SCALING_FACTOR]
-                .get(offset),
-        )
-    }
-
-    fn run_origin(&mut self) {
-        self.push(self.get_txn_field(NormalizedTxnField::Origin))
-    }
-
-    fn run_caller(&mut self) {
-        // This field is already scaled by its segment.
-        let offset = ContextMetadata::Caller as usize - Segment::ContextMetadata as usize;
-        self.push(
-            self.generation_state.memory.contexts[self.context].segments
-                [Segment::ContextMetadata as usize >> SEGMENT_SCALING_FACTOR]
-                .get(offset),
-        )
-    }
-
-    fn run_callvalue(&mut self) {
-        // This field is already scaled by its segment.
-        let offset = ContextMetadata::CallValue as usize - Segment::ContextMetadata as usize;
-        self.push(
-            self.generation_state.memory.contexts[self.context].segments
-                [Segment::ContextMetadata as usize >> SEGMENT_SCALING_FACTOR]
-                .get(offset),
-        )
-    }
-
-    fn run_calldataload(&mut self) {
-        let offset = self.pop().as_usize();
-        let value = U256::from_big_endian(
-            &(0..32)
-                .map(|i| {
-                    self.generation_state
-                        .memory
-                        .mload_general(self.context, Segment::Calldata, offset + i)
-                        .byte(0)
-                })
-                .collect::<Vec<_>>(),
-        );
-        self.push(value);
-    }
-
-    fn run_calldatasize(&mut self) {
-        // This field is already scaled by its segment.
-        let offset = ContextMetadata::CalldataSize as usize - Segment::ContextMetadata as usize;
-        self.push(
-            self.generation_state.memory.contexts[self.context].segments
-                [Segment::ContextMetadata as usize >> SEGMENT_SCALING_FACTOR]
-                .get(offset),
-        )
-    }
-
-    fn run_calldatacopy(&mut self) {
-        let dest_offset = self.pop().as_usize();
-        let offset = self.pop().as_usize();
-        let size = self.pop().as_usize();
-        for i in 0..size {
-            let calldata_byte = self.generation_state.memory.mload_general(
-                self.context,
-                Segment::Calldata,
-                offset + i,
-            );
-            self.generation_state.memory.mstore_general(
-                self.context,
-                Segment::MainMemory,
-                dest_offset + i,
-                calldata_byte,
-            );
-        }
-    }
-
-    fn run_codesize(&mut self) {
-        // This field is already scaled by its segment.
-        let offset = ContextMetadata::CodeSize as usize - Segment::ContextMetadata as usize;
-        self.push(
-            self.generation_state.memory.contexts[self.context].segments
-                [Segment::ContextMetadata as usize >> SEGMENT_SCALING_FACTOR]
-                .get(offset),
-        )
-    }
-
-    fn run_codecopy(&mut self) {
-        let dest_offset = self.pop().as_usize();
-        let offset = self.pop().as_usize();
-        let size = self.pop().as_usize();
-        for i in 0..size {
-            let code_byte =
-                self.generation_state
-                    .memory
-                    .mload_general(self.context, Segment::Code, offset + i);
-            self.generation_state.memory.mstore_general(
-                self.context,
-                Segment::MainMemory,
-                dest_offset + i,
-                code_byte,
-            );
-        }
-    }
-
-    fn run_gasprice(&mut self) {
-        self.push(self.get_txn_field(NormalizedTxnField::ComputedFeePerGas))
-    }
-
-    fn run_returndatasize(&mut self) {
-        // This field is already scaled by its segment.
-        let offset = ContextMetadata::ReturndataSize as usize - Segment::ContextMetadata as usize;
-        self.push(
-            self.generation_state.memory.contexts[self.context].segments
-                [Segment::ContextMetadata as usize >> SEGMENT_SCALING_FACTOR]
-                .get(offset),
-        )
-    }
-
-    fn run_returndatacopy(&mut self) {
-        let dest_offset = self.pop().as_usize();
-        let offset = self.pop().as_usize();
-        let size = self.pop().as_usize();
-        for i in 0..size {
-            let returndata_byte = self.generation_state.memory.mload_general(
-                self.context,
-                Segment::Returndata,
-                offset + i,
-            );
-            self.generation_state.memory.mstore_general(
-                self.context,
-                Segment::MainMemory,
-                dest_offset + i,
-                returndata_byte,
-            );
-        }
-    }
-
-    fn run_coinbase(&mut self) {
-        self.push(self.get_global_metadata_field(GlobalMetadata::BlockBeneficiary))
-    }
-
-    fn run_timestamp(&mut self) {
-        self.push(self.get_global_metadata_field(GlobalMetadata::BlockTimestamp))
-    }
-
-    fn run_number(&mut self) {
-        self.push(self.get_global_metadata_field(GlobalMetadata::BlockNumber))
-    }
-
-    fn run_difficulty(&mut self) {
-        self.push(self.get_global_metadata_field(GlobalMetadata::BlockDifficulty))
-    }
-
-    fn run_gaslimit(&mut self) {
-        self.push(self.get_global_metadata_field(GlobalMetadata::BlockGasLimit))
-    }
-
-    fn run_basefee(&mut self) {
-        self.push(self.get_global_metadata_field(GlobalMetadata::BlockBaseFee))
-    }
-
-    fn run_chainid(&mut self) {
-        self.push(self.get_global_metadata_field(GlobalMetadata::BlockChainId))
-    }
-
-=======
->>>>>>> bfcfcdb4
     fn run_prover_input(&mut self) -> anyhow::Result<()> {
         let prover_input_fn = self
             .prover_inputs_map
@@ -994,19 +785,6 @@
     }
 
     fn run_pc(&mut self) {
-<<<<<<< HEAD
-        self.push((self.generation_state.registers.program_counter - 1).into());
-    }
-
-    fn run_msize(&mut self) {
-        // This field is already scaled by its segment.
-        let offset = ContextMetadata::MemWords as usize - Segment::ContextMetadata as usize;
-        self.push(
-            self.generation_state.memory.contexts[self.context].segments
-                [Segment::ContextMetadata as usize >> SEGMENT_SCALING_FACTOR]
-                .get(offset),
-        )
-=======
         self.push(
             (self
                 .generation_state
@@ -1015,7 +793,6 @@
                 .saturating_sub(1))
             .into(),
         );
->>>>>>> bfcfcdb4
     }
 
     fn run_jumpdest(&mut self) {
@@ -1070,11 +847,8 @@
     }
 
     fn run_set_context(&mut self) {
-<<<<<<< HEAD
-        let x = self.pop();
-        self.context = (x >> CONTEXT_SCALING_FACTOR).as_usize();
-=======
-        let new_ctx = self.pop().as_usize();
+        let x = self.pop();
+        let new_ctx = (x >> CONTEXT_SCALING_FACTOR).as_usize();
         let sp_to_save = self.stack_len().into();
 
         let old_ctx = self.context();
@@ -1089,13 +863,12 @@
 
         if new_sp > 0 {
             let new_stack_top = self.generation_state.memory.contexts[new_ctx].segments
-                [Segment::Stack as usize]
+                [Segment::Stack as usize >> SEGMENT_SCALING_FACTOR]
                 .content[new_sp - 1];
             self.generation_state.registers.stack_top = new_stack_top;
         }
         self.set_context(new_ctx);
         self.generation_state.registers.stack_len = new_sp;
->>>>>>> bfcfcdb4
     }
 
     fn run_mload_general(&mut self) {
@@ -1130,35 +903,21 @@
     }
 
     fn run_mstore_general(&mut self) {
-<<<<<<< HEAD
+        let value = self.pop();
         let addr = self.pop();
         let offset = addr.low_u32() as usize;
         let segment = Segment::all()[(addr >> SEGMENT_SCALING_FACTOR).low_u32() as usize];
         let context = (addr >> CONTEXT_SCALING_FACTOR).low_u32() as usize;
-        let value = self.pop();
-=======
-        let value = self.pop();
-        let context = self.pop().as_usize();
-        let segment = Segment::all()[self.pop().as_usize()];
-        let offset = self.pop().as_usize();
->>>>>>> bfcfcdb4
         self.generation_state
             .memory
             .mstore_general(context, segment, offset, value);
     }
 
-<<<<<<< HEAD
-    fn run_mstore_32bytes(&mut self) {
+    fn run_mstore_32bytes(&mut self, n: u8) {
         let addr = self.pop();
         let offset = addr.low_u32() as usize;
         let segment = Segment::all()[(addr >> SEGMENT_SCALING_FACTOR).low_u32() as usize];
         let context = (addr >> CONTEXT_SCALING_FACTOR).low_u32() as usize;
-=======
-    fn run_mstore_32bytes(&mut self, n: u8) {
-        let context = self.pop().as_usize();
-        let segment = Segment::all()[self.pop().as_usize()];
-        let offset = self.pop().as_usize();
->>>>>>> bfcfcdb4
         let value = self.pop();
 
         let mut bytes = vec![0; 32];
@@ -1503,15 +1262,10 @@
 mod tests {
     use std::collections::HashMap;
 
-<<<<<<< HEAD
-    use crate::cpu::kernel::interpreter::run;
-    use crate::memory::segments::{Segment, SEGMENT_SCALING_FACTOR};
-=======
     use crate::cpu::kernel::constants::context_metadata::ContextMetadata;
     use crate::cpu::kernel::interpreter::{run, Interpreter};
-    use crate::memory::segments::Segment;
+    use crate::memory::segments::{Segment, SEGMENT_SCALING_FACTOR};
     use crate::witness::memory::MemoryAddress;
->>>>>>> bfcfcdb4
 
     #[test]
     fn test_run() -> anyhow::Result<()> {
@@ -1579,22 +1333,14 @@
 
         assert_eq!(interpreter.stack(), &[0xff.into(), 0xff00.into()]);
         assert_eq!(
-<<<<<<< HEAD
-            run.generation_state.memory.contexts[0].segments
+            interpreter.generation_state.memory.contexts[1].segments
                 [Segment::MainMemory as usize >> SEGMENT_SCALING_FACTOR]
-=======
-            interpreter.generation_state.memory.contexts[1].segments[Segment::MainMemory as usize]
->>>>>>> bfcfcdb4
                 .get(0x27),
             0x42.into()
         );
         assert_eq!(
-<<<<<<< HEAD
-            run.generation_state.memory.contexts[0].segments
+            interpreter.generation_state.memory.contexts[1].segments
                 [Segment::MainMemory as usize >> SEGMENT_SCALING_FACTOR]
-=======
-            interpreter.generation_state.memory.contexts[1].segments[Segment::MainMemory as usize]
->>>>>>> bfcfcdb4
                 .get(0x1f),
             0xff.into()
         );
