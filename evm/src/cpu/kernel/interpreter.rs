//! An EVM interpreter for testing and debugging purposes.

use std::collections::HashMap;

use anyhow::{anyhow, bail, ensure};
use ethereum_types::{U256, U512};
use keccak_hash::keccak;
use plonky2::field::goldilocks_field::GoldilocksField;

use crate::cpu::kernel::aggregator::KERNEL;
use crate::cpu::kernel::constants::context_metadata::ContextMetadata;
use crate::cpu::kernel::constants::global_metadata::GlobalMetadata;
use crate::cpu::kernel::constants::txn_fields::NormalizedTxnField;
use crate::generation::prover_input::ProverInputFn;
use crate::generation::state::GenerationState;
use crate::generation::GenerationInputs;
use crate::memory::segments::Segment;
use crate::witness::memory::{MemoryAddress, MemoryContextState, MemorySegmentState, MemoryState};
use crate::witness::util::stack_peek;

type F = GoldilocksField;

/// Halt interpreter execution whenever a jump to this offset is done.
const DEFAULT_HALT_OFFSET: usize = 0xdeadbeef;

impl MemoryState {
<<<<<<< HEAD
    pub(crate) fn mload_general(&self, context: usize, segment: Segment, offset: usize) -> U256 {
        let value = self.contexts[context].segments[segment as usize].get(offset);
        assert!(
            value.bits() <= segment.bit_range(),
            "Value read from memory exceeds expected range of {:?} segment",
            segment
        );
        value
=======
    fn mload_general(&self, context: usize, segment: Segment, offset: usize) -> U256 {
        self.get(MemoryAddress::new(context, segment, offset))
>>>>>>> f836e4d9
    }

    fn mstore_general(&mut self, context: usize, segment: Segment, offset: usize, value: U256) {
        self.set(MemoryAddress::new(context, segment, offset), value);
    }
}

pub struct Interpreter<'a> {
    kernel_mode: bool,
    jumpdests: Vec<usize>,
    pub(crate) context: usize,
    pub(crate) generation_state: GenerationState<F>,
    prover_inputs_map: &'a HashMap<usize, ProverInputFn>,
    pub(crate) halt_offsets: Vec<usize>,
    pub(crate) debug_offsets: Vec<usize>,
    running: bool,
    opcode_count: [usize; 0x100],
}

pub fn run_interpreter(
    initial_offset: usize,
    initial_stack: Vec<U256>,
) -> anyhow::Result<Interpreter<'static>> {
    run(
        &KERNEL.code,
        initial_offset,
        initial_stack,
        &KERNEL.prover_inputs,
    )
}

pub fn run<'a>(
    code: &'a [u8],
    initial_offset: usize,
    initial_stack: Vec<U256>,
    prover_inputs: &'a HashMap<usize, ProverInputFn>,
) -> anyhow::Result<Interpreter<'a>> {
    let mut interpreter = Interpreter::new(code, initial_offset, initial_stack, prover_inputs);
    interpreter.run()?;
    Ok(interpreter)
}

impl<'a> Interpreter<'a> {
    pub(crate) fn new_with_kernel(initial_offset: usize, initial_stack: Vec<U256>) -> Self {
        Self::new(
            &KERNEL.code,
            initial_offset,
            initial_stack,
            &KERNEL.prover_inputs,
        )
    }

    pub(crate) fn new(
        code: &'a [u8],
        initial_offset: usize,
        initial_stack: Vec<U256>,
        prover_inputs: &'a HashMap<usize, ProverInputFn>,
    ) -> Self {
        let mut result = Self {
            kernel_mode: true,
            jumpdests: find_jumpdests(code),
            generation_state: GenerationState::new(GenerationInputs::default(), code),
            prover_inputs_map: prover_inputs,
            context: 0,
            halt_offsets: vec![DEFAULT_HALT_OFFSET],
            debug_offsets: vec![],
            running: false,
            opcode_count: [0; 0x100],
        };
        result.generation_state.registers.program_counter = initial_offset;
        result.generation_state.registers.stack_len = initial_stack.len();
        *result.stack_mut() = initial_stack;
        result
    }

    pub(crate) fn run(&mut self) -> anyhow::Result<()> {
        self.running = true;
        while self.running {
            self.run_opcode()?;
        }
        println!("Opcode count:");
        for i in 0..0x100 {
            if self.opcode_count[i] > 0 {
                println!("{}: {}", get_mnemonic(i as u8), self.opcode_count[i])
            }
        }
        println!("Total: {}", self.opcode_count.into_iter().sum::<usize>());
        Ok(())
    }

    fn code(&self) -> &MemorySegmentState {
        &self.generation_state.memory.contexts[self.context].segments[Segment::Code as usize]
    }

    fn code_slice(&self, n: usize) -> Vec<u8> {
        let pc = self.generation_state.registers.program_counter;
        self.code().content[pc..pc + n]
            .iter()
            .map(|u256| u256.byte(0))
            .collect::<Vec<_>>()
    }

    pub(crate) fn get_txn_field(&self, field: NormalizedTxnField) -> U256 {
        self.generation_state.memory.contexts[0].segments[Segment::TxnFields as usize]
            .get(field as usize)
    }

    pub(crate) fn set_txn_field(&mut self, field: NormalizedTxnField, value: U256) {
        self.generation_state.memory.contexts[0].segments[Segment::TxnFields as usize]
            .set(field as usize, value);
    }

    pub(crate) fn get_txn_data(&self) -> &[U256] {
        &self.generation_state.memory.contexts[0].segments[Segment::TxnData as usize].content
    }

    pub(crate) fn get_global_metadata_field(&self, field: GlobalMetadata) -> U256 {
        self.generation_state.memory.contexts[0].segments[Segment::GlobalMetadata as usize]
            .get(field as usize)
    }

    pub(crate) fn set_global_metadata_field(&mut self, field: GlobalMetadata, value: U256) {
        self.generation_state.memory.contexts[0].segments[Segment::GlobalMetadata as usize]
            .set(field as usize, value)
    }

    pub(crate) fn get_trie_data(&self) -> &[U256] {
        &self.generation_state.memory.contexts[0].segments[Segment::TrieData as usize].content
    }

    pub(crate) fn get_trie_data_mut(&mut self) -> &mut Vec<U256> {
        &mut self.generation_state.memory.contexts[0].segments[Segment::TrieData as usize].content
    }

    pub(crate) fn get_rlp_memory(&self) -> Vec<u8> {
        self.generation_state.memory.contexts[0].segments[Segment::RlpRaw as usize]
            .content
            .iter()
            .map(|x| x.as_u32() as u8)
            .collect()
    }

    pub(crate) fn set_rlp_memory(&mut self, rlp: Vec<u8>) {
        self.generation_state.memory.contexts[0].segments[Segment::RlpRaw as usize].content =
            rlp.into_iter().map(U256::from).collect();
    }

    pub(crate) fn set_code(&mut self, context: usize, code: Vec<u8>) {
        assert_ne!(context, 0, "Can't modify kernel code.");
        while self.generation_state.memory.contexts.len() <= context {
            self.generation_state
                .memory
                .contexts
                .push(MemoryContextState::default());
        }
        self.generation_state.memory.contexts[context].segments[Segment::Code as usize].content =
            code.into_iter().map(U256::from).collect();
    }

    pub(crate) fn get_jumpdest_bits(&self, context: usize) -> Vec<bool> {
        self.generation_state.memory.contexts[context].segments[Segment::JumpdestBits as usize]
            .content
            .iter()
            .map(|x| x.bit(0))
            .collect()
    }

    fn incr(&mut self, n: usize) {
        self.generation_state.registers.program_counter += n;
    }

    pub(crate) fn stack(&self) -> &[U256] {
        &self.generation_state.memory.contexts[self.context].segments[Segment::Stack as usize]
            .content
    }

    fn stack_mut(&mut self) -> &mut Vec<U256> {
        &mut self.generation_state.memory.contexts[self.context].segments[Segment::Stack as usize]
            .content
    }

    pub(crate) fn push(&mut self, x: U256) {
        self.stack_mut().push(x);
        self.generation_state.registers.stack_len += 1;
    }

    fn push_bool(&mut self, x: bool) {
        self.push(if x { U256::one() } else { U256::zero() });
    }

    pub(crate) fn pop(&mut self) -> U256 {
        let result = stack_peek(&self.generation_state, 0);
        self.generation_state.registers.stack_len -= 1;
        let new_len = self.stack_len();
        self.stack_mut().truncate(new_len);
        result.expect("Empty stack")
    }

    fn run_opcode(&mut self) -> anyhow::Result<()> {
        let opcode = self
            .code()
            .get(self.generation_state.registers.program_counter)
            .byte(0);
        self.opcode_count[opcode as usize] += 1;
        self.incr(1);
        match opcode {
            0x00 => self.run_stop(),                                    // "STOP",
            0x01 => self.run_add(),                                     // "ADD",
            0x02 => self.run_mul(),                                     // "MUL",
            0x03 => self.run_sub(),                                     // "SUB",
            0x04 => self.run_div(),                                     // "DIV",
            0x05 => todo!(),                                            // "SDIV",
            0x06 => self.run_mod(),                                     // "MOD",
            0x07 => todo!(),                                            // "SMOD",
            0x08 => self.run_addmod(),                                  // "ADDMOD",
            0x09 => self.run_mulmod(),                                  // "MULMOD",
            0x0a => self.run_exp(),                                     // "EXP",
            0x0b => todo!(),                                            // "SIGNEXTEND",
            0x0c => self.run_addfp254(),                                // "ADDFP254",
            0x0d => self.run_mulfp254(),                                // "MULFP254",
            0x0e => self.run_subfp254(),                                // "SUBFP254",
            0x10 => self.run_lt(),                                      // "LT",
            0x11 => self.run_gt(),                                      // "GT",
            0x12 => todo!(),                                            // "SLT",
            0x13 => todo!(),                                            // "SGT",
            0x14 => self.run_eq(),                                      // "EQ",
            0x15 => self.run_iszero(),                                  // "ISZERO",
            0x16 => self.run_and(),                                     // "AND",
            0x17 => self.run_or(),                                      // "OR",
            0x18 => self.run_xor(),                                     // "XOR",
            0x19 => self.run_not(),                                     // "NOT",
            0x1a => self.run_byte(),                                    // "BYTE",
            0x1b => self.run_shl(),                                     // "SHL",
            0x1c => self.run_shr(),                                     // "SHR",
            0x1d => todo!(),                                            // "SAR",
            0x20 => self.run_keccak256(),                               // "KECCAK256",
            0x21 => self.run_keccak_general(),                          // "KECCAK_GENERAL",
            0x30 => todo!(),                                            // "ADDRESS",
            0x31 => todo!(),                                            // "BALANCE",
            0x32 => todo!(),                                            // "ORIGIN",
            0x33 => todo!(),                                            // "CALLER",
            0x34 => self.run_callvalue(),                               // "CALLVALUE",
            0x35 => self.run_calldataload(),                            // "CALLDATALOAD",
            0x36 => self.run_calldatasize(),                            // "CALLDATASIZE",
            0x37 => self.run_calldatacopy(),                            // "CALLDATACOPY",
            0x38 => todo!(),                                            // "CODESIZE",
            0x39 => todo!(),                                            // "CODECOPY",
            0x3a => todo!(),                                            // "GASPRICE",
            0x3b => todo!(),                                            // "EXTCODESIZE",
            0x3c => todo!(),                                            // "EXTCODECOPY",
            0x3d => todo!(),                                            // "RETURNDATASIZE",
            0x3e => todo!(),                                            // "RETURNDATACOPY",
            0x3f => todo!(),                                            // "EXTCODEHASH",
            0x40 => todo!(),                                            // "BLOCKHASH",
            0x41 => todo!(),                                            // "COINBASE",
            0x42 => todo!(),                                            // "TIMESTAMP",
            0x43 => todo!(),                                            // "NUMBER",
            0x44 => todo!(),                                            // "DIFFICULTY",
            0x45 => todo!(),                                            // "GASLIMIT",
            0x46 => todo!(),                                            // "CHAINID",
            0x48 => todo!(),                                            // "BASEFEE",
            0x49 => self.run_prover_input()?,                           // "PROVER_INPUT",
            0x50 => self.run_pop(),                                     // "POP",
            0x51 => self.run_mload(),                                   // "MLOAD",
            0x52 => self.run_mstore(),                                  // "MSTORE",
            0x53 => self.run_mstore8(),                                 // "MSTORE8",
            0x54 => todo!(),                                            // "SLOAD",
            0x55 => todo!(),                                            // "SSTORE",
            0x56 => self.run_jump(),                                    // "JUMP",
            0x57 => self.run_jumpi(),                                   // "JUMPI",
            0x58 => self.run_pc(),                                      // "PC",
            0x59 => self.run_msize(),                                   // "MSIZE",
            0x5a => todo!(),                                            // "GAS",
            0x5b => self.run_jumpdest(),                                // "JUMPDEST",
            x if (0x60..0x80).contains(&x) => self.run_push(x - 0x5f),  // "PUSH"
            x if (0x80..0x90).contains(&x) => self.run_dup(x - 0x7f),   // "DUP"
            x if (0x90..0xa0).contains(&x) => self.run_swap(x - 0x8f)?, // "SWAP"
            0xa0 => todo!(),                                            // "LOG0",
            0xa1 => todo!(),                                            // "LOG1",
            0xa2 => todo!(),                                            // "LOG2",
            0xa3 => todo!(),                                            // "LOG3",
            0xa4 => todo!(),                                            // "LOG4",
            0xa5 => bail!("Executed PANIC"),                            // "PANIC",
            0xf0 => todo!(),                                            // "CREATE",
            0xf1 => todo!(),                                            // "CALL",
            0xf2 => todo!(),                                            // "CALLCODE",
            0xf3 => todo!(),                                            // "RETURN",
            0xf4 => todo!(),                                            // "DELEGATECALL",
            0xf5 => todo!(),                                            // "CREATE2",
            0xf6 => self.run_get_context(),                             // "GET_CONTEXT",
            0xf7 => self.run_set_context(),                             // "SET_CONTEXT",
            0xf8 => todo!(),                                            // "CONSUME_GAS",
            0xf9 => todo!(),                                            // "EXIT_KERNEL",
            0xfa => todo!(),                                            // "STATICCALL",
            0xfb => self.run_mload_general(),                           // "MLOAD_GENERAL",
            0xfc => self.run_mstore_general(),                          // "MSTORE_GENERAL",
            0xfd => todo!(),                                            // "REVERT",
            0xfe => bail!("Executed INVALID"),                          // "INVALID",
            0xff => todo!(),                                            // "SELFDESTRUCT",
            _ => bail!("Unrecognized opcode {}.", opcode),
        };

        if self
            .debug_offsets
            .contains(&self.generation_state.registers.program_counter)
        {
            println!("At {}, stack={:?}", self.offset_name(), self.stack());
        } else if let Some(label) = self.offset_label() {
            println!("At {label}");
        }

        Ok(())
    }

    fn offset_name(&self) -> String {
        KERNEL.offset_name(self.generation_state.registers.program_counter)
    }

    fn offset_label(&self) -> Option<String> {
        KERNEL.offset_label(self.generation_state.registers.program_counter)
    }

    fn run_stop(&mut self) {
        self.running = false;
    }

    fn run_add(&mut self) {
        let x = self.pop();
        let y = self.pop();
        self.push(x.overflowing_add(y).0);
    }

    fn run_mul(&mut self) {
        let x = self.pop();
        let y = self.pop();
        self.push(x.overflowing_mul(y).0);
    }

    fn run_sub(&mut self) {
        let x = self.pop();
        let y = self.pop();
        self.push(x.overflowing_sub(y).0);
    }

    // TODO: 107 is hardcoded as a dummy prime for testing
    // should be changed to the proper implementation prime

    fn run_addfp254(&mut self) {
        let x = self.pop();
        let y = self.pop();
        self.push((x + y) % 107);
    }

    fn run_mulfp254(&mut self) {
        let x = self.pop();
        let y = self.pop();
        self.push(U256::try_from(x.full_mul(y) % 107).unwrap());
    }

    fn run_subfp254(&mut self) {
        let x = self.pop();
        let y = self.pop();
        self.push((U256::from(107) + x - y) % 107);
    }

    fn run_div(&mut self) {
        let x = self.pop();
        let y = self.pop();
        self.push(if y.is_zero() { U256::zero() } else { x / y });
    }

    fn run_mod(&mut self) {
        let x = self.pop();
        let y = self.pop();
        self.push(if y.is_zero() { U256::zero() } else { x % y });
    }

    fn run_addmod(&mut self) {
        let x = U512::from(self.pop());
        let y = U512::from(self.pop());
        let z = U512::from(self.pop());
        self.push(if z.is_zero() {
            U256::zero()
        } else {
            U256::try_from((x + y) % z).unwrap()
        });
    }

    fn run_mulmod(&mut self) {
        let x = self.pop();
        let y = self.pop();
        let z = U512::from(self.pop());
        self.push(if z.is_zero() {
            U256::zero()
        } else {
            U256::try_from(x.full_mul(y) % z).unwrap()
        });
    }

    fn run_exp(&mut self) {
        let x = self.pop();
        let y = self.pop();
        self.push(x.overflowing_pow(y).0);
    }

    fn run_lt(&mut self) {
        let x = self.pop();
        let y = self.pop();
        self.push_bool(x < y);
    }

    fn run_gt(&mut self) {
        let x = self.pop();
        let y = self.pop();
        self.push_bool(x > y);
    }

    fn run_eq(&mut self) {
        let x = self.pop();
        let y = self.pop();
        self.push_bool(x == y);
    }

    fn run_iszero(&mut self) {
        let x = self.pop();
        self.push_bool(x.is_zero());
    }

    fn run_and(&mut self) {
        let x = self.pop();
        let y = self.pop();
        self.push(x & y);
    }

    fn run_or(&mut self) {
        let x = self.pop();
        let y = self.pop();
        self.push(x | y);
    }

    fn run_xor(&mut self) {
        let x = self.pop();
        let y = self.pop();
        self.push(x ^ y);
    }

    fn run_not(&mut self) {
        let x = self.pop();
        self.push(!x);
    }

    fn run_byte(&mut self) {
        let i = self.pop();
        let x = self.pop();
        let result = if i < 32.into() {
            x.byte(31 - i.as_usize())
        } else {
            0
        };
        self.push(result.into());
    }

    fn run_shl(&mut self) {
        let shift = self.pop();
        let value = self.pop();
        self.push(value << shift);
    }

    fn run_shr(&mut self) {
        let shift = self.pop();
        let value = self.pop();
        self.push(value >> shift);
    }

    fn run_keccak256(&mut self) {
        let offset = self.pop().as_usize();
        let size = self.pop().as_usize();
        let bytes = (offset..offset + size)
            .map(|i| {
                self.generation_state
                    .memory
                    .mload_general(self.context, Segment::MainMemory, i)
                    .byte(0)
            })
            .collect::<Vec<_>>();
        let hash = keccak(bytes);
        self.push(U256::from_big_endian(hash.as_bytes()));
    }

    fn run_keccak_general(&mut self) {
        let context = self.pop().as_usize();
        let segment = Segment::all()[self.pop().as_usize()];
        // Not strictly needed but here to avoid surprises with MSIZE.
        assert_ne!(segment, Segment::MainMemory, "Call KECCAK256 instead.");
        let offset = self.pop().as_usize();
        let size = self.pop().as_usize();
        let bytes = (offset..offset + size)
            .map(|i| {
                self.generation_state
                    .memory
                    .mload_general(context, segment, i)
                    .byte(0)
            })
            .collect::<Vec<_>>();
        println!("Hashing {:?}", &bytes);
        let hash = keccak(bytes);
        self.push(U256::from_big_endian(hash.as_bytes()));
    }

    fn run_callvalue(&mut self) {
        self.push(
            self.generation_state.memory.contexts[self.context].segments
                [Segment::ContextMetadata as usize]
                .get(ContextMetadata::CallValue as usize),
        )
    }

    fn run_calldataload(&mut self) {
        let offset = self.pop().as_usize();
        let value = U256::from_big_endian(
            &(0..32)
                .map(|i| {
                    self.generation_state
                        .memory
                        .mload_general(self.context, Segment::Calldata, offset + i)
                        .byte(0)
                })
                .collect::<Vec<_>>(),
        );
        self.push(value);
    }

    fn run_calldatasize(&mut self) {
        self.push(
            self.generation_state.memory.contexts[self.context].segments
                [Segment::ContextMetadata as usize]
                .get(ContextMetadata::CalldataSize as usize),
        )
    }

    fn run_calldatacopy(&mut self) {
        let dest_offset = self.pop().as_usize();
        let offset = self.pop().as_usize();
        let size = self.pop().as_usize();
        for i in 0..size {
            let calldata_byte = self.generation_state.memory.mload_general(
                self.context,
                Segment::Calldata,
                offset + i,
            );
            self.generation_state.memory.mstore_general(
                self.context,
                Segment::MainMemory,
                dest_offset + i,
                calldata_byte,
            );
        }
    }

    fn run_prover_input(&mut self) -> anyhow::Result<()> {
        let prover_input_fn = self
            .prover_inputs_map
            .get(&(self.generation_state.registers.program_counter - 1))
            .ok_or_else(|| anyhow!("Offset not in prover inputs."))?;
        let output = self.generation_state.prover_input(prover_input_fn);
        self.push(output);
        Ok(())
    }

    fn run_pop(&mut self) {
        self.pop();
    }

    fn run_mload(&mut self) {
        let offset = self.pop().as_usize();
        let value = U256::from_big_endian(
            &(0..32)
                .map(|i| {
                    self.generation_state
                        .memory
                        .mload_general(self.context, Segment::MainMemory, offset + i)
                        .byte(0)
                })
                .collect::<Vec<_>>(),
        );
        self.push(value);
    }

    fn run_mstore(&mut self) {
        let offset = self.pop().as_usize();
        let value = self.pop();
        let mut bytes = [0; 32];
        value.to_big_endian(&mut bytes);
        for (i, byte) in (0..32).zip(bytes) {
            self.generation_state.memory.mstore_general(
                self.context,
                Segment::MainMemory,
                offset + i,
                byte.into(),
            );
        }
    }

    fn run_mstore8(&mut self) {
        let offset = self.pop().as_usize();
        let value = self.pop();
        self.generation_state.memory.mstore_general(
            self.context,
            Segment::MainMemory,
            offset,
            value.byte(0).into(),
        );
    }

    fn run_jump(&mut self) {
        let x = self.pop().as_usize();
        self.jump_to(x);
    }

    fn run_jumpi(&mut self) {
        let x = self.pop().as_usize();
        let b = self.pop();
        if !b.is_zero() {
            self.jump_to(x);
        }
    }

    fn run_pc(&mut self) {
        self.push((self.generation_state.registers.program_counter - 1).into());
    }

    fn run_msize(&mut self) {
        self.push(
            self.generation_state.memory.contexts[self.context].segments
                [Segment::ContextMetadata as usize]
                .get(ContextMetadata::MSize as usize),
        )
    }

    fn run_jumpdest(&mut self) {
        assert!(!self.kernel_mode, "JUMPDEST is not needed in kernel code");
    }

    fn jump_to(&mut self, offset: usize) {
        // The JUMPDEST rule is not enforced in kernel mode.
        if !self.kernel_mode && self.jumpdests.binary_search(&offset).is_err() {
            panic!("Destination is not a JUMPDEST.");
        }

        self.generation_state.registers.program_counter = offset;

        if self.halt_offsets.contains(&offset) {
            self.running = false;
        }
    }

    fn run_push(&mut self, num_bytes: u8) {
        let x = U256::from_big_endian(&self.code_slice(num_bytes as usize));
        self.incr(num_bytes as usize);
        self.push(x);
    }

    fn run_dup(&mut self, n: u8) {
        self.push(self.stack()[self.stack_len() - n as usize]);
    }

    fn run_swap(&mut self, n: u8) -> anyhow::Result<()> {
        let len = self.stack_len();
        ensure!(len > n as usize);
        self.stack_mut().swap(len - 1, len - n as usize - 1);
        Ok(())
    }

    fn run_get_context(&mut self) {
        self.push(self.context.into());
    }

    fn run_set_context(&mut self) {
        let x = self.pop();
        self.context = x.as_usize();
    }

    fn run_mload_general(&mut self) {
        let context = self.pop().as_usize();
        let segment = Segment::all()[self.pop().as_usize()];
        let offset = self.pop().as_usize();
        let value = self
            .generation_state
            .memory
            .mload_general(context, segment, offset);
        assert!(value.bits() <= segment.bit_range());
        self.push(value);
    }

    fn run_mstore_general(&mut self) {
        let context = self.pop().as_usize();
        let segment = Segment::all()[self.pop().as_usize()];
        let offset = self.pop().as_usize();
        let value = self.pop();
        self.generation_state
            .memory
            .mstore_general(context, segment, offset, value);
    }

    fn stack_len(&self) -> usize {
        self.generation_state.registers.stack_len
    }
}

/// Return the (ordered) JUMPDEST offsets in the code.
fn find_jumpdests(code: &[u8]) -> Vec<usize> {
    let mut offset = 0;
    let mut res = Vec::new();
    while offset < code.len() {
        let opcode = code[offset];
        match opcode {
            0x5b => res.push(offset),
            x if (0x60..0x80).contains(&x) => offset += x as usize - 0x5f, // PUSH instruction, disregard data.
            _ => (),
        }
        offset += 1;
    }
    res
}

fn get_mnemonic(opcode: u8) -> &'static str {
    match opcode {
        0x00 => "STOP",
        0x01 => "ADD",
        0x02 => "MUL",
        0x03 => "SUB",
        0x04 => "DIV",
        0x05 => "SDIV",
        0x06 => "MOD",
        0x07 => "SMOD",
        0x08 => "ADDMOD",
        0x09 => "MULMOD",
        0x0a => "EXP",
        0x0b => "SIGNEXTEND",
        0x0c => "ADDFP254",
        0x0d => "MULFP254",
        0x0e => "SUBFP254",
        0x10 => "LT",
        0x11 => "GT",
        0x12 => "SLT",
        0x13 => "SGT",
        0x14 => "EQ",
        0x15 => "ISZERO",
        0x16 => "AND",
        0x17 => "OR",
        0x18 => "XOR",
        0x19 => "NOT",
        0x1a => "BYTE",
        0x1b => "SHL",
        0x1c => "SHR",
        0x1d => "SAR",
        0x20 => "KECCAK256",
        0x21 => "KECCAK_GENERAL",
        0x30 => "ADDRESS",
        0x31 => "BALANCE",
        0x32 => "ORIGIN",
        0x33 => "CALLER",
        0x34 => "CALLVALUE",
        0x35 => "CALLDATALOAD",
        0x36 => "CALLDATASIZE",
        0x37 => "CALLDATACOPY",
        0x38 => "CODESIZE",
        0x39 => "CODECOPY",
        0x3a => "GASPRICE",
        0x3b => "EXTCODESIZE",
        0x3c => "EXTCODECOPY",
        0x3d => "RETURNDATASIZE",
        0x3e => "RETURNDATACOPY",
        0x3f => "EXTCODEHASH",
        0x40 => "BLOCKHASH",
        0x41 => "COINBASE",
        0x42 => "TIMESTAMP",
        0x43 => "NUMBER",
        0x44 => "DIFFICULTY",
        0x45 => "GASLIMIT",
        0x46 => "CHAINID",
        0x48 => "BASEFEE",
        0x49 => "PROVER_INPUT",
        0x50 => "POP",
        0x51 => "MLOAD",
        0x52 => "MSTORE",
        0x53 => "MSTORE8",
        0x54 => "SLOAD",
        0x55 => "SSTORE",
        0x56 => "JUMP",
        0x57 => "JUMPI",
        0x58 => "GETPC",
        0x59 => "MSIZE",
        0x5a => "GAS",
        0x5b => "JUMPDEST",
        0x60 => "PUSH1",
        0x61 => "PUSH2",
        0x62 => "PUSH3",
        0x63 => "PUSH4",
        0x64 => "PUSH5",
        0x65 => "PUSH6",
        0x66 => "PUSH7",
        0x67 => "PUSH8",
        0x68 => "PUSH9",
        0x69 => "PUSH10",
        0x6a => "PUSH11",
        0x6b => "PUSH12",
        0x6c => "PUSH13",
        0x6d => "PUSH14",
        0x6e => "PUSH15",
        0x6f => "PUSH16",
        0x70 => "PUSH17",
        0x71 => "PUSH18",
        0x72 => "PUSH19",
        0x73 => "PUSH20",
        0x74 => "PUSH21",
        0x75 => "PUSH22",
        0x76 => "PUSH23",
        0x77 => "PUSH24",
        0x78 => "PUSH25",
        0x79 => "PUSH26",
        0x7a => "PUSH27",
        0x7b => "PUSH28",
        0x7c => "PUSH29",
        0x7d => "PUSH30",
        0x7e => "PUSH31",
        0x7f => "PUSH32",
        0x80 => "DUP1",
        0x81 => "DUP2",
        0x82 => "DUP3",
        0x83 => "DUP4",
        0x84 => "DUP5",
        0x85 => "DUP6",
        0x86 => "DUP7",
        0x87 => "DUP8",
        0x88 => "DUP9",
        0x89 => "DUP10",
        0x8a => "DUP11",
        0x8b => "DUP12",
        0x8c => "DUP13",
        0x8d => "DUP14",
        0x8e => "DUP15",
        0x8f => "DUP16",
        0x90 => "SWAP1",
        0x91 => "SWAP2",
        0x92 => "SWAP3",
        0x93 => "SWAP4",
        0x94 => "SWAP5",
        0x95 => "SWAP6",
        0x96 => "SWAP7",
        0x97 => "SWAP8",
        0x98 => "SWAP9",
        0x99 => "SWAP10",
        0x9a => "SWAP11",
        0x9b => "SWAP12",
        0x9c => "SWAP13",
        0x9d => "SWAP14",
        0x9e => "SWAP15",
        0x9f => "SWAP16",
        0xa0 => "LOG0",
        0xa1 => "LOG1",
        0xa2 => "LOG2",
        0xa3 => "LOG3",
        0xa4 => "LOG4",
        0xa5 => "PANIC",
        0xf0 => "CREATE",
        0xf1 => "CALL",
        0xf2 => "CALLCODE",
        0xf3 => "RETURN",
        0xf4 => "DELEGATECALL",
        0xf5 => "CREATE2",
        0xf6 => "GET_CONTEXT",
        0xf7 => "SET_CONTEXT",
        0xf8 => "CONSUME_GAS",
        0xf9 => "EXIT_KERNEL",
        0xfa => "STATICCALL",
        0xfb => "MLOAD_GENERAL",
        0xfc => "MSTORE_GENERAL",
        0xfd => "REVERT",
        0xfe => "INVALID",
        0xff => "SELFDESTRUCT",
        _ => panic!("Unrecognized opcode {opcode}"),
    }
}

#[cfg(test)]
mod tests {
    use std::collections::HashMap;

    use crate::cpu::kernel::interpreter::run;
    use crate::memory::segments::Segment;

    #[test]
    fn test_run() -> anyhow::Result<()> {
        let code = vec![
            0x60, 0x1, 0x60, 0x2, 0x1, 0x63, 0xde, 0xad, 0xbe, 0xef, 0x56,
        ]; // PUSH1, 1, PUSH1, 2, ADD, PUSH4 deadbeef, JUMP
        assert_eq!(
            run(&code, 0, vec![], &HashMap::new())?.stack(),
            &[0x3.into()],
        );
        Ok(())
    }

    #[test]
    fn test_run_with_memory() -> anyhow::Result<()> {
        //         PUSH1 0xff
        //         PUSH1 0
        //         MSTORE

        //         PUSH1 0
        //         MLOAD

        //         PUSH1 1
        //         MLOAD

        //         PUSH1 0x42
        //         PUSH1 0x27
        //         MSTORE8
        let code = vec![
            0x60, 0xff, 0x60, 0x0, 0x52, 0x60, 0, 0x51, 0x60, 0x1, 0x51, 0x60, 0x42, 0x60, 0x27,
            0x53,
        ];
        let pis = HashMap::new();
        let run = run(&code, 0, vec![], &pis)?;
        assert_eq!(run.stack(), &[0xff.into(), 0xff00.into()]);
        assert_eq!(
            run.generation_state.memory.contexts[0].segments[Segment::MainMemory as usize]
                .get(0x27),
            0x42.into()
        );
        assert_eq!(
            run.generation_state.memory.contexts[0].segments[Segment::MainMemory as usize]
                .get(0x1f),
            0xff.into()
        );
        Ok(())
    }
}<|MERGE_RESOLUTION|>--- conflicted
+++ resolved
@@ -24,19 +24,8 @@
 const DEFAULT_HALT_OFFSET: usize = 0xdeadbeef;
 
 impl MemoryState {
-<<<<<<< HEAD
     pub(crate) fn mload_general(&self, context: usize, segment: Segment, offset: usize) -> U256 {
-        let value = self.contexts[context].segments[segment as usize].get(offset);
-        assert!(
-            value.bits() <= segment.bit_range(),
-            "Value read from memory exceeds expected range of {:?} segment",
-            segment
-        );
-        value
-=======
-    fn mload_general(&self, context: usize, segment: Segment, offset: usize) -> U256 {
         self.get(MemoryAddress::new(context, segment, offset))
->>>>>>> f836e4d9
     }
 
     fn mstore_general(&mut self, context: usize, segment: Segment, offset: usize, value: U256) {
