//! An EVM interpreter for testing and debugging purposes.

use core::cmp::Ordering;
use std::collections::HashMap;
use std::ops::Range;

use anyhow::bail;
use ethereum_types::{U256, U512};
use keccak_hash::keccak;
use plonky2::field::goldilocks_field::GoldilocksField;

use super::assembler::BYTES_PER_OFFSET;
use crate::cpu::kernel::aggregator::KERNEL;
use crate::cpu::kernel::constants::context_metadata::ContextMetadata;
use crate::cpu::kernel::constants::global_metadata::GlobalMetadata;
use crate::cpu::kernel::constants::txn_fields::NormalizedTxnField;
use crate::cpu::stack::MAX_USER_STACK_SIZE;
use crate::extension_tower::BN_BASE;
use crate::generation::prover_input::ProverInputFn;
use crate::generation::state::GenerationState;
use crate::generation::GenerationInputs;
use crate::memory::segments::{Segment, SEGMENT_SCALING_FACTOR};
use crate::util::u256_to_usize;
use crate::witness::errors::{ProgramError, ProverInputError};
use crate::witness::gas::gas_to_charge;
use crate::witness::memory::{MemoryAddress, MemoryContextState, MemorySegmentState, MemoryState};
<<<<<<< HEAD
use crate::witness::operation::{Operation, CONTEXT_SCALING_FACTOR};
=======
use crate::witness::operation::Operation;
use crate::witness::state::RegistersState;
>>>>>>> 7cb04884
use crate::witness::transition::decode;
use crate::witness::util::stack_peek;

type F = GoldilocksField;

/// Halt interpreter execution whenever a jump to this offset is done.
const DEFAULT_HALT_OFFSET: usize = 0xdeadbeef;

impl MemoryState {
    pub(crate) fn mload_general(&self, context: usize, segment: Segment, offset: usize) -> U256 {
        self.get(MemoryAddress::new(context, segment, offset))
    }

    fn mstore_general(
        &mut self,
        context: usize,
        segment: Segment,
        offset: usize,
        value: U256,
    ) -> InterpreterMemOpKind {
        let old_value = self.mload_general(context, segment, offset);
        self.set(MemoryAddress::new(context, segment, offset), value);
        InterpreterMemOpKind::Write(old_value, context, segment as usize, offset)
    }
}

pub(crate) struct Interpreter<'a> {
    jumpdests: Vec<usize>,
    pub(crate) generation_state: GenerationState<F>,
    prover_inputs_map: &'a HashMap<usize, ProverInputFn>,
    pub(crate) halt_offsets: Vec<usize>,
    pub(crate) debug_offsets: Vec<usize>,
    running: bool,
    opcode_count: [usize; 0x100],
    memops: Vec<InterpreterMemOpKind>,
}

/// Structure storing the state of the interpreter's registers.
struct InterpreterRegistersState {
    kernel_mode: bool,
    context: usize,
    registers: RegistersState,
}

/// Interpreter state at the last checkpoint: we only need to store
/// the state of the registers and the length of the vector of memory operations.
/// This data is enough to revert in case of an exception.
struct InterpreterCheckpoint {
    registers: InterpreterRegistersState,
    mem_len: usize,
}

pub(crate) fn run_interpreter(
    initial_offset: usize,
    initial_stack: Vec<U256>,
) -> anyhow::Result<Interpreter<'static>> {
    run(
        &KERNEL.code,
        initial_offset,
        initial_stack,
        &KERNEL.prover_inputs,
    )
}

#[derive(Clone)]
pub(crate) struct InterpreterMemoryInitialization {
    pub label: String,
    pub stack: Vec<U256>,
    pub segment: Segment,
    pub memory: Vec<(usize, Vec<U256>)>,
}

pub(crate) fn run_interpreter_with_memory(
    memory_init: InterpreterMemoryInitialization,
) -> anyhow::Result<Interpreter<'static>> {
    let label = KERNEL.global_labels[&memory_init.label];
    let mut stack = memory_init.stack;
    stack.reverse();
    let mut interpreter = Interpreter::new_with_kernel(label, stack);
    for (pointer, data) in memory_init.memory {
        for (i, term) in data.iter().enumerate() {
            interpreter.generation_state.memory.set(
                MemoryAddress::new(0, memory_init.segment, pointer + i),
                *term,
            )
        }
    }
    interpreter.run()?;
    Ok(interpreter)
}

pub(crate) fn run<'a>(
    code: &'a [u8],
    initial_offset: usize,
    initial_stack: Vec<U256>,
    prover_inputs: &'a HashMap<usize, ProverInputFn>,
) -> anyhow::Result<Interpreter<'a>> {
    let mut interpreter = Interpreter::new(code, initial_offset, initial_stack, prover_inputs);
    interpreter.run()?;
    Ok(interpreter)
}

/// Different types of Memory operations in the interpreter, and the data required to revert them.
enum InterpreterMemOpKind {
    /// We need to provide the context.
    Push(usize),
    /// If we pop a certain value, we need to push it back to the correct context when reverting.
    Pop(U256, usize),
    /// If we write a value at a certain address, we need to write the old value back when reverting.
    Write(U256, usize, usize, usize),
}

impl<'a> Interpreter<'a> {
    pub(crate) fn new_with_kernel(initial_offset: usize, initial_stack: Vec<U256>) -> Self {
        Self::new(
            &KERNEL.code,
            initial_offset,
            initial_stack,
            &KERNEL.prover_inputs,
        )
    }

    pub(crate) fn new(
        code: &'a [u8],
        initial_offset: usize,
        initial_stack: Vec<U256>,
        prover_inputs: &'a HashMap<usize, ProverInputFn>,
    ) -> Self {
        let mut result = Self {
            jumpdests: find_jumpdests(code),
            generation_state: GenerationState::new(GenerationInputs::default(), code)
                .expect("Default inputs are known-good"),
            prover_inputs_map: prover_inputs,
            // `DEFAULT_HALT_OFFSET` is used as a halting point for the interpreter,
            // while the label `halt` is the halting label in the kernel.
            halt_offsets: vec![DEFAULT_HALT_OFFSET, KERNEL.global_labels["halt"]],
            debug_offsets: vec![],
            running: false,
            opcode_count: [0; 256],
            memops: vec![],
        };
        result.generation_state.registers.program_counter = initial_offset;
        let initial_stack_len = initial_stack.len();
        result.generation_state.registers.stack_len = initial_stack_len;
        if !initial_stack.is_empty() {
            result.generation_state.registers.stack_top = initial_stack[initial_stack_len - 1];
            *result.stack_segment_mut() = initial_stack;
            result.stack_segment_mut().truncate(initial_stack_len - 1);
        }

        result
    }

    fn checkpoint(&self) -> InterpreterCheckpoint {
        let registers = InterpreterRegistersState {
            kernel_mode: self.is_kernel(),
            context: self.context(),
            registers: self.generation_state.registers,
        };
        InterpreterCheckpoint {
            registers,
            mem_len: self.memops.len(),
        }
    }

    fn roll_memory_back(&mut self, len: usize) {
        // We roll the memory back until `memops` reaches length `len`.
        debug_assert!(self.memops.len() >= len);
        while self.memops.len() > len {
            if let Some(op) = self.memops.pop() {
                match op {
                    InterpreterMemOpKind::Push(context) => {
                        self.generation_state.memory.contexts[context].segments
                            [Segment::Stack as usize]
                            .content
                            .pop();
                    }
                    InterpreterMemOpKind::Pop(value, context) => {
                        self.generation_state.memory.contexts[context].segments
                            [Segment::Stack as usize]
                            .content
                            .push(value)
                    }
                    InterpreterMemOpKind::Write(value, context, segment, offset) => {
                        self.generation_state.memory.contexts[context].segments[segment].content
                            [offset] = value
                    }
                }
            }
        }
    }

    fn rollback(&mut self, checkpoint: InterpreterCheckpoint) {
        let InterpreterRegistersState {
            kernel_mode,
            context,
            registers,
        } = checkpoint.registers;
        self.set_is_kernel(kernel_mode);
        self.set_context(context);
        self.generation_state.registers = registers;
        self.roll_memory_back(checkpoint.mem_len);
    }

    fn handle_error(&mut self, err: ProgramError) -> anyhow::Result<()> {
        let exc_code: u8 = match err {
            ProgramError::OutOfGas => 0,
            ProgramError::InvalidOpcode => 1,
            ProgramError::StackUnderflow => 2,
            ProgramError::InvalidJumpDestination => 3,
            ProgramError::InvalidJumpiDestination => 4,
            ProgramError::StackOverflow => 5,
            _ => bail!("TODO: figure out what to do with this..."),
        };

        self.run_exception(exc_code)
            .map_err(|_| anyhow::Error::msg("error handling errored..."))
    }

    pub(crate) fn run(&mut self) -> anyhow::Result<()> {
        self.running = true;
        while self.running {
            let pc = self.generation_state.registers.program_counter;
            if self.is_kernel() && self.halt_offsets.contains(&pc) {
                return Ok(());
            };

            let checkpoint = self.checkpoint();
            let result = self.run_opcode();
            match result {
                Ok(()) => Ok(()),
                Err(e) => {
                    if self.is_kernel() {
                        let offset_name =
                            KERNEL.offset_name(self.generation_state.registers.program_counter);
                        bail!(
                            "{:?} in kernel at pc={}, stack={:?}, memory={:?}",
                            e,
                            offset_name,
                            self.stack(),
                            self.generation_state.memory.contexts[0].segments
                                [Segment::KernelGeneral as usize]
                                .content,
                        );
                    }
                    self.rollback(checkpoint);
                    self.handle_error(e)
                }
            }?;
        }
        println!("Opcode count:");
        for i in 0..0x100 {
            if self.opcode_count[i] > 0 {
                println!("{}: {}", get_mnemonic(i as u8), self.opcode_count[i])
            }
        }
        println!("Total: {}", self.opcode_count.into_iter().sum::<usize>());
        Ok(())
    }

    fn code(&self) -> &MemorySegmentState {
        // The context is 0 if we are in kernel mode.
        &self.generation_state.memory.contexts[(1 - self.is_kernel() as usize) * self.context()]
            .segments[Segment::Code as usize >> SEGMENT_SCALING_FACTOR]
    }

    fn code_slice(&self, n: usize) -> Vec<u8> {
        let pc = self.generation_state.registers.program_counter;
        self.code().content[pc..pc + n]
            .iter()
            .map(|u256| u256.byte(0))
            .collect::<Vec<_>>()
    }

    pub(crate) fn get_txn_field(&self, field: NormalizedTxnField) -> U256 {
        // These fields are already scaled by their respective segment.
        let field = field as usize - Segment::TxnFields as usize;
        self.generation_state.memory.contexts[0].segments
            [Segment::TxnFields as usize >> SEGMENT_SCALING_FACTOR]
            .get(field)
    }

    pub(crate) fn set_txn_field(&mut self, field: NormalizedTxnField, value: U256) {
        // These fields are already scaled by their respective segment.
        let field = field as usize - Segment::TxnFields as usize;
        self.generation_state.memory.contexts[0].segments
            [Segment::TxnFields as usize >> SEGMENT_SCALING_FACTOR]
            .set(field, value);
    }

    pub(crate) fn get_txn_data(&self) -> &[U256] {
        &self.generation_state.memory.contexts[0].segments
            [Segment::TxnData as usize >> SEGMENT_SCALING_FACTOR]
            .content
    }

    pub(crate) fn get_context_metadata_field(&self, ctx: usize, field: ContextMetadata) -> U256 {
        // These fields are already scaled by their respective segment.
        let field = field as usize - Segment::ContextMetadata as usize;
        self.generation_state.memory.contexts[ctx].segments
            [Segment::ContextMetadata as usize >> SEGMENT_SCALING_FACTOR]
            .get(field)
    }

    pub(crate) fn set_context_metadata_field(
        &mut self,
        ctx: usize,
        field: ContextMetadata,
        value: U256,
    ) {
        // These fields are already scaled by their respective segment.
        let field = field as usize - Segment::ContextMetadata as usize;
        self.generation_state.memory.contexts[ctx].segments
            [Segment::ContextMetadata as usize >> SEGMENT_SCALING_FACTOR]
            .set(field, value)
    }

    pub(crate) fn get_global_metadata_field(&self, field: GlobalMetadata) -> U256 {
        // These fields are already scaled by their respective segment.
        let field = field as usize - Segment::GlobalMetadata as usize;
        self.generation_state.memory.contexts[0].segments
            [Segment::GlobalMetadata as usize >> SEGMENT_SCALING_FACTOR]
            .get(field)
    }

    pub(crate) fn set_global_metadata_field(&mut self, field: GlobalMetadata, value: U256) {
        // These fields are already scaled by their respective segment.
        let field = field as usize - Segment::GlobalMetadata as usize;
        self.generation_state.memory.contexts[0].segments
            [Segment::GlobalMetadata as usize >> SEGMENT_SCALING_FACTOR]
            .set(field, value)
    }

    pub(crate) fn set_global_metadata_multi_fields(&mut self, metadata: &[(GlobalMetadata, U256)]) {
        for &(field, value) in metadata {
            let field = field as usize - Segment::GlobalMetadata as usize;
            self.generation_state.memory.contexts[0].segments
                [Segment::GlobalMetadata as usize >> SEGMENT_SCALING_FACTOR]
                .set(field, value);
        }
    }

    pub(crate) fn get_trie_data(&self) -> &[U256] {
        &self.generation_state.memory.contexts[0].segments
            [Segment::TrieData as usize >> SEGMENT_SCALING_FACTOR]
            .content
    }

    pub(crate) fn get_trie_data_mut(&mut self) -> &mut Vec<U256> {
        &mut self.generation_state.memory.contexts[0].segments
            [Segment::TrieData as usize >> SEGMENT_SCALING_FACTOR]
            .content
    }

    pub(crate) fn get_memory_segment(&self, segment: Segment) -> Vec<U256> {
        self.generation_state.memory.contexts[0].segments
            [segment as usize >> SEGMENT_SCALING_FACTOR]
            .content
            .clone()
    }

    pub(crate) fn get_memory_segment_bytes(&self, segment: Segment) -> Vec<u8> {
        self.generation_state.memory.contexts[0].segments
            [segment as usize >> SEGMENT_SCALING_FACTOR]
            .content
            .iter()
            .map(|x| x.low_u32() as u8)
            .collect()
    }

    pub(crate) fn get_current_general_memory(&self) -> Vec<U256> {
        self.generation_state.memory.contexts[self.context()].segments
            [Segment::KernelGeneral as usize >> SEGMENT_SCALING_FACTOR]
            .content
            .clone()
    }

    pub(crate) fn get_kernel_general_memory(&self) -> Vec<U256> {
        self.get_memory_segment(Segment::KernelGeneral)
    }

    pub(crate) fn get_rlp_memory(&self) -> Vec<u8> {
        self.get_memory_segment_bytes(Segment::RlpRaw)
    }

    pub(crate) fn set_current_general_memory(&mut self, memory: Vec<U256>) {
        let context = self.context();
        self.generation_state.memory.contexts[context].segments
            [Segment::KernelGeneral as usize >> SEGMENT_SCALING_FACTOR]
            .content = memory;
    }

    pub(crate) fn set_memory_segment(&mut self, segment: Segment, memory: Vec<U256>) {
        self.generation_state.memory.contexts[0].segments
            [segment as usize >> SEGMENT_SCALING_FACTOR]
            .content = memory;
    }

    pub(crate) fn set_memory_segment_bytes(&mut self, segment: Segment, memory: Vec<u8>) {
        self.generation_state.memory.contexts[0].segments
            [segment as usize >> SEGMENT_SCALING_FACTOR]
            .content = memory.into_iter().map(U256::from).collect();
    }

    pub(crate) fn set_rlp_memory(&mut self, rlp: Vec<u8>) {
        self.set_memory_segment_bytes(Segment::RlpRaw, rlp)
    }

    pub(crate) fn set_code(&mut self, context: usize, code: Vec<u8>) {
        assert_ne!(context, 0, "Can't modify kernel code.");
        while self.generation_state.memory.contexts.len() <= context {
            self.generation_state
                .memory
                .contexts
                .push(MemoryContextState::default());
        }
        self.generation_state.memory.contexts[context].segments
            [Segment::Code as usize >> SEGMENT_SCALING_FACTOR]
            .content = code.into_iter().map(U256::from).collect();
    }

    pub(crate) fn set_memory_multi_addresses(&mut self, addrs: &[(MemoryAddress, U256)]) {
        for &(addr, val) in addrs {
            self.generation_state.memory.set(addr, val);
        }
    }

    pub(crate) fn get_jumpdest_bits(&self, context: usize) -> Vec<bool> {
        self.generation_state.memory.contexts[context].segments
            [Segment::JumpdestBits as usize >> SEGMENT_SCALING_FACTOR]
            .content
            .iter()
            .map(|x| x.bit(0))
            .collect()
    }

    fn incr(&mut self, n: usize) {
        self.generation_state.registers.program_counter += n;
    }

    pub(crate) fn stack(&self) -> Vec<U256> {
        match self.stack_len().cmp(&1) {
            Ordering::Greater => {
                let mut stack = self.generation_state.memory.contexts[self.context()].segments
                    [Segment::Stack as usize >> SEGMENT_SCALING_FACTOR]
                    .content
                    .clone();
                stack.truncate(self.stack_len() - 1);
                stack.push(
                    self.stack_top()
                        .expect("The stack is checked to be nonempty"),
                );
                stack
            }
            Ordering::Equal => {
                vec![self
                    .stack_top()
                    .expect("The stack is checked to be nonempty")]
            }
            Ordering::Less => {
                vec![]
            }
        }
    }
    fn stack_segment_mut(&mut self) -> &mut Vec<U256> {
        let context = self.context();
        &mut self.generation_state.memory.contexts[context].segments
            [Segment::Stack as usize >> SEGMENT_SCALING_FACTOR]
            .content
    }

    pub(crate) fn extract_kernel_memory(self, segment: Segment, range: Range<usize>) -> Vec<U256> {
        let mut output: Vec<U256> = vec![];
        for i in range {
            let term = self
                .generation_state
                .memory
                .get(MemoryAddress::new(0, segment, i));
            output.push(term);
        }
        output
    }

    pub(crate) fn push(&mut self, x: U256) -> Result<(), ProgramError> {
        if !self.is_kernel() && self.stack_len() >= MAX_USER_STACK_SIZE {
            return Err(ProgramError::StackOverflow);
        }
        if self.stack_len() > 0 {
            let top = self
                .stack_top()
                .expect("The stack is checked to be nonempty");
            let cur_len = self.stack_len();
            let stack_addr = MemoryAddress::new(self.context(), Segment::Stack, cur_len - 1);
            self.generation_state.memory.set(stack_addr, top);
        }
        self.generation_state.registers.stack_top = x;
        self.generation_state.registers.stack_len += 1;
        self.memops.push(InterpreterMemOpKind::Push(self.context()));

        Ok(())
    }

    fn push_bool(&mut self, x: bool) -> Result<(), ProgramError> {
        self.push(if x { U256::one() } else { U256::zero() })
    }

    pub(crate) fn pop(&mut self) -> Result<U256, ProgramError> {
        let result = stack_peek(&self.generation_state, 0);

        if let Ok(val) = result {
            self.memops
                .push(InterpreterMemOpKind::Pop(val, self.context()));
        }
        if self.stack_len() > 1 {
            let top = stack_peek(&self.generation_state, 1).unwrap();
            self.generation_state.registers.stack_top = top;
        }
        self.generation_state.registers.stack_len -= 1;

        result
    }

    fn run_opcode(&mut self) -> Result<(), ProgramError> {
        let opcode = self
            .code()
            .get(self.generation_state.registers.program_counter)
            .byte(0);
        self.opcode_count[opcode as usize] += 1;
        self.incr(1);
        match opcode {
            0x00 => self.run_syscall(opcode, 0, false), // "STOP",
            0x01 => self.run_add(),                     // "ADD",
            0x02 => self.run_mul(),                     // "MUL",
            0x03 => self.run_sub(),                     // "SUB",
            0x04 => self.run_div(),                     // "DIV",
            0x05 => self.run_syscall(opcode, 2, false), // "SDIV",
            0x06 => self.run_mod(),                     // "MOD",
            0x07 => self.run_syscall(opcode, 2, false), // "SMOD",
            0x08 => self.run_addmod(),                  // "ADDMOD",
            0x09 => self.run_mulmod(),                  // "MULMOD",
            0x0a => self.run_syscall(opcode, 2, false), // "EXP",
            0x0b => self.run_syscall(opcode, 2, false), // "SIGNEXTEND",
            0x0c => self.run_addfp254(),                // "ADDFP254",
            0x0d => self.run_mulfp254(),                // "MULFP254",
            0x0e => self.run_subfp254(),                // "SUBFP254",
            0x0f => self.run_submod(),                  // "SUBMOD",
            0x10 => self.run_lt(),                      // "LT",
            0x11 => self.run_gt(),                      // "GT",
            0x12 => self.run_syscall(opcode, 2, false), // "SLT",
            0x13 => self.run_syscall(opcode, 2, false), // "SGT",
            0x14 => self.run_eq(),                      // "EQ",
            0x15 => self.run_iszero(),                  // "ISZERO",
            0x16 => self.run_and(),                     // "AND",
            0x17 => self.run_or(),                      // "OR",
            0x18 => self.run_xor(),                     // "XOR",
            0x19 => self.run_not(),                     // "NOT",
            0x1a => self.run_byte(),                    // "BYTE",
            0x1b => self.run_shl(),                     // "SHL",
            0x1c => self.run_shr(),                     // "SHR",
            0x1d => self.run_syscall(opcode, 2, false), // "SAR",
            0x20 => self.run_syscall(opcode, 2, false), // "KECCAK256",
            0x21 => self.run_keccak_general(),          // "KECCAK_GENERAL",
            0x30 => self.run_syscall(opcode, 0, true),  // "ADDRESS",
            0x31 => self.run_syscall(opcode, 1, false), // "BALANCE",
            0x32 => self.run_syscall(opcode, 0, true),  // "ORIGIN",
            0x33 => self.run_syscall(opcode, 0, true),  // "CALLER",
            0x34 => self.run_syscall(opcode, 0, true),  // "CALLVALUE",
            0x35 => self.run_syscall(opcode, 1, false), // "CALLDATALOAD",
            0x36 => self.run_syscall(opcode, 0, true),  // "CALLDATASIZE",
            0x37 => self.run_syscall(opcode, 3, false), // "CALLDATACOPY",
            0x38 => self.run_syscall(opcode, 0, true),  // "CODESIZE",
            0x39 => self.run_syscall(opcode, 3, false), // "CODECOPY",
            0x3a => self.run_syscall(opcode, 0, true),  // "GASPRICE",
            0x3b => self.run_syscall(opcode, 1, false), // "EXTCODESIZE",
            0x3c => self.run_syscall(opcode, 4, false), // "EXTCODECOPY",
            0x3d => self.run_syscall(opcode, 0, true),  // "RETURNDATASIZE",
            0x3e => self.run_syscall(opcode, 3, false), // "RETURNDATACOPY",
            0x3f => self.run_syscall(opcode, 1, false), // "EXTCODEHASH",
            0x40 => self.run_syscall(opcode, 1, false), // "BLOCKHASH",
            0x41 => self.run_syscall(opcode, 0, true),  // "COINBASE",
            0x42 => self.run_syscall(opcode, 0, true),  // "TIMESTAMP",
            0x43 => self.run_syscall(opcode, 0, true),  // "NUMBER",
            0x44 => self.run_syscall(opcode, 0, true),  // "DIFFICULTY",
            0x45 => self.run_syscall(opcode, 0, true),  // "GASLIMIT",
            0x46 => self.run_syscall(opcode, 0, true),  // "CHAINID",
            0x47 => self.run_syscall(opcode, 0, true),  // SELFABALANCE,
            0x48 => self.run_syscall(opcode, 0, true),  // "BASEFEE",
            0x49 => self.run_prover_input(),            // "PROVER_INPUT",
            0x50 => self.run_pop(),                     // "POP",
            0x51 => self.run_syscall(opcode, 1, false), // "MLOAD",
            0x52 => self.run_syscall(opcode, 2, false), // "MSTORE",
            0x53 => self.run_syscall(opcode, 2, false), // "MSTORE8",
            0x54 => self.run_syscall(opcode, 1, false), // "SLOAD",
            0x55 => self.run_syscall(opcode, 2, false), // "SSTORE",
            0x56 => self.run_jump(),                    // "JUMP",
            0x57 => self.run_jumpi(),                   // "JUMPI",
            0x58 => self.run_pc(),                      // "PC",
            0x59 => self.run_syscall(opcode, 0, true),  // "MSIZE",
            0x5a => self.run_syscall(opcode, 0, true),  // "GAS",
            0x5b => self.run_jumpdest(),                // "JUMPDEST",
            x if (0x5f..0x80).contains(&x) => self.run_push(x - 0x5f), // "PUSH"
            x if (0x80..0x90).contains(&x) => self.run_dup(x - 0x7f), // "DUP"
            x if (0x90..0xa0).contains(&x) => self.run_swap(x - 0x8f), // "SWAP"
            0xa0 => self.run_syscall(opcode, 2, false), // "LOG0",
            0xa1 => self.run_syscall(opcode, 3, false), // "LOG1",
            0xa2 => self.run_syscall(opcode, 4, false), // "LOG2",
            0xa3 => self.run_syscall(opcode, 5, false), // "LOG3",
            0xa4 => self.run_syscall(opcode, 6, false), // "LOG4",
            0xa5 => {
                log::warn!(
                    "Kernel panic at {}, stack = {:?}, memory = {:?}",
                    KERNEL.offset_name(self.generation_state.registers.program_counter),
                    self.stack(),
                    self.get_kernel_general_memory()
                );
                Err(ProgramError::KernelPanic)
            } // "PANIC",
            x if (0xc0..0xe0).contains(&x) => self.run_mstore_32bytes(x - 0xc0 + 1), // "MSTORE_32BYTES",
            0xf0 => self.run_syscall(opcode, 3, false),                              // "CREATE",
            0xf1 => self.run_syscall(opcode, 7, false),                              // "CALL",
            0xf2 => self.run_syscall(opcode, 7, false),                              // "CALLCODE",
            0xf3 => self.run_syscall(opcode, 2, false),                              // "RETURN",
            0xf4 => self.run_syscall(opcode, 6, false), // "DELEGATECALL",
            0xf5 => self.run_syscall(opcode, 4, false), // "CREATE2",
            0xf6 => self.run_get_context(),             // "GET_CONTEXT",
            0xf7 => self.run_set_context(),             // "SET_CONTEXT",
            0xf8 => self.run_mload_32bytes(),           // "MLOAD_32BYTES",
            0xf9 => self.run_exit_kernel(),             // "EXIT_KERNEL",
            0xfa => self.run_syscall(opcode, 6, false), // "STATICCALL",
            0xfb => self.run_mload_general(),           // "MLOAD_GENERAL",
            0xfc => self.run_mstore_general(),          // "MSTORE_GENERAL",
            0xfd => self.run_syscall(opcode, 2, false), // "REVERT",
            0xfe => {
                log::warn!(
                    "Invalid opcode at {}",
                    KERNEL.offset_name(self.generation_state.registers.program_counter),
                );
                Err(ProgramError::InvalidOpcode)
            } // "INVALID",
            0xff => self.run_syscall(opcode, 1, false), // "SELFDESTRUCT",
            _ => {
                log::warn!(
                    "Unrecognized opcode at {}",
                    KERNEL.offset_name(self.generation_state.registers.program_counter),
                );
                Err(ProgramError::InvalidOpcode)
            }
        }?;

        if self
            .debug_offsets
            .contains(&self.generation_state.registers.program_counter)
        {
            println!("At {}, stack={:?}", self.offset_name(), self.stack());
        } else if let Some(label) = self.offset_label() {
            println!("At {label}");
        }

        let op = decode(self.generation_state.registers, opcode)
            // We default to prover inputs, as those are kernel-only instructions that charge nothing.
            .unwrap_or(Operation::ProverInput);
        self.generation_state.registers.gas_used += gas_to_charge(op);

        if !self.is_kernel() {
            let gas_limit_address = MemoryAddress {
                context: self.context(),
                segment: Segment::ContextMetadata as usize,
                virt: ContextMetadata::GasLimit as usize,
            };
            let gas_limit =
                u256_to_usize(self.generation_state.memory.get(gas_limit_address))? as u64;
            if self.generation_state.registers.gas_used > gas_limit {
                return Err(ProgramError::OutOfGas);
            }
        }

        Ok(())
    }

    fn offset_name(&self) -> String {
        KERNEL.offset_name(self.generation_state.registers.program_counter)
    }

    fn offset_label(&self) -> Option<String> {
        KERNEL.offset_label(self.generation_state.registers.program_counter)
    }

    fn run_add(&mut self) -> anyhow::Result<(), ProgramError> {
        let x = self.pop()?;
        let y = self.pop()?;
        self.push(x.overflowing_add(y).0)
    }

    fn run_mul(&mut self) -> anyhow::Result<(), ProgramError> {
        let x = self.pop()?;
        let y = self.pop()?;
        self.push(x.overflowing_mul(y).0)
    }

    fn run_sub(&mut self) -> anyhow::Result<(), ProgramError> {
        let x = self.pop()?;
        let y = self.pop()?;
        self.push(x.overflowing_sub(y).0)
    }

    fn run_addfp254(&mut self) -> anyhow::Result<(), ProgramError> {
        let x = self.pop()? % BN_BASE;
        let y = self.pop()? % BN_BASE;
        // BN_BASE is 254-bit so addition can't overflow
        self.push((x + y) % BN_BASE)
    }

    fn run_mulfp254(&mut self) -> anyhow::Result<(), ProgramError> {
        let x = self.pop()?;
        let y = self.pop()?;
        self.push(
            U256::try_from(x.full_mul(y) % BN_BASE)
                .expect("BN_BASE is 254 bit so the U512 fits in a U256"),
        )
    }

    fn run_subfp254(&mut self) -> anyhow::Result<(), ProgramError> {
        let x = self.pop()? % BN_BASE;
        let y = self.pop()? % BN_BASE;
        // BN_BASE is 254-bit so addition can't overflow
        self.push((x + (BN_BASE - y)) % BN_BASE)
    }

    fn run_div(&mut self) -> anyhow::Result<(), ProgramError> {
        let x = self.pop()?;
        let y = self.pop()?;
        self.push(if y.is_zero() { U256::zero() } else { x / y })
    }

    fn run_mod(&mut self) -> anyhow::Result<(), ProgramError> {
        let x = self.pop()?;
        let y = self.pop()?;
        self.push(if y.is_zero() { U256::zero() } else { x % y })
    }

    fn run_addmod(&mut self) -> anyhow::Result<(), ProgramError> {
        let x = self.pop()?;
        let y = self.pop()?;
        let z = self.pop()?;
        self.push(if z.is_zero() {
            z
        } else {
            let (x, y, z) = (U512::from(x), U512::from(y), U512::from(z));
            U256::try_from((x + y) % z)
                .expect("Inputs are U256 and their sum mod a U256 fits in a U256.")
        })
    }

    fn run_submod(&mut self) -> anyhow::Result<(), ProgramError> {
        let x = self.pop()?;
        let y = self.pop()?;
        let z = self.pop()?;
        self.push(if z.is_zero() {
            z
        } else {
            let (x, y, z) = (U512::from(x), U512::from(y), U512::from(z));
            U256::try_from((z + x - y) % z)
                .expect("Inputs are U256 and their difference mod a U256 fits in a U256.")
        })
    }

    fn run_mulmod(&mut self) -> anyhow::Result<(), ProgramError> {
        let x = self.pop()?;
        let y = self.pop()?;
        let z = self.pop()?;
        self.push(if z.is_zero() {
            z
        } else {
            U256::try_from(x.full_mul(y) % z)
                .expect("Inputs are U256 and their product mod a U256 fits in a U256.")
        })
    }

    fn run_lt(&mut self) -> anyhow::Result<(), ProgramError> {
        let x = self.pop()?;
        let y = self.pop()?;
        self.push_bool(x < y)
    }

    fn run_gt(&mut self) -> anyhow::Result<(), ProgramError> {
        let x = self.pop()?;
        let y = self.pop()?;
        self.push_bool(x > y)
    }

    fn run_eq(&mut self) -> anyhow::Result<(), ProgramError> {
        let x = self.pop()?;
        let y = self.pop()?;
        self.push_bool(x == y)
    }

    fn run_iszero(&mut self) -> anyhow::Result<(), ProgramError> {
        let x = self.pop()?;
        self.push_bool(x.is_zero())
    }

    fn run_and(&mut self) -> anyhow::Result<(), ProgramError> {
        let x = self.pop()?;
        let y = self.pop()?;
        self.push(x & y)
    }

    fn run_or(&mut self) -> anyhow::Result<(), ProgramError> {
        let x = self.pop()?;
        let y = self.pop()?;
        self.push(x | y)
    }

    fn run_xor(&mut self) -> anyhow::Result<(), ProgramError> {
        let x = self.pop()?;
        let y = self.pop()?;
        self.push(x ^ y)
    }

    fn run_not(&mut self) -> anyhow::Result<(), ProgramError> {
        let x = self.pop()?;
        self.push(!x)
    }

    fn run_byte(&mut self) -> anyhow::Result<(), ProgramError> {
        let i = self.pop()?;
        let x = self.pop()?;
        let result = if i < 32.into() {
            x.byte(31 - i.as_usize())
        } else {
            0
        };
        self.push(result.into())
    }

    fn run_shl(&mut self) -> anyhow::Result<(), ProgramError> {
        let shift = self.pop()?;
        let value = self.pop()?;
        self.push(if shift < U256::from(256usize) {
            value << shift
        } else {
            U256::zero()
        })
    }

    fn run_shr(&mut self) -> anyhow::Result<(), ProgramError> {
        let shift = self.pop()?;
        let value = self.pop()?;
        self.push(value >> shift)
    }

<<<<<<< HEAD
    fn run_keccak_general(&mut self) {
        let addr = self.pop();
        let (context, segment, offset) = unpack_address!(addr);

        // Not strictly needed but here to avoid surprises with MSIZE.
        assert_ne!(segment, Segment::MainMemory, "Call KECCAK256 instead.");
        let size = self.pop().as_usize();
=======
    fn run_keccak_general(&mut self) -> anyhow::Result<(), ProgramError> {
        let context = self.pop()?.as_usize();
        let segment = Segment::all()[self.pop()?.as_usize()];
        // Not strictly needed but here to avoid surprises with MSIZE.
        assert_ne!(segment, Segment::MainMemory, "Call KECCAK256 instead.");
        let offset = self.pop()?.as_usize();
        let size = self.pop()?.as_usize();
>>>>>>> 7cb04884
        let bytes = (offset..offset + size)
            .map(|i| {
                self.generation_state
                    .memory
                    .mload_general(context, segment, i)
                    .byte(0)
            })
            .collect::<Vec<_>>();
        println!("Hashing {:?}", &bytes);
        let hash = keccak(bytes);
        self.push(U256::from_big_endian(hash.as_bytes()))
    }

    fn run_prover_input(&mut self) -> Result<(), ProgramError> {
        let prover_input_fn = self
            .prover_inputs_map
            .get(&(self.generation_state.registers.program_counter - 1))
            .ok_or(ProgramError::ProverInputError(
                ProverInputError::InvalidMptInput,
            ))?;
        let output = self.generation_state.prover_input(prover_input_fn)?;
        self.push(output)
    }

    fn run_pop(&mut self) -> anyhow::Result<(), ProgramError> {
        self.pop().map(|_| ())
    }

    fn run_syscall(
        &mut self,
        opcode: u8,
        stack_values_read: usize,
        stack_len_increased: bool,
    ) -> Result<(), ProgramError> {
        TryInto::<u64>::try_into(self.generation_state.registers.gas_used)
            .map_err(|_| ProgramError::GasLimitError)?;
        if self.generation_state.registers.stack_len < stack_values_read {
            return Err(ProgramError::StackUnderflow);
        }

        if stack_len_increased
            && !self.is_kernel()
            && self.generation_state.registers.stack_len >= MAX_USER_STACK_SIZE
        {
            return Err(ProgramError::StackOverflow);
        };

        let handler_jumptable_addr = KERNEL.global_labels["syscall_jumptable"];
        let handler_addr = {
            let offset = handler_jumptable_addr + (opcode as usize) * (BYTES_PER_OFFSET as usize);
            self.get_memory_segment(Segment::Code)[offset..offset + 3]
                .iter()
                .fold(U256::from(0), |acc, &elt| acc * (1 << 8) + elt)
        };

        let new_program_counter =
            u256_to_usize(handler_addr).map_err(|_| ProgramError::IntegerTooLarge)?;

        let syscall_info = U256::from(self.generation_state.registers.program_counter)
            + U256::from((self.is_kernel() as usize) << 32)
            + (U256::from(self.generation_state.registers.gas_used) << 192);
        self.generation_state.registers.program_counter = new_program_counter;

        self.set_is_kernel(true);
        self.generation_state.registers.gas_used = 0;
        self.push(syscall_info)
    }

    fn run_jump(&mut self) -> anyhow::Result<(), ProgramError> {
        let x = self.pop()?;
        // Check that the destination is valid.
        let x: u32 = x
            .try_into()
            .map_err(|_| ProgramError::InvalidJumpDestination)?;
        self.jump_to(x as usize)
    }

    fn run_jumpi(&mut self) -> anyhow::Result<(), ProgramError> {
        let x = self.pop()?;
        let b = self.pop()?;
        if !b.is_zero() {
            let x: u32 = x
                .try_into()
                .map_err(|_| ProgramError::InvalidJumpiDestination)?;
            self.jump_to(x as usize)?;
        }

        Ok(())
    }

    fn run_pc(&mut self) -> anyhow::Result<(), ProgramError> {
        self.push(
            (self
                .generation_state
                .registers
                .program_counter
                .saturating_sub(1))
            .into(),
        )
    }

    fn run_jumpdest(&mut self) -> anyhow::Result<(), ProgramError> {
        assert!(!self.is_kernel(), "JUMPDEST is not needed in kernel code");
        Ok(())
    }

    fn jump_to(&mut self, offset: usize) -> anyhow::Result<(), ProgramError> {
        // The JUMPDEST rule is not enforced in kernel mode.
        if !self.is_kernel() && self.jumpdests.binary_search(&offset).is_err() {
            return Err(ProgramError::InvalidJumpDestination);
        }

        self.generation_state.registers.program_counter = offset;

        if self.halt_offsets.contains(&offset) {
            self.running = false;
        }
        Ok(())
    }

    fn run_push(&mut self, num_bytes: u8) -> anyhow::Result<(), ProgramError> {
        let x = U256::from_big_endian(&self.code_slice(num_bytes as usize));
        self.incr(num_bytes as usize);
        self.push(x)
    }

    fn run_dup(&mut self, n: u8) -> anyhow::Result<(), ProgramError> {
        let len = self.stack_len();
        if !self.is_kernel() && len >= MAX_USER_STACK_SIZE {
            return Err(ProgramError::StackOverflow);
        }
        if n as usize > self.stack_len() {
            return Err(ProgramError::StackUnderflow);
        }
        self.push(stack_peek(&self.generation_state, n as usize - 1)?)
    }

    fn run_swap(&mut self, n: u8) -> anyhow::Result<(), ProgramError> {
        let len = self.stack_len();
        if n as usize >= len {
            return Err(ProgramError::StackUnderflow);
        }
        let to_swap = stack_peek(&self.generation_state, n as usize)?;
        let old_value = self.stack_segment_mut()[len - n as usize - 1];

        self.stack_segment_mut()[len - n as usize - 1] = self.stack_top()?;
        let mem_write_op = InterpreterMemOpKind::Write(
            old_value,
            self.context(),
            Segment::Stack as usize,
            len - n as usize - 1,
        );
        self.memops.push(mem_write_op);
        self.generation_state.registers.stack_top = to_swap;
        Ok(())
    }

<<<<<<< HEAD
    fn run_get_context(&mut self) {
        self.push(U256::from(self.context()) << CONTEXT_SCALING_FACTOR);
    }

    fn run_set_context(&mut self) {
        let x = self.pop();
        let new_ctx = (x >> CONTEXT_SCALING_FACTOR).as_usize();
=======
    fn run_get_context(&mut self) -> anyhow::Result<(), ProgramError> {
        self.push(self.context().into())
    }

    fn run_set_context(&mut self) -> anyhow::Result<(), ProgramError> {
        let new_ctx = self.pop()?.as_usize();
>>>>>>> 7cb04884
        let sp_to_save = self.stack_len().into();

        let old_ctx = self.context();

        let sp_field = ContextMetadata::StackSize as usize - Segment::ContextMetadata as usize;

        let old_sp_addr = MemoryAddress::new(old_ctx, Segment::ContextMetadata, sp_field);
        let new_sp_addr = MemoryAddress::new(new_ctx, Segment::ContextMetadata, sp_field);
        self.generation_state.memory.set(old_sp_addr, sp_to_save);

        let new_sp = self.generation_state.memory.get(new_sp_addr).as_usize();

        if new_sp > 0 {
            let new_stack_top = self.generation_state.memory.contexts[new_ctx].segments
                [Segment::Stack as usize >> SEGMENT_SCALING_FACTOR]
                .content[new_sp - 1];
            self.generation_state.registers.stack_top = new_stack_top;
        }
        self.set_context(new_ctx);
        self.generation_state.registers.stack_len = new_sp;
        Ok(())
    }

<<<<<<< HEAD
    fn run_mload_general(&mut self) {
        let addr = self.pop();
        let (context, segment, offset) = unpack_address!(addr);
=======
    fn run_mload_general(&mut self) -> anyhow::Result<(), ProgramError> {
        let context = self.pop()?.as_usize();
        let segment = Segment::all()[self.pop()?.as_usize()];
        let offset = self.pop()?.as_usize();
>>>>>>> 7cb04884
        let value = self
            .generation_state
            .memory
            .mload_general(context, segment, offset);
        assert!(value.bits() <= segment.bit_range());
        self.push(value)
    }

<<<<<<< HEAD
    fn run_mload_32bytes(&mut self) {
        let addr = self.pop();
        let (context, segment, offset) = unpack_address!(addr);
        let len = self.pop().as_usize();
=======
    fn run_mload_32bytes(&mut self) -> anyhow::Result<(), ProgramError> {
        let context = self.pop()?.as_usize();
        let segment = Segment::all()[self.pop()?.as_usize()];
        let offset = self.pop()?.as_usize();
        let len = self.pop()?.as_usize();
        if len > 32 {
            return Err(ProgramError::IntegerTooLarge);
        }
>>>>>>> 7cb04884
        let bytes: Vec<u8> = (0..len)
            .map(|i| {
                self.generation_state
                    .memory
                    .mload_general(context, segment, offset + i)
                    .low_u32() as u8
            })
            .collect();
        let value = U256::from_big_endian(&bytes);
        self.push(value)
    }

<<<<<<< HEAD
    fn run_mstore_general(&mut self) {
        let value = self.pop();
        let addr = self.pop();
        let (context, segment, offset) = unpack_address!(addr);
        self.generation_state
=======
    fn run_mstore_general(&mut self) -> anyhow::Result<(), ProgramError> {
        let value = self.pop()?;
        let context = self.pop()?.as_usize();
        let segment = Segment::all()[self.pop()?.as_usize()];
        let offset = self.pop()?.as_usize();
        let memop = self
            .generation_state
>>>>>>> 7cb04884
            .memory
            .mstore_general(context, segment, offset, value);
        self.memops.push(memop);
        Ok(())
    }

<<<<<<< HEAD
    fn run_mstore_32bytes(&mut self, n: u8) {
        let addr = self.pop();
        let (context, segment, offset) = unpack_address!(addr);
        let value = self.pop();
=======
    fn run_mstore_32bytes(&mut self, n: u8) -> anyhow::Result<(), ProgramError> {
        let context = self.pop()?.as_usize();
        let segment = Segment::all()[self.pop()?.as_usize()];
        let offset = self.pop()?.as_usize();
        let value = self.pop()?;
>>>>>>> 7cb04884

        let mut bytes = vec![0; 32];
        value.to_little_endian(&mut bytes);
        bytes.resize(n as usize, 0);
        bytes.reverse();

        for (i, &byte) in bytes.iter().enumerate() {
            let memop = self.generation_state.memory.mstore_general(
                context,
                segment,
                offset + i,
                byte.into(),
            );
            self.memops.push(memop);
        }

<<<<<<< HEAD
        self.push(addr + U256::from(n));
=======
        self.push(U256::from(offset + n as usize))
>>>>>>> 7cb04884
    }

    fn run_exit_kernel(&mut self) -> anyhow::Result<(), ProgramError> {
        let kexit_info = self.pop()?;

        let kexit_info_u64 = kexit_info.0[0];
        let program_counter = kexit_info_u64 as u32 as usize;
        let is_kernel_mode_val = (kexit_info_u64 >> 32) as u32;
        assert!(is_kernel_mode_val == 0 || is_kernel_mode_val == 1);
        let is_kernel_mode = is_kernel_mode_val != 0;
        let gas_used_val = kexit_info.0[3];
        TryInto::<u64>::try_into(gas_used_val).map_err(|_| ProgramError::GasLimitError)?;

        self.generation_state.registers.program_counter = program_counter;
        self.set_is_kernel(is_kernel_mode);
        self.generation_state.registers.gas_used = gas_used_val;

        Ok(())
    }

    fn run_exception(&mut self, exc_code: u8) -> Result<(), ProgramError> {
        let disallowed_len = MAX_USER_STACK_SIZE + 1;

        if self.stack_len() == disallowed_len {
            // This is a stack overflow that should have been caught earlier.
            return Err(ProgramError::StackOverflow);
        };

        let handler_jumptable_addr = KERNEL.global_labels["exception_jumptable"];
        let handler_addr = {
            let offset = handler_jumptable_addr + (exc_code as usize) * (BYTES_PER_OFFSET as usize);
            assert_eq!(BYTES_PER_OFFSET, 3, "Code below assumes 3 bytes per offset");
            self.get_memory_segment(Segment::Code)[offset..offset + 3]
                .iter()
                .fold(U256::from(0), |acc, &elt| acc * 256 + elt)
        };

        let new_program_counter = u256_to_usize(handler_addr)?;

        let exc_info = U256::from(self.generation_state.registers.program_counter)
            + (U256::from(self.generation_state.registers.gas_used) << 192);

        self.push(exc_info)?;

        // Set registers before pushing to the stack; in particular, we need to set kernel mode so we
        // can't incorrectly trigger a stack overflow. However, note that we have to do it _after_ we
        // make `exc_info`, which should contain the old values.
        self.generation_state.registers.program_counter = new_program_counter;
        self.set_is_kernel(true);
        self.generation_state.registers.gas_used = 0;

        Ok(())
    }

    pub(crate) const fn stack_len(&self) -> usize {
        self.generation_state.registers.stack_len
    }

    pub(crate) fn stack_top(&self) -> anyhow::Result<U256, ProgramError> {
        if self.stack_len() > 0 {
            Ok(self.generation_state.registers.stack_top)
        } else {
            Err(ProgramError::StackUnderflow)
        }
    }

    pub(crate) const fn is_kernel(&self) -> bool {
        self.generation_state.registers.is_kernel
    }

    pub(crate) fn set_is_kernel(&mut self, is_kernel: bool) {
        self.generation_state.registers.is_kernel = is_kernel
    }

    pub(crate) const fn context(&self) -> usize {
        self.generation_state.registers.context
    }

    pub(crate) fn set_context(&mut self, context: usize) {
        if context == 0 {
            assert!(self.is_kernel());
        }
        self.generation_state.registers.context = context;
    }
}

// Computes the two's complement of the given integer.
fn two_complement(x: U256) -> U256 {
    let flipped_bits = x ^ MINUS_ONE;
    flipped_bits.overflowing_add(U256::one()).0
}

fn signed_cmp(x: U256, y: U256) -> Ordering {
    let x_is_zero = x.is_zero();
    let y_is_zero = y.is_zero();

    if x_is_zero && y_is_zero {
        return Ordering::Equal;
    }

    let x_is_pos = x.eq(&(x & SIGN_MASK));
    let y_is_pos = y.eq(&(y & SIGN_MASK));

    if x_is_zero {
        if y_is_pos {
            return Ordering::Less;
        } else {
            return Ordering::Greater;
        }
    };

    if y_is_zero {
        if x_is_pos {
            return Ordering::Greater;
        } else {
            return Ordering::Less;
        }
    };

    match (x_is_pos, y_is_pos) {
        (true, true) => x.cmp(&y),
        (true, false) => Ordering::Greater,
        (false, true) => Ordering::Less,
        (false, false) => x.cmp(&y).reverse(),
    }
}

/// -1 in two's complement representation consists in all bits set to 1.
const MINUS_ONE: U256 = U256([
    0xffffffffffffffff,
    0xffffffffffffffff,
    0xffffffffffffffff,
    0xffffffffffffffff,
]);

/// -2^255 in two's complement representation consists in the MSB set to 1.
const MIN_VALUE: U256 = U256([
    0x0000000000000000,
    0x0000000000000000,
    0x0000000000000000,
    0x8000000000000000,
]);

const SIGN_MASK: U256 = U256([
    0xffffffffffffffff,
    0xffffffffffffffff,
    0xffffffffffffffff,
    0x7fffffffffffffff,
]);

/// Return the (ordered) JUMPDEST offsets in the code.
fn find_jumpdests(code: &[u8]) -> Vec<usize> {
    let mut offset = 0;
    let mut res = Vec::new();
    while offset < code.len() {
        let opcode = code[offset];
        match opcode {
            0x5b => res.push(offset),
            x if (0x60..0x80).contains(&x) => offset += x as usize - 0x5f, // PUSH instruction, disregard data.
            _ => (),
        }
        offset += 1;
    }
    res
}

fn get_mnemonic(opcode: u8) -> &'static str {
    match opcode {
        0x00 => "STOP",
        0x01 => "ADD",
        0x02 => "MUL",
        0x03 => "SUB",
        0x04 => "DIV",
        0x05 => "SDIV",
        0x06 => "MOD",
        0x07 => "SMOD",
        0x08 => "ADDMOD",
        0x09 => "MULMOD",
        0x0a => "EXP",
        0x0b => "SIGNEXTEND",
        0x0c => "ADDFP254",
        0x0d => "MULFP254",
        0x0e => "SUBFP254",
        0x0f => "SUBMOD",
        0x10 => "LT",
        0x11 => "GT",
        0x12 => "SLT",
        0x13 => "SGT",
        0x14 => "EQ",
        0x15 => "ISZERO",
        0x16 => "AND",
        0x17 => "OR",
        0x18 => "XOR",
        0x19 => "NOT",
        0x1a => "BYTE",
        0x1b => "SHL",
        0x1c => "SHR",
        0x1d => "SAR",
        0x20 => "KECCAK256",
        0x21 => "KECCAK_GENERAL",
        0x30 => "ADDRESS",
        0x31 => "BALANCE",
        0x32 => "ORIGIN",
        0x33 => "CALLER",
        0x34 => "CALLVALUE",
        0x35 => "CALLDATALOAD",
        0x36 => "CALLDATASIZE",
        0x37 => "CALLDATACOPY",
        0x38 => "CODESIZE",
        0x39 => "CODECOPY",
        0x3a => "GASPRICE",
        0x3b => "EXTCODESIZE",
        0x3c => "EXTCODECOPY",
        0x3d => "RETURNDATASIZE",
        0x3e => "RETURNDATACOPY",
        0x3f => "EXTCODEHASH",
        0x40 => "BLOCKHASH",
        0x41 => "COINBASE",
        0x42 => "TIMESTAMP",
        0x43 => "NUMBER",
        0x44 => "DIFFICULTY",
        0x45 => "GASLIMIT",
        0x46 => "CHAINID",
        0x48 => "BASEFEE",
        0x49 => "PROVER_INPUT",
        0x50 => "POP",
        0x51 => "MLOAD",
        0x52 => "MSTORE",
        0x53 => "MSTORE8",
        0x54 => "SLOAD",
        0x55 => "SSTORE",
        0x56 => "JUMP",
        0x57 => "JUMPI",
        0x58 => "GETPC",
        0x59 => "MSIZE",
        0x5a => "GAS",
        0x5b => "JUMPDEST",
        0x5f => "PUSH0",
        0x60 => "PUSH1",
        0x61 => "PUSH2",
        0x62 => "PUSH3",
        0x63 => "PUSH4",
        0x64 => "PUSH5",
        0x65 => "PUSH6",
        0x66 => "PUSH7",
        0x67 => "PUSH8",
        0x68 => "PUSH9",
        0x69 => "PUSH10",
        0x6a => "PUSH11",
        0x6b => "PUSH12",
        0x6c => "PUSH13",
        0x6d => "PUSH14",
        0x6e => "PUSH15",
        0x6f => "PUSH16",
        0x70 => "PUSH17",
        0x71 => "PUSH18",
        0x72 => "PUSH19",
        0x73 => "PUSH20",
        0x74 => "PUSH21",
        0x75 => "PUSH22",
        0x76 => "PUSH23",
        0x77 => "PUSH24",
        0x78 => "PUSH25",
        0x79 => "PUSH26",
        0x7a => "PUSH27",
        0x7b => "PUSH28",
        0x7c => "PUSH29",
        0x7d => "PUSH30",
        0x7e => "PUSH31",
        0x7f => "PUSH32",
        0x80 => "DUP1",
        0x81 => "DUP2",
        0x82 => "DUP3",
        0x83 => "DUP4",
        0x84 => "DUP5",
        0x85 => "DUP6",
        0x86 => "DUP7",
        0x87 => "DUP8",
        0x88 => "DUP9",
        0x89 => "DUP10",
        0x8a => "DUP11",
        0x8b => "DUP12",
        0x8c => "DUP13",
        0x8d => "DUP14",
        0x8e => "DUP15",
        0x8f => "DUP16",
        0x90 => "SWAP1",
        0x91 => "SWAP2",
        0x92 => "SWAP3",
        0x93 => "SWAP4",
        0x94 => "SWAP5",
        0x95 => "SWAP6",
        0x96 => "SWAP7",
        0x97 => "SWAP8",
        0x98 => "SWAP9",
        0x99 => "SWAP10",
        0x9a => "SWAP11",
        0x9b => "SWAP12",
        0x9c => "SWAP13",
        0x9d => "SWAP14",
        0x9e => "SWAP15",
        0x9f => "SWAP16",
        0xa0 => "LOG0",
        0xa1 => "LOG1",
        0xa2 => "LOG2",
        0xa3 => "LOG3",
        0xa4 => "LOG4",
        0xa5 => "PANIC",
        0xc0 => "MSTORE_32BYTES_1",
        0xc1 => "MSTORE_32BYTES_2",
        0xc2 => "MSTORE_32BYTES_3",
        0xc3 => "MSTORE_32BYTES_4",
        0xc4 => "MSTORE_32BYTES_5",
        0xc5 => "MSTORE_32BYTES_6",
        0xc6 => "MSTORE_32BYTES_7",
        0xc7 => "MSTORE_32BYTES_8",
        0xc8 => "MSTORE_32BYTES_9",
        0xc9 => "MSTORE_32BYTES_10",
        0xca => "MSTORE_32BYTES_11",
        0xcb => "MSTORE_32BYTES_12",
        0xcc => "MSTORE_32BYTES_13",
        0xcd => "MSTORE_32BYTES_14",
        0xce => "MSTORE_32BYTES_15",
        0xcf => "MSTORE_32BYTES_16",
        0xd0 => "MSTORE_32BYTES_17",
        0xd1 => "MSTORE_32BYTES_18",
        0xd2 => "MSTORE_32BYTES_19",
        0xd3 => "MSTORE_32BYTES_20",
        0xd4 => "MSTORE_32BYTES_21",
        0xd5 => "MSTORE_32BYTES_22",
        0xd6 => "MSTORE_32BYTES_23",
        0xd7 => "MSTORE_32BYTES_24",
        0xd8 => "MSTORE_32BYTES_25",
        0xd9 => "MSTORE_32BYTES_26",
        0xda => "MSTORE_32BYTES_27",
        0xdb => "MSTORE_32BYTES_28",
        0xdc => "MSTORE_32BYTES_29",
        0xdd => "MSTORE_32BYTES_30",
        0xde => "MSTORE_32BYTES_31",
        0xdf => "MSTORE_32BYTES_32",
        0xf0 => "CREATE",
        0xf1 => "CALL",
        0xf2 => "CALLCODE",
        0xf3 => "RETURN",
        0xf4 => "DELEGATECALL",
        0xf5 => "CREATE2",
        0xf6 => "GET_CONTEXT",
        0xf7 => "SET_CONTEXT",
        0xf8 => "MLOAD_32BYTES",
        0xf9 => "EXIT_KERNEL",
        0xfa => "STATICCALL",
        0xfb => "MLOAD_GENERAL",
        0xfc => "MSTORE_GENERAL",
        0xfd => "REVERT",
        0xfe => "INVALID",
        0xff => "SELFDESTRUCT",
        _ => panic!("Unrecognized opcode {opcode}"),
    }
}

#[macro_use]
macro_rules! unpack_address {
    ($addr:ident) => {{
        let offset = $addr.low_u32() as usize;
        let segment = Segment::all()[($addr >> SEGMENT_SCALING_FACTOR).low_u32() as usize];
        let context = ($addr >> CONTEXT_SCALING_FACTOR).low_u32() as usize;
        (context, segment, offset)
    }};
}
pub(crate) use unpack_address;

#[cfg(test)]
mod tests {
    use std::collections::HashMap;

    use ethereum_types::U256;

    use crate::cpu::kernel::constants::context_metadata::ContextMetadata;
    use crate::cpu::kernel::interpreter::{run, Interpreter};
    use crate::memory::segments::{Segment, SEGMENT_SCALING_FACTOR};
    use crate::witness::memory::MemoryAddress;
    use crate::witness::operation::CONTEXT_SCALING_FACTOR;

    #[test]
    fn test_run() -> anyhow::Result<()> {
        let code = vec![
            0x60, 0x1, 0x60, 0x2, 0x1, 0x63, 0xde, 0xad, 0xbe, 0xef, 0x56,
        ]; // PUSH1, 1, PUSH1, 2, ADD, PUSH4 deadbeef, JUMP
        assert_eq!(
            run(&code, 0, vec![], &HashMap::new())?.stack(),
            &[0x3.into()],
        );
        Ok(())
    }

    #[test]
    fn test_run_with_memory() -> anyhow::Result<()> {
        //         PUSH1 0xff
        //         PUSH1 0
        //         MSTORE

        //         PUSH1 0
        //         MLOAD

        //         PUSH1 1
        //         MLOAD

        //         PUSH1 0x42
        //         PUSH1 0x27
        //         MSTORE8
        let code = [
            0x60, 0xff, 0x60, 0x0, 0x52, 0x60, 0, 0x51, 0x60, 0x1, 0x51, 0x60, 0x42, 0x60, 0x27,
            0x53,
        ];
        let mut interpreter = Interpreter::new_with_kernel(0, vec![]);

        interpreter.set_code(1, code.to_vec());

        interpreter.generation_state.memory.contexts[1].segments
            [Segment::ContextMetadata as usize >> SEGMENT_SCALING_FACTOR]
            .set(
                ContextMetadata::GasLimit as usize - Segment::ContextMetadata as usize,
                100_000.into(),
            );
        // Set context and kernel mode.
        interpreter.set_context(1);
        interpreter.set_is_kernel(false);
        // Set memory necessary to sys_stop.
        interpreter.generation_state.memory.set(
            MemoryAddress::new(
                1,
                Segment::ContextMetadata,
                ContextMetadata::ParentProgramCounter as usize - Segment::ContextMetadata as usize,
            ),
            0xdeadbeefu32.into(),
        );
        interpreter.generation_state.memory.set(
            MemoryAddress::new(
                1,
                Segment::ContextMetadata,
                ContextMetadata::ParentContext as usize - Segment::ContextMetadata as usize,
            ),
            U256::one() << CONTEXT_SCALING_FACTOR,
        );

        interpreter.run()?;

        // sys_stop returns `success` and `cum_gas_used`, that we need to pop.
        interpreter.pop();
        interpreter.pop();

        assert_eq!(interpreter.stack(), &[0xff.into(), 0xff00.into()]);
        assert_eq!(
            interpreter.generation_state.memory.contexts[1].segments
                [Segment::MainMemory as usize >> SEGMENT_SCALING_FACTOR]
                .get(0x27),
            0x42.into()
        );
        assert_eq!(
            interpreter.generation_state.memory.contexts[1].segments
                [Segment::MainMemory as usize >> SEGMENT_SCALING_FACTOR]
                .get(0x1f),
            0xff.into()
        );
        Ok(())
    }
}<|MERGE_RESOLUTION|>--- conflicted
+++ resolved
@@ -24,12 +24,8 @@
 use crate::witness::errors::{ProgramError, ProverInputError};
 use crate::witness::gas::gas_to_charge;
 use crate::witness::memory::{MemoryAddress, MemoryContextState, MemorySegmentState, MemoryState};
-<<<<<<< HEAD
 use crate::witness::operation::{Operation, CONTEXT_SCALING_FACTOR};
-=======
-use crate::witness::operation::Operation;
 use crate::witness::state::RegistersState;
->>>>>>> 7cb04884
 use crate::witness::transition::decode;
 use crate::witness::util::stack_peek;
 
@@ -203,19 +199,20 @@
                 match op {
                     InterpreterMemOpKind::Push(context) => {
                         self.generation_state.memory.contexts[context].segments
-                            [Segment::Stack as usize]
+                            [Segment::Stack as usize >> SEGMENT_SCALING_FACTOR]
                             .content
                             .pop();
                     }
                     InterpreterMemOpKind::Pop(value, context) => {
                         self.generation_state.memory.contexts[context].segments
-                            [Segment::Stack as usize]
+                            [Segment::Stack as usize >> SEGMENT_SCALING_FACTOR]
                             .content
                             .push(value)
                     }
                     InterpreterMemOpKind::Write(value, context, segment, offset) => {
-                        self.generation_state.memory.contexts[context].segments[segment].content
-                            [offset] = value
+                        self.generation_state.memory.contexts[context].segments
+                            [segment >> SEGMENT_SCALING_FACTOR]
+                            .content[offset] = value
                     }
                 }
             }
@@ -271,7 +268,7 @@
                             offset_name,
                             self.stack(),
                             self.generation_state.memory.contexts[0].segments
-                                [Segment::KernelGeneral as usize]
+                                [Segment::KernelGeneral as usize >> SEGMENT_SCALING_FACTOR]
                                 .content,
                         );
                     }
@@ -696,8 +693,8 @@
         if !self.is_kernel() {
             let gas_limit_address = MemoryAddress {
                 context: self.context(),
-                segment: Segment::ContextMetadata as usize,
-                virt: ContextMetadata::GasLimit as usize,
+                segment: Segment::ContextMetadata as usize >> SEGMENT_SCALING_FACTOR,
+                virt: ContextMetadata::GasLimit as usize - Segment::ContextMetadata as usize,
             };
             let gas_limit =
                 u256_to_usize(self.generation_state.memory.get(gas_limit_address))? as u64;
@@ -881,23 +878,13 @@
         self.push(value >> shift)
     }
 
-<<<<<<< HEAD
-    fn run_keccak_general(&mut self) {
-        let addr = self.pop();
+    fn run_keccak_general(&mut self) -> anyhow::Result<(), ProgramError> {
+        let addr = self.pop()?;
         let (context, segment, offset) = unpack_address!(addr);
 
         // Not strictly needed but here to avoid surprises with MSIZE.
         assert_ne!(segment, Segment::MainMemory, "Call KECCAK256 instead.");
-        let size = self.pop().as_usize();
-=======
-    fn run_keccak_general(&mut self) -> anyhow::Result<(), ProgramError> {
-        let context = self.pop()?.as_usize();
-        let segment = Segment::all()[self.pop()?.as_usize()];
-        // Not strictly needed but here to avoid surprises with MSIZE.
-        assert_ne!(segment, Segment::MainMemory, "Call KECCAK256 instead.");
-        let offset = self.pop()?.as_usize();
         let size = self.pop()?.as_usize();
->>>>>>> 7cb04884
         let bytes = (offset..offset + size)
             .map(|i| {
                 self.generation_state
@@ -1047,7 +1034,7 @@
         let mem_write_op = InterpreterMemOpKind::Write(
             old_value,
             self.context(),
-            Segment::Stack as usize,
+            Segment::Stack as usize >> SEGMENT_SCALING_FACTOR,
             len - n as usize - 1,
         );
         self.memops.push(mem_write_op);
@@ -1055,22 +1042,13 @@
         Ok(())
     }
 
-<<<<<<< HEAD
-    fn run_get_context(&mut self) {
-        self.push(U256::from(self.context()) << CONTEXT_SCALING_FACTOR);
-    }
-
-    fn run_set_context(&mut self) {
-        let x = self.pop();
+    fn run_get_context(&mut self) -> anyhow::Result<(), ProgramError> {
+        self.push(U256::from(self.context()) << CONTEXT_SCALING_FACTOR)
+    }
+
+    fn run_set_context(&mut self) -> anyhow::Result<(), ProgramError> {
+        let x = self.pop()?;
         let new_ctx = (x >> CONTEXT_SCALING_FACTOR).as_usize();
-=======
-    fn run_get_context(&mut self) -> anyhow::Result<(), ProgramError> {
-        self.push(self.context().into())
-    }
-
-    fn run_set_context(&mut self) -> anyhow::Result<(), ProgramError> {
-        let new_ctx = self.pop()?.as_usize();
->>>>>>> 7cb04884
         let sp_to_save = self.stack_len().into();
 
         let old_ctx = self.context();
@@ -1094,16 +1072,9 @@
         Ok(())
     }
 
-<<<<<<< HEAD
-    fn run_mload_general(&mut self) {
-        let addr = self.pop();
+    fn run_mload_general(&mut self) -> anyhow::Result<(), ProgramError> {
+        let addr = self.pop()?;
         let (context, segment, offset) = unpack_address!(addr);
-=======
-    fn run_mload_general(&mut self) -> anyhow::Result<(), ProgramError> {
-        let context = self.pop()?.as_usize();
-        let segment = Segment::all()[self.pop()?.as_usize()];
-        let offset = self.pop()?.as_usize();
->>>>>>> 7cb04884
         let value = self
             .generation_state
             .memory
@@ -1112,21 +1083,13 @@
         self.push(value)
     }
 
-<<<<<<< HEAD
-    fn run_mload_32bytes(&mut self) {
-        let addr = self.pop();
+    fn run_mload_32bytes(&mut self) -> anyhow::Result<(), ProgramError> {
+        let addr = self.pop()?;
         let (context, segment, offset) = unpack_address!(addr);
-        let len = self.pop().as_usize();
-=======
-    fn run_mload_32bytes(&mut self) -> anyhow::Result<(), ProgramError> {
-        let context = self.pop()?.as_usize();
-        let segment = Segment::all()[self.pop()?.as_usize()];
-        let offset = self.pop()?.as_usize();
         let len = self.pop()?.as_usize();
         if len > 32 {
             return Err(ProgramError::IntegerTooLarge);
         }
->>>>>>> 7cb04884
         let bytes: Vec<u8> = (0..len)
             .map(|i| {
                 self.generation_state
@@ -1139,39 +1102,22 @@
         self.push(value)
     }
 
-<<<<<<< HEAD
-    fn run_mstore_general(&mut self) {
-        let value = self.pop();
-        let addr = self.pop();
-        let (context, segment, offset) = unpack_address!(addr);
-        self.generation_state
-=======
     fn run_mstore_general(&mut self) -> anyhow::Result<(), ProgramError> {
         let value = self.pop()?;
-        let context = self.pop()?.as_usize();
-        let segment = Segment::all()[self.pop()?.as_usize()];
-        let offset = self.pop()?.as_usize();
+        let addr = self.pop()?;
+        let (context, segment, offset) = unpack_address!(addr);
         let memop = self
             .generation_state
->>>>>>> 7cb04884
             .memory
             .mstore_general(context, segment, offset, value);
         self.memops.push(memop);
         Ok(())
     }
 
-<<<<<<< HEAD
-    fn run_mstore_32bytes(&mut self, n: u8) {
-        let addr = self.pop();
+    fn run_mstore_32bytes(&mut self, n: u8) -> anyhow::Result<(), ProgramError> {
+        let addr = self.pop()?;
         let (context, segment, offset) = unpack_address!(addr);
-        let value = self.pop();
-=======
-    fn run_mstore_32bytes(&mut self, n: u8) -> anyhow::Result<(), ProgramError> {
-        let context = self.pop()?.as_usize();
-        let segment = Segment::all()[self.pop()?.as_usize()];
-        let offset = self.pop()?.as_usize();
         let value = self.pop()?;
->>>>>>> 7cb04884
 
         let mut bytes = vec![0; 32];
         value.to_little_endian(&mut bytes);
@@ -1188,11 +1134,7 @@
             self.memops.push(memop);
         }
 
-<<<<<<< HEAD
-        self.push(addr + U256::from(n));
-=======
-        self.push(U256::from(offset + n as usize))
->>>>>>> 7cb04884
+        self.push(addr + U256::from(n))
     }
 
     fn run_exit_kernel(&mut self) -> anyhow::Result<(), ProgramError> {
