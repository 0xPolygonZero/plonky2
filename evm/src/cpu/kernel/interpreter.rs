--- conflicted
+++ resolved
@@ -42,13 +42,8 @@
     }
 }
 
-<<<<<<< HEAD
 pub(crate) struct Interpreter<'a> {
-    kernel_mode: bool,
-=======
-pub struct Interpreter<'a> {
     pub(crate) kernel_mode: bool,
->>>>>>> 5800e6ad
     jumpdests: Vec<usize>,
     pub(crate) context: usize,
     pub(crate) generation_state: GenerationState<F>,
