--- conflicted
+++ resolved
@@ -236,29 +236,6 @@
     let out: usize = 100;
     let ptr: usize = 112;
 
-<<<<<<< HEAD
-    let inputs: Vec<U256> = vec![
-        CURVE_GENERATOR.x.val,
-        CURVE_GENERATOR.y.val,
-        TWISTED_GENERATOR.x.re.val,
-        TWISTED_GENERATOR.x.im.val,
-        TWISTED_GENERATOR.y.re.val,
-        TWISTED_GENERATOR.y.im.val,
-    ];
-    let inputs: Vec<U256> = u256ify(vec![
-        "0x1c76476f4def4bb94541d57ebba1193381ffa7aa76ada664dd31c16024c43f59",
-        "0x3034dd2920f673e204fee2811c678745fc819b55d3e9d294e45c9b03a76aef41",
-        "0x209dd15ebff5d46c4bd888e51a93cf99a7329636c63514396b4a452003a35bf7",
-        "0x4bf11ca01483bfa8b34b43561848d28905960114c8ac04049af4b6315a41678",
-        "0x2bb8324af6cfc93537a2ad1a445cfd0ca2a71acd7ac41fadbf933c2a51be344d",
-        "0x120a2a4cf30c1bf9845f20c6fe39e07ea2cce61f0c9bb048165fe5e4de877550",
-        "0x111e129f1cf1097710d41c4ac70fcdfa5ba2023c6ff1cbeac322de49d1b6df7c",
-        "0x2032c61a830e3c17286de9462bf242fca2883585b93870a73853face6a6bf411",
-        "0x198e9393920d483a7260bfb731fb5d25f1aa493335a9e71297e485b7aef312c2",
-        "0x1800deef121f1e76426a00665e5c4479674322d4f75edadd46debd5cd992f6ed",
-        "0x90689d0585ff075ec9e99ad690c3395bc4b313370b38ef355acdadcd122975b",
-        "0x12c85ea5db8c6deb4aab71808dcb408fe3d1e7690c43d37b4ce6cc0166fa7daa",
-=======
     let inputs: Vec<U256> = u256ify(vec![
         "0x1c76476f4def4bb94541d57ebba1193381ffa7aa76ada664dd31c16024c43f59",
         "0x3034dd2920f673e204fee2811c678745fc819b55d3e9d294e45c9b03a76aef41",
@@ -272,7 +249,6 @@
         "0x198e9393920d483a7260bfb731fb5d25f1aa493335a9e71297e485b7aef312c2",
         "0x12c85ea5db8c6deb4aab71808dcb408fe3d1e7690c43d37b4ce6cc0166fa7daa",
         "0x090689d0585ff075ec9e99ad690c3395bc4b313370b38ef355acdadcd122975b",
->>>>>>> 13c653bc
     ])
     .unwrap();
 
@@ -288,15 +264,7 @@
         memory: vec![(ptr, inputs)],
     };
     let interpreter = run_interpreter_with_memory(setup).unwrap();
-<<<<<<< HEAD
-    // let output: Vec<U256> = interpreter.extract_kernel_memory(BnPairing, out..out + 12);
-    let expected = tate(CURVE_GENERATOR, TWISTED_GENERATOR).on_stack();
-    println!("{:?}", expected);
-    dbg!(interpreter.stack()[0]);
+
     assert_eq!(interpreter.stack()[0], U256::one());
-=======
->>>>>>> 13c653bc
-
-    assert_eq!(interpreter.stack()[0], U256::one());
     Ok(())
 }