--- conflicted
+++ resolved
@@ -1,30 +1,25 @@
 use std::collections::HashMap;
 
 use anyhow::{anyhow, Result};
-<<<<<<< HEAD
-=======
 use eth_trie_utils::nibbles::Nibbles;
-use eth_trie_utils::partial_trie::{HashedPartialTrie, PartialTrie};
->>>>>>> 6dd2e313
 use ethereum_types::{Address, BigEndianHash, H256, U256};
 use hex_literal::hex;
 use keccak_hash::keccak;
 use rand::{random, thread_rng, Rng};
 use smt_utils::account::Account;
+use smt_utils::bits::Bits;
 use smt_utils::smt::Smt;
 
 use crate::cpu::kernel::aggregator::KERNEL;
 use crate::cpu::kernel::constants::context_metadata::ContextMetadata::{self, GasLimit};
 use crate::cpu::kernel::constants::global_metadata::GlobalMetadata;
 use crate::cpu::kernel::interpreter::Interpreter;
-<<<<<<< HEAD
-use crate::generation::mpt::{all_mpt_prover_inputs_reversed, state_smt_prover_inputs_reversed};
-=======
-use crate::cpu::kernel::tests::mpt::nibbles_64;
-use crate::generation::mpt::{all_mpt_prover_inputs_reversed, AccountRlp};
+use crate::generation::mpt::{
+    all_mpt_prover_inputs_reversed, state_smt_prover_inputs_reversed, AccountRlp,
+};
 use crate::generation::TrieInputs;
->>>>>>> 6dd2e313
 use crate::memory::segments::Segment;
+use crate::Node;
 
 // Test account with a given code hash.
 fn test_account(code: &[u8]) -> Account {
@@ -214,6 +209,8 @@
     interpreter.generation_state.registers.program_counter = load_all_mpts;
     interpreter.push(0xDEADBEEFu32.into());
 
+    interpreter.generation_state.state_smt_prover_inputs =
+        state_smt_prover_inputs_reversed(&trie_inputs);
     interpreter.generation_state.mpt_prover_inputs =
         all_mpt_prover_inputs_reversed(&trie_inputs)
             .map_err(|err| anyhow!("Invalid MPT data: {:?}", err))?;
@@ -245,27 +242,25 @@
     let addr = hex!("095e7baea6a6c7c4c2dfeb977efac326af552d87");
 
     let addr_hashed = keccak(addr);
-
-    let addr_nibbles = Nibbles::from_bytes_be(addr_hashed.as_bytes()).unwrap();
+    let addr_bits = Bits::from(addr_hashed);
 
     let code = [0x60, 0x01, 0x60, 0x01, 0x01, 0x60, 0x00, 0x55, 0x00];
     let code_hash = keccak(code);
 
-    let account_before = AccountRlp {
+    let account_before = Account {
         balance: 0x0de0b6b3a7640000u64.into(),
         code_hash,
-        ..AccountRlp::default()
-    };
-
-    let mut state_trie_before = HashedPartialTrie::from(Node::Empty);
-
-    state_trie_before.insert(addr_nibbles, rlp::encode(&account_before).to_vec());
+        ..Account::default()
+    };
+
+    let mut state_trie_before = Smt::empty();
+
+    state_trie_before.insert(addr_bits, account_before.into());
 
     let trie_inputs = TrieInputs {
-        state_trie: state_trie_before.clone(),
+        state_smt: state_trie_before.serialize(),
         transactions_trie: Node::Empty.into(),
         receipts_trie: Node::Empty.into(),
-        storage_tries: vec![(addr_hashed, Node::Empty.into())],
     };
 
     let initial_stack = vec![];
@@ -277,20 +272,16 @@
     interpreter.run()?;
 
     // The code should have added an element to the storage of `to_account`. We run
-    // `mpt_hash_state_trie` to check that.
-    let account_after = AccountRlp {
+    // `smt_hash_state` to check that.
+    let account_after = Account {
         balance: 0x0de0b6b3a7640000u64.into(),
         code_hash,
-        storage_root: HashedPartialTrie::from(Node::Leaf {
-            nibbles: Nibbles::from_h256_be(keccak([0u8; 32])),
-            value: vec![2],
-        })
-        .hash(),
-        ..AccountRlp::default()
-    };
-    // Now, execute mpt_hash_state_trie.
-    let mpt_hash_state_trie = KERNEL.global_labels["mpt_hash_state_trie"];
-    interpreter.generation_state.registers.program_counter = mpt_hash_state_trie;
+        storage_smt: Smt::new([(keccak([0u8; 32]).into(), 2.into())]).unwrap(),
+        ..Account::default()
+    };
+    // Now, execute smt_hash_state.
+    let smt_hash_state = KERNEL.global_labels["smt_hash_state"];
+    interpreter.generation_state.registers.program_counter = smt_hash_state;
     interpreter.context = 0;
     interpreter.generation_state.registers.context = 0;
     interpreter.generation_state.registers.is_kernel = true;
@@ -307,10 +298,10 @@
 
     let hash = H256::from_uint(&interpreter.stack()[0]);
 
-    let mut expected_state_trie_after = HashedPartialTrie::from(Node::Empty);
-    expected_state_trie_after.insert(addr_nibbles, rlp::encode(&account_after).to_vec());
-
-    let expected_state_trie_hash = expected_state_trie_after.hash();
+    let mut expected_state_trie_after = Smt::empty();
+    expected_state_trie_after.insert(addr_bits, account_after.into());
+
+    let expected_state_trie_hash = expected_state_trie_after.root;
     assert_eq!(hash, expected_state_trie_hash);
     Ok(())
 }
@@ -322,8 +313,7 @@
     let addr = hex!("095e7baea6a6c7c4c2dfeb977efac326af552d87");
 
     let addr_hashed = keccak(addr);
-
-    let addr_nibbles = Nibbles::from_bytes_be(addr_hashed.as_bytes()).unwrap();
+    let addr_bits = Bits::from(addr_hashed);
 
     // This code is similar to the one in add11_yml's contract, but we pop the added value
     // and carry out an SLOAD instead of an SSTORE. We also add a PUSH at the end.
@@ -332,21 +322,20 @@
     ];
     let code_hash = keccak(code);
 
-    let account_before = AccountRlp {
+    let account_before = Account {
         balance: 0x0de0b6b3a7640000u64.into(),
         code_hash,
-        ..AccountRlp::default()
-    };
-
-    let mut state_trie_before = HashedPartialTrie::from(Node::Empty);
-
-    state_trie_before.insert(addr_nibbles, rlp::encode(&account_before).to_vec());
+        ..Account::default()
+    };
+
+    let mut state_trie_before = Smt::empty();
+
+    state_trie_before.insert(addr_bits, account_before.into());
 
     let trie_inputs = TrieInputs {
-        state_trie: state_trie_before.clone(),
+        state_smt: state_trie_before.serialize(),
         transactions_trie: Node::Empty.into(),
         receipts_trie: Node::Empty.into(),
-        storage_tries: vec![(addr_hashed, Node::Empty.into())],
     };
 
     let initial_stack = vec![];
@@ -363,9 +352,9 @@
     assert_eq!(interpreter.stack(), vec![0x0.into(), 0x3.into()]);
     interpreter.pop();
     interpreter.pop();
-    // Now, execute mpt_hash_state_trie. We check that the state trie has not changed.
-    let mpt_hash_state_trie = KERNEL.global_labels["mpt_hash_state_trie"];
-    interpreter.generation_state.registers.program_counter = mpt_hash_state_trie;
+    // Now, execute smt_hash_state. We check that the state trie has not changed.
+    let smt_hash_state = KERNEL.global_labels["smt_hash_state"];
+    interpreter.generation_state.registers.program_counter = smt_hash_state;
     interpreter.context = 0;
     interpreter.generation_state.registers.context = 0;
     interpreter.generation_state.registers.is_kernel = true;
@@ -382,7 +371,7 @@
 
     let hash = H256::from_uint(&interpreter.stack()[0]);
 
-    let expected_state_trie_hash = state_trie_before.hash();
+    let expected_state_trie_hash = state_trie_before.root;
     assert_eq!(hash, expected_state_trie_hash);
     Ok(())
 }