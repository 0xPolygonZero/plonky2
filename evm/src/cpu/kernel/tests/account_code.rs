--- conflicted
+++ resolved
@@ -13,15 +13,10 @@
 use crate::cpu::kernel::constants::global_metadata::GlobalMetadata;
 use crate::cpu::kernel::interpreter::Interpreter;
 use crate::cpu::kernel::tests::mpt::nibbles_64;
-<<<<<<< HEAD
-use crate::generation::mpt::{all_mpt_prover_inputs_reversed, AccountRlp};
-use crate::memory::segments::{Segment, SEGMENT_SCALING_FACTOR};
-=======
 use crate::generation::mpt::{load_all_mpts, AccountRlp};
 use crate::generation::TrieInputs;
-use crate::memory::segments::Segment;
+use crate::memory::segments::{Segment, SEGMENT_SCALING_FACTOR};
 use crate::witness::memory::MemoryAddress;
->>>>>>> bfcfcdb4
 use crate::Node;
 
 pub(crate) fn initialize_mpts(interpreter: &mut Interpreter, trie_inputs: &TrieInputs) {
@@ -191,38 +186,21 @@
     // Prepare the interpreter by inserting the account in the state trie.
     prepare_interpreter(&mut interpreter, address, &account)?;
 
-<<<<<<< HEAD
-    interpreter.generation_state.memory.contexts[interpreter.context].segments
-        [Segment::ContextMetadata as usize >> SEGMENT_SCALING_FACTOR]
-        .set(
-            GasLimit as usize - Segment::ContextMetadata as usize,
-            U256::from(1000000000000u64) << 192,
-        );
-=======
     let context = interpreter.context();
     interpreter.generation_state.memory.contexts[context].segments
-        [Segment::ContextMetadata as usize]
+        [Segment::ContextMetadata as usize >> SEGMENT_SCALING_FACTOR]
         .set(GasLimit as usize, U256::from(1000000000000u64));
->>>>>>> bfcfcdb4
 
     let extcodecopy = KERNEL.global_labels["sys_extcodecopy"];
 
     // Put random data in main memory and the `KernelAccountCode` segment for realism.
     let mut rng = thread_rng();
     for i in 0..2000 {
-<<<<<<< HEAD
-        interpreter.generation_state.memory.contexts[interpreter.context].segments
+        interpreter.generation_state.memory.contexts[context].segments
             [Segment::MainMemory as usize >> SEGMENT_SCALING_FACTOR]
             .set(i, U256::from(rng.gen::<u8>()));
-        interpreter.generation_state.memory.contexts[interpreter.context].segments
+        interpreter.generation_state.memory.contexts[context].segments
             [Segment::KernelAccountCode as usize >> SEGMENT_SCALING_FACTOR]
-=======
-        interpreter.generation_state.memory.contexts[context].segments
-            [Segment::MainMemory as usize]
-            .set(i, U256::from(rng.gen::<u8>()));
-        interpreter.generation_state.memory.contexts[context].segments
-            [Segment::KernelAccountCode as usize]
->>>>>>> bfcfcdb4
             .set(i, U256::from(rng.gen::<u8>()));
     }
 
@@ -248,13 +226,8 @@
     assert!(interpreter.stack().is_empty());
     // Check that the code was correctly copied to memory.
     for i in 0..size {
-<<<<<<< HEAD
-        let memory = interpreter.generation_state.memory.contexts[interpreter.context].segments
+        let memory = interpreter.generation_state.memory.contexts[context].segments
             [Segment::MainMemory as usize >> SEGMENT_SCALING_FACTOR]
-=======
-        let memory = interpreter.generation_state.memory.contexts[context].segments
-            [Segment::MainMemory as usize]
->>>>>>> bfcfcdb4
             .get(dest_offset + i);
         assert_eq!(
             memory,
