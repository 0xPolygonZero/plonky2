use std::collections::HashMap;

use anyhow::{anyhow, Result};
use eth_trie_utils::nibbles::Nibbles;
use eth_trie_utils::partial_trie::{HashedPartialTrie, PartialTrie};
use ethereum_types::{Address, BigEndianHash, H256, U256};
use hex_literal::hex;
use keccak_hash::keccak;
use rand::{thread_rng, Rng};

use crate::cpu::kernel::aggregator::KERNEL;
use crate::cpu::kernel::constants::context_metadata::ContextMetadata::{self, GasLimit};
use crate::cpu::kernel::constants::global_metadata::GlobalMetadata;
use crate::cpu::kernel::interpreter::Interpreter;
use crate::cpu::kernel::tests::mpt::nibbles_64;
use crate::generation::mpt::{all_mpt_prover_inputs_reversed, AccountRlp};
use crate::generation::TrieInputs;
use crate::memory::segments::Segment;
use crate::witness::memory::MemoryAddress;
use crate::Node;

// Test account with a given code hash.
fn test_account(code: &[u8]) -> AccountRlp {
    AccountRlp {
        nonce: U256::from(1111),
        balance: U256::from(2222),
        storage_root: HashedPartialTrie::from(Node::Empty).hash(),
        code_hash: keccak(code),
    }
}

fn random_code() -> Vec<u8> {
    let mut rng = thread_rng();
    let num_bytes = rng.gen_range(0..1000);
    (0..num_bytes).map(|_| rng.gen()).collect()
}

// Stolen from `tests/mpt/insert.rs`
// Prepare the interpreter by inserting the account in the state trie.
fn prepare_interpreter(
    interpreter: &mut Interpreter,
    address: Address,
    account: &AccountRlp,
) -> Result<()> {
    let load_all_mpts = KERNEL.global_labels["load_all_mpts"];
    let mpt_insert_state_trie = KERNEL.global_labels["mpt_insert_state_trie"];
    let mpt_hash_state_trie = KERNEL.global_labels["mpt_hash_state_trie"];
    let mut state_trie: HashedPartialTrie = Default::default();
    let trie_inputs = Default::default();

    interpreter.generation_state.registers.program_counter = load_all_mpts;
    interpreter.push(0xDEADBEEFu32.into());

    interpreter.generation_state.mpt_prover_inputs =
        all_mpt_prover_inputs_reversed(&trie_inputs)
            .map_err(|err| anyhow!("Invalid MPT data: {:?}", err))?;
    interpreter.run()?;
    assert_eq!(interpreter.stack(), vec![]);

    let k = nibbles_64(U256::from_big_endian(
        keccak(address.to_fixed_bytes()).as_bytes(),
    ));
    // Next, execute mpt_insert_state_trie.
    interpreter.generation_state.registers.program_counter = mpt_insert_state_trie;
    let trie_data = interpreter.get_trie_data_mut();
    if trie_data.is_empty() {
        // In the assembly we skip over 0, knowing trie_data[0] = 0 by default.
        // Since we don't explicitly set it to 0, we need to do so here.
        trie_data.push(0.into());
    }
    let value_ptr = trie_data.len();
    trie_data.push(account.nonce);
    trie_data.push(account.balance);
    // In memory, storage_root gets interpreted as a pointer to a storage trie,
    // so we have to ensure the pointer is valid. It's easiest to set it to 0,
    // which works as an empty node, since trie_data[0] = 0 = MPT_TYPE_EMPTY.
    trie_data.push(H256::zero().into_uint());
    trie_data.push(account.code_hash.into_uint());
    let trie_data_len = trie_data.len().into();
    interpreter.set_global_metadata_field(GlobalMetadata::TrieDataSize, trie_data_len);
    interpreter.push(0xDEADBEEFu32.into());
    interpreter.push(value_ptr.into()); // value_ptr
    interpreter.push(k.try_into_u256().unwrap()); // key

    interpreter.run()?;
    assert_eq!(
        interpreter.stack().len(),
        0,
        "Expected empty stack after insert, found {:?}",
        interpreter.stack()
    );

    // Now, execute mpt_hash_state_trie.
    interpreter.generation_state.registers.program_counter = mpt_hash_state_trie;
    interpreter.push(0xDEADBEEFu32.into());
    interpreter.run()?;

    assert_eq!(
        interpreter.stack().len(),
        1,
        "Expected 1 item on stack after hashing, found {:?}",
        interpreter.stack()
    );
    let hash = H256::from_uint(&interpreter.stack()[0]);

    state_trie.insert(k, rlp::encode(account).to_vec());
    let expected_state_trie_hash = state_trie.hash();
    assert_eq!(hash, expected_state_trie_hash);

    Ok(())
}

#[test]
fn test_extcodesize() -> Result<()> {
    let code = random_code();
    let account = test_account(&code);

    let mut interpreter = Interpreter::new_with_kernel(0, vec![]);
    let address: Address = thread_rng().gen();
    // Prepare the interpreter by inserting the account in the state trie.
    prepare_interpreter(&mut interpreter, address, &account)?;

    let extcodesize = KERNEL.global_labels["extcodesize"];

    // Test `extcodesize`
    interpreter.generation_state.registers.program_counter = extcodesize;
    interpreter.pop();
    assert!(interpreter.stack().is_empty());
    interpreter.push(0xDEADBEEFu32.into());
    interpreter.push(U256::from_big_endian(address.as_bytes()));
    interpreter.generation_state.inputs.contract_code =
        HashMap::from([(keccak(&code), code.clone())]);
    interpreter.run()?;

    assert_eq!(interpreter.stack(), vec![code.len().into()]);

    Ok(())
}

#[test]
fn test_extcodecopy() -> Result<()> {
    let code = random_code();
    let account = test_account(&code);

    let mut interpreter = Interpreter::new_with_kernel(0, vec![]);
    let address: Address = thread_rng().gen();
    // Prepare the interpreter by inserting the account in the state trie.
    prepare_interpreter(&mut interpreter, address, &account)?;

    let context = interpreter.context();
    interpreter.generation_state.memory.contexts[context].segments
        [Segment::ContextMetadata as usize]
        .set(GasLimit as usize, U256::from(1000000000000u64));

    let extcodecopy = KERNEL.global_labels["sys_extcodecopy"];

    // Put random data in main memory and the `KernelAccountCode` segment for realism.
    let mut rng = thread_rng();
    for i in 0..2000 {
        interpreter.generation_state.memory.contexts[context].segments
            [Segment::MainMemory as usize]
            .set(i, U256::from(rng.gen::<u8>()));
        interpreter.generation_state.memory.contexts[context].segments
            [Segment::KernelAccountCode as usize]
            .set(i, U256::from(rng.gen::<u8>()));
    }

    // Random inputs
    let dest_offset = rng.gen_range(0..3000);
    let offset = rng.gen_range(0..1500);
    let size = rng.gen_range(0..1500);

    // Test `extcodecopy`
    interpreter.generation_state.registers.program_counter = extcodecopy;
    interpreter.pop();
    assert!(interpreter.stack().is_empty());
    interpreter.push(size.into());
    interpreter.push(offset.into());
    interpreter.push(dest_offset.into());
    interpreter.push(U256::from_big_endian(address.as_bytes()));
    interpreter.push((0xDEADBEEFu64 + (1 << 32)).into()); // kexit_info
    interpreter.generation_state.inputs.contract_code =
        HashMap::from([(keccak(&code), code.clone())]);
    interpreter.run()?;

    assert!(interpreter.stack().is_empty());
    // Check that the code was correctly copied to memory.
    for i in 0..size {
        let memory = interpreter.generation_state.memory.contexts[context].segments
            [Segment::MainMemory as usize]
            .get(dest_offset + i);
        assert_eq!(
            memory,
            code.get(offset + i).copied().unwrap_or_default().into()
        );
    }

    Ok(())
}

/// Prepare the interpreter for storage tests by inserting all necessary accounts
/// in the state trie, adding the code we want to context 1 and switching the context.
fn prepare_interpreter_all_accounts(
    interpreter: &mut Interpreter,
    trie_inputs: TrieInputs,
    addr: [u8; 20],
    code: &[u8],
) -> Result<()> {
    // Load all MPTs.
    let load_all_mpts = KERNEL.global_labels["load_all_mpts"];

    interpreter.generation_state.registers.program_counter = load_all_mpts;
    interpreter.push(0xDEADBEEFu32.into());

    interpreter.generation_state.mpt_prover_inputs =
        all_mpt_prover_inputs_reversed(&trie_inputs)
            .map_err(|err| anyhow!("Invalid MPT data: {:?}", err))?;
    interpreter.run()?;
    assert_eq!(interpreter.stack(), vec![]);

    // Switch context and initialize memory with the data we need for the tests.
    interpreter.generation_state.registers.program_counter = 0;
    interpreter.set_code(1, code.to_vec());
    interpreter.generation_state.memory.contexts[1].segments[Segment::ContextMetadata as usize]
        .set(
            ContextMetadata::Address as usize,
            U256::from_big_endian(&addr),
        );
    interpreter.generation_state.memory.contexts[1].segments[Segment::ContextMetadata as usize]
        .set(ContextMetadata::GasLimit as usize, 100_000.into());
    interpreter.set_context(1);
    interpreter.set_is_kernel(false);
    interpreter.generation_state.memory.set(
        MemoryAddress::new(
            1,
            Segment::ContextMetadata,
            ContextMetadata::ParentProgramCounter as usize,
        ),
        0xdeadbeefu32.into(),
    );
    interpreter.generation_state.memory.set(
        MemoryAddress::new(
            1,
            Segment::ContextMetadata,
            ContextMetadata::ParentContext as usize,
        ),
        1.into(),
    );

    Ok(())
}

/// Tests an SSTORE within a code similar to the contract code in add11_yml.
#[test]
fn sstore() -> Result<()> {
    // We take the same `to` account as in add11_yml.
    let addr = hex!("095e7baea6a6c7c4c2dfeb977efac326af552d87");

    let addr_hashed = keccak(addr);

    let addr_nibbles = Nibbles::from_bytes_be(addr_hashed.as_bytes()).unwrap();

    let code = [0x60, 0x01, 0x60, 0x01, 0x01, 0x60, 0x00, 0x55, 0x00];
    let code_hash = keccak(code);

    let account_before = AccountRlp {
        balance: 0x0de0b6b3a7640000u64.into(),
        code_hash,
        ..AccountRlp::default()
    };

    let mut state_trie_before = HashedPartialTrie::from(Node::Empty);

    state_trie_before.insert(addr_nibbles, rlp::encode(&account_before).to_vec());

    let trie_inputs = TrieInputs {
        state_trie: state_trie_before.clone(),
        transactions_trie: Node::Empty.into(),
        receipts_trie: Node::Empty.into(),
        storage_tries: vec![(addr_hashed, Node::Empty.into())],
    };

    let initial_stack = vec![];
    let mut interpreter = Interpreter::new_with_kernel(0, initial_stack);

    // Prepare the interpreter by inserting the account in the state trie.
    prepare_interpreter_all_accounts(&mut interpreter, trie_inputs, addr, &code)?;

    interpreter.run()?;

    // The first two elements in the stack are `success` and `leftover_gas`,
    // returned by the `sys_stop` opcode.
    interpreter.pop();
    interpreter.pop();

    // The code should have added an element to the storage of `to_account`. We run
    // `mpt_hash_state_trie` to check that.
    let account_after = AccountRlp {
        balance: 0x0de0b6b3a7640000u64.into(),
        code_hash,
        storage_root: HashedPartialTrie::from(Node::Leaf {
            nibbles: Nibbles::from_h256_be(keccak([0u8; 32])),
            value: vec![2],
        })
        .hash(),
        ..AccountRlp::default()
    };
    // Now, execute mpt_hash_state_trie.
    let mpt_hash_state_trie = KERNEL.global_labels["mpt_hash_state_trie"];
    interpreter.generation_state.registers.program_counter = mpt_hash_state_trie;
    interpreter.set_is_kernel(true);
    interpreter.set_context(0);
    interpreter.push(0xDEADBEEFu32.into());
    interpreter.run()?;

    assert_eq!(
        interpreter.stack().len(),
        1,
        "Expected 1 item on stack after hashing, found {:?}",
        interpreter.stack()
    );

    let hash = H256::from_uint(&interpreter.stack()[0]);

    let mut expected_state_trie_after = HashedPartialTrie::from(Node::Empty);
    expected_state_trie_after.insert(addr_nibbles, rlp::encode(&account_after).to_vec());

    let expected_state_trie_hash = expected_state_trie_after.hash();
    assert_eq!(hash, expected_state_trie_hash);
    Ok(())
}

/// Tests an SLOAD within a code similar to the contract code in add11_yml.
#[test]
fn sload() -> Result<()> {
    // We take the same `to` account as in add11_yml.
    let addr = hex!("095e7baea6a6c7c4c2dfeb977efac326af552d87");

    let addr_hashed = keccak(addr);

    let addr_nibbles = Nibbles::from_bytes_be(addr_hashed.as_bytes()).unwrap();

    // This code is similar to the one in add11_yml's contract, but we pop the added value
    // and carry out an SLOAD instead of an SSTORE. We also add a PUSH at the end.
    let code = [
        0x60, 0x01, 0x60, 0x01, 0x01, 0x50, 0x60, 0x00, 0x54, 0x60, 0x03, 0x00,
    ];
    let code_hash = keccak(code);

    let account_before = AccountRlp {
        balance: 0x0de0b6b3a7640000u64.into(),
        code_hash,
        ..AccountRlp::default()
    };

    let mut state_trie_before = HashedPartialTrie::from(Node::Empty);

    state_trie_before.insert(addr_nibbles, rlp::encode(&account_before).to_vec());

    let trie_inputs = TrieInputs {
        state_trie: state_trie_before.clone(),
        transactions_trie: Node::Empty.into(),
        receipts_trie: Node::Empty.into(),
        storage_tries: vec![(addr_hashed, Node::Empty.into())],
    };

    let initial_stack = vec![];
    let mut interpreter = Interpreter::new_with_kernel(0, initial_stack);

    // Prepare the interpreter by inserting the account in the state trie.
    prepare_interpreter_all_accounts(&mut interpreter, trie_inputs, addr, &code)?;

    interpreter.run()?;

<<<<<<< HEAD
    // The first two elements in the stack are `success` and `leftover_gas`,
    // returned by the `sys_stop` opcode.
    interpreter.pop();
    interpreter.pop();

    // We check that no value was found.
    let value = interpreter.pop();
    assert_eq!(value, 0.into());
=======
    // The SLOAD in the provided code should return 0, since
    // the storage trie is empty. The last step in the code
    // pushes the value 3.
    assert_eq!(interpreter.stack(), vec![0x0.into(), 0x3.into()]);
    interpreter.pop();
    interpreter.pop();
>>>>>>> ab70bc53
    // Now, execute mpt_hash_state_trie. We check that the state trie has not changed.
    let mpt_hash_state_trie = KERNEL.global_labels["mpt_hash_state_trie"];
    interpreter.generation_state.registers.program_counter = mpt_hash_state_trie;
    interpreter.set_is_kernel(true);
    interpreter.set_context(0);
    interpreter.push(0xDEADBEEFu32.into());
    interpreter.run()?;

    assert_eq!(
        interpreter.stack().len(),
        1,
        "Expected 1 item on stack after hashing, found {:?}",
        interpreter.stack()
    );

    let hash = H256::from_uint(&interpreter.stack()[0]);

    let expected_state_trie_hash = state_trie_before.hash();
    assert_eq!(hash, expected_state_trie_hash);
    Ok(())
}<|MERGE_RESOLUTION|>--- conflicted
+++ resolved
@@ -372,23 +372,17 @@
 
     interpreter.run()?;
 
-<<<<<<< HEAD
     // The first two elements in the stack are `success` and `leftover_gas`,
     // returned by the `sys_stop` opcode.
     interpreter.pop();
     interpreter.pop();
 
-    // We check that no value was found.
-    let value = interpreter.pop();
-    assert_eq!(value, 0.into());
-=======
     // The SLOAD in the provided code should return 0, since
     // the storage trie is empty. The last step in the code
     // pushes the value 3.
     assert_eq!(interpreter.stack(), vec![0x0.into(), 0x3.into()]);
     interpreter.pop();
     interpreter.pop();
->>>>>>> ab70bc53
     // Now, execute mpt_hash_state_trie. We check that the state trie has not changed.
     let mpt_hash_state_trie = KERNEL.global_labels["mpt_hash_state_trie"];
     interpreter.generation_state.registers.program_counter = mpt_hash_state_trie;
