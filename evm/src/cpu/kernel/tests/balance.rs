--- conflicted
+++ resolved
@@ -34,19 +34,7 @@
     let mut state_trie: HashedPartialTrie = Default::default();
     let trie_inputs = Default::default();
 
-<<<<<<< HEAD
-    interpreter.generation_state.registers.program_counter = load_all_mpts;
-    interpreter
-        .push(0xDEADBEEFu32.into())
-        .expect("The stack should not overflow");
-
-    interpreter.generation_state.mpt_prover_inputs =
-        all_mpt_prover_inputs_reversed(&trie_inputs)
-            .map_err(|err| anyhow!("Invalid MPT data: {:?}", err))?;
-    interpreter.run()?;
-=======
     initialize_mpts(interpreter, &trie_inputs);
->>>>>>> 536cd1c8
     assert_eq!(interpreter.stack(), vec![]);
 
     let k = nibbles_64(U256::from_big_endian(
@@ -90,14 +78,12 @@
 
     // Now, execute mpt_hash_state_trie.
     interpreter.generation_state.registers.program_counter = mpt_hash_state_trie;
-<<<<<<< HEAD
     interpreter
         .push(0xDEADBEEFu32.into())
         .expect("The stack should not overflow");
-=======
-    interpreter.push(0xDEADBEEFu32.into());
-    interpreter.push(1.into()); // Initial trie data segment size, unused.
->>>>>>> 536cd1c8
+    interpreter
+        .push(1.into()) // Initial trie data segment size, unused.
+        .expect("The stack should not overflow");
     interpreter.run()?;
 
     assert_eq!(
@@ -128,12 +114,8 @@
 
     // Test `balance`
     interpreter.generation_state.registers.program_counter = KERNEL.global_labels["balance"];
-<<<<<<< HEAD
     interpreter.pop().expect("The stack should not be empty");
-=======
-    interpreter.pop();
-    interpreter.pop();
->>>>>>> 536cd1c8
+    interpreter.pop().expect("The stack should not be empty");
     assert!(interpreter.stack().is_empty());
     interpreter
         .push(0xDEADBEEFu32.into())
