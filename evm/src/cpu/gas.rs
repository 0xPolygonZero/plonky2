use itertools::izip;
use plonky2::field::extension::Extendable;
use plonky2::field::packed::PackedField;
use plonky2::field::types::Field;
use plonky2::hash::hash_types::RichField;
use plonky2::iop::ext_target::ExtensionTarget;

use super::columns::COL_MAP;
use crate::constraint_consumer::{ConstraintConsumer, RecursiveConstraintConsumer};
use crate::cpu::columns::ops::OpsColumnsView;
use crate::cpu::columns::CpuColumnsView;

const KERNEL_ONLY_INSTR: Option<u32> = Some(0);
const G_JUMPDEST: Option<u32> = Some(1);
const G_BASE: Option<u32> = Some(2);
const G_VERYLOW: Option<u32> = Some(3);
const G_LOW: Option<u32> = Some(5);
const G_MID: Option<u32> = Some(8);
const G_HIGH: Option<u32> = Some(10);

const SIMPLE_OPCODES: OpsColumnsView<Option<u32>> = OpsColumnsView {
    binary_op: None,  // This is handled manually below
    ternary_op: None, // This is handled manually below
    fp254_op: KERNEL_ONLY_INSTR,
    eq_iszero: G_VERYLOW,
    logic_op: G_VERYLOW,
    not: G_VERYLOW,
    shift: G_VERYLOW,
    keccak_general: KERNEL_ONLY_INSTR,
    prover_input: KERNEL_ONLY_INSTR,
    pop: G_BASE,
    jumps: None, // Combined flag handled separately.
    pc: G_BASE,
    jumpdest: G_JUMPDEST,
    push0: G_BASE,
    push: G_VERYLOW,
<<<<<<< HEAD
    dup: G_VERYLOW,
    swap: G_VERYLOW,
    context_op: KERNEL_ONLY_INSTR,
=======
    dup_swap: G_VERYLOW,
    get_context: KERNEL_ONLY_INSTR,
    set_context: KERNEL_ONLY_INSTR,
>>>>>>> 666a155d
    mstore_32bytes: KERNEL_ONLY_INSTR,
    mload_32bytes: KERNEL_ONLY_INSTR,
    exit_kernel: None,
    m_op_general: KERNEL_ONLY_INSTR,
    syscall: None,
    exception: None,
};

fn eval_packed_accumulate<P: PackedField>(
    lv: &CpuColumnsView<P>,
    nv: &CpuColumnsView<P>,
    yield_constr: &mut ConstraintConsumer<P>,
) {
    // Is it an instruction that we constrain here?
    // I.e., does it always cost a constant amount of gas?
    let filter: P = SIMPLE_OPCODES
        .into_iter()
        .enumerate()
        .filter_map(|(i, maybe_cost)| {
            // Add flag `lv.op[i]` to the sum if `SIMPLE_OPCODES[i]` is `Some`.
            maybe_cost.map(|_| lv.op[i])
        })
        .sum();

    // How much gas did we use?
    let gas_used: P = SIMPLE_OPCODES
        .into_iter()
        .enumerate()
        .filter_map(|(i, maybe_cost)| {
            maybe_cost.map(|cost| P::Scalar::from_canonical_u32(cost) * lv.op[i])
        })
        .sum();

    // TODO: This may cause soundness issue if the recomputed gas (as u64) overflows the field size.
    // This is fine as we are only using two-limbs for testing purposes (to support all cases from
    // the Ethereum test suite).
    // This should be changed back to a single 32-bit limb before going into production!
    let gas_diff = nv.gas[1] * P::Scalar::from_canonical_u64(1 << 32) + nv.gas[0]
        - (lv.gas[1] * P::Scalar::from_canonical_u64(1 << 32) + lv.gas[0]);
    let constr = gas_diff - gas_used;
    yield_constr.constraint_transition(filter * constr);

    for (maybe_cost, op_flag) in izip!(SIMPLE_OPCODES.into_iter(), lv.op.into_iter()) {
        if let Some(cost) = maybe_cost {
            let cost = P::Scalar::from_canonical_u32(cost);
            yield_constr.constraint_transition(op_flag * (gas_diff - cost));
        }
    }

    // For jumps.
    let jump_gas_cost = P::Scalar::from_canonical_u32(G_MID.unwrap())
        + lv.opcode_bits[0] * P::Scalar::from_canonical_u32(G_HIGH.unwrap() - G_MID.unwrap());
    yield_constr.constraint_transition(lv.op.jumps * (gas_diff - jump_gas_cost));

    // For binary_ops.
    // MUL, DIV and MOD are differentiated from ADD, SUB, LT, GT and BYTE by their first and fifth bits set to 0.
    let cost_filter = lv.opcode_bits[0] + lv.opcode_bits[4] - lv.opcode_bits[0] * lv.opcode_bits[4];
    let binary_op_cost = P::Scalar::from_canonical_u32(G_LOW.unwrap())
        + cost_filter
            * (P::Scalar::from_canonical_u32(G_VERYLOW.unwrap())
                - P::Scalar::from_canonical_u32(G_LOW.unwrap()));
    yield_constr.constraint_transition(lv.op.binary_op * (gas_diff - binary_op_cost));

    // For ternary_ops.
    // SUBMOD is differentiated by its second bit set to 1.
    let ternary_op_cost = P::Scalar::from_canonical_u32(G_MID.unwrap())
        - lv.opcode_bits[1] * P::Scalar::from_canonical_u32(G_MID.unwrap());
    yield_constr.constraint_transition(lv.op.ternary_op * (gas_diff - ternary_op_cost));
}

fn eval_packed_init<P: PackedField>(
    lv: &CpuColumnsView<P>,
    nv: &CpuColumnsView<P>,
    yield_constr: &mut ConstraintConsumer<P>,
) {
    let is_cpu_cycle: P = COL_MAP.op.iter().map(|&col_i| lv[col_i]).sum();
    let is_cpu_cycle_next: P = COL_MAP.op.iter().map(|&col_i| nv[col_i]).sum();
    // `nv` is the first row that executes an instruction.
    let filter = (is_cpu_cycle - P::ONES) * is_cpu_cycle_next;
    // Set initial gas to zero.
    yield_constr.constraint_transition(filter * nv.gas[0]);
    yield_constr.constraint_transition(filter * nv.gas[1]);
}

pub fn eval_packed<P: PackedField>(
    lv: &CpuColumnsView<P>,
    nv: &CpuColumnsView<P>,
    yield_constr: &mut ConstraintConsumer<P>,
) {
    eval_packed_accumulate(lv, nv, yield_constr);
    eval_packed_init(lv, nv, yield_constr);
}

fn eval_ext_circuit_accumulate<F: RichField + Extendable<D>, const D: usize>(
    builder: &mut plonky2::plonk::circuit_builder::CircuitBuilder<F, D>,
    lv: &CpuColumnsView<ExtensionTarget<D>>,
    nv: &CpuColumnsView<ExtensionTarget<D>>,
    yield_constr: &mut RecursiveConstraintConsumer<F, D>,
) {
    // Is it an instruction that we constrain here?
    // I.e., does it always cost a constant amount of gas?
    let filter = SIMPLE_OPCODES.into_iter().enumerate().fold(
        builder.zero_extension(),
        |cumul, (i, maybe_cost)| {
            // Add flag `lv.op[i]` to the sum if `SIMPLE_OPCODES[i]` is `Some`.
            match maybe_cost {
                None => cumul,
                Some(_) => builder.add_extension(lv.op[i], cumul),
            }
        },
    );

    // How much gas did we use?
    let gas_used = SIMPLE_OPCODES.into_iter().enumerate().fold(
        builder.zero_extension(),
        |cumul, (i, maybe_cost)| match maybe_cost {
            None => cumul,
            Some(cost) => {
                let cost_ext = builder.constant_extension(F::from_canonical_u32(cost).into());
                builder.mul_add_extension(lv.op[i], cost_ext, cumul)
            }
        },
    );

    // TODO: This may cause soundness issue if the recomputed gas (as u64) overflows the field size.
    // This is fine as we are only using two-limbs for testing purposes (to support all cases from
    // the Ethereum test suite).
    // This should be changed back to a single 32-bit limb before going into production!
    let nv_gas =
        builder.mul_const_add_extension(F::from_canonical_u64(1 << 32), nv.gas[1], nv.gas[0]);
    let lv_gas =
        builder.mul_const_add_extension(F::from_canonical_u64(1 << 32), lv.gas[1], lv.gas[0]);
    let nv_lv_diff = builder.sub_extension(nv_gas, lv_gas);

    let constr = builder.sub_extension(nv_lv_diff, gas_used);
    let filtered_constr = builder.mul_extension(filter, constr);
    yield_constr.constraint_transition(builder, filtered_constr);

    for (maybe_cost, op_flag) in izip!(SIMPLE_OPCODES.into_iter(), lv.op.into_iter()) {
        if let Some(cost) = maybe_cost {
            let constr = builder.arithmetic_extension(
                F::ONE,
                -F::from_canonical_u32(cost),
                op_flag,
                nv_lv_diff,
                op_flag,
            );
            yield_constr.constraint_transition(builder, constr);
        }
    }

    // For jumps.
    let filter = lv.op.jumps;
    let jump_gas_cost = builder.mul_const_extension(
        F::from_canonical_u32(G_HIGH.unwrap() - G_MID.unwrap()),
        lv.opcode_bits[0],
    );
    let jump_gas_cost =
        builder.add_const_extension(jump_gas_cost, F::from_canonical_u32(G_MID.unwrap()));

    let gas_diff = builder.sub_extension(nv_lv_diff, jump_gas_cost);
    let constr = builder.mul_extension(filter, gas_diff);
    yield_constr.constraint_transition(builder, constr);

    // For binary_ops.
    // MUL, DIV and MOD are differentiated from ADD, SUB, LT, GT and BYTE by their first and fifth bits set to 0.
    let filter = lv.op.binary_op;
    let cost_filter = {
        let a = builder.add_extension(lv.opcode_bits[0], lv.opcode_bits[4]);
        let b = builder.mul_extension(lv.opcode_bits[0], lv.opcode_bits[4]);
        builder.sub_extension(a, b)
    };
    let binary_op_cost = builder.mul_const_extension(
        F::from_canonical_u32(G_VERYLOW.unwrap()) - F::from_canonical_u32(G_LOW.unwrap()),
        cost_filter,
    );
    let binary_op_cost =
        builder.add_const_extension(binary_op_cost, F::from_canonical_u32(G_LOW.unwrap()));

    let gas_diff = builder.sub_extension(nv_lv_diff, binary_op_cost);
    let constr = builder.mul_extension(filter, gas_diff);
    yield_constr.constraint_transition(builder, constr);

    // For ternary_ops.
    // SUBMOD is differentiated by its second bit set to 1.
    let filter = lv.op.ternary_op;
    let ternary_op_cost = builder.mul_const_extension(
        F::from_canonical_u32(G_MID.unwrap()).neg(),
        lv.opcode_bits[1],
    );
    let ternary_op_cost =
        builder.add_const_extension(ternary_op_cost, F::from_canonical_u32(G_MID.unwrap()));

    let gas_diff = builder.sub_extension(nv_lv_diff, ternary_op_cost);
    let constr = builder.mul_extension(filter, gas_diff);
    yield_constr.constraint_transition(builder, constr);
}

fn eval_ext_circuit_init<F: RichField + Extendable<D>, const D: usize>(
    builder: &mut plonky2::plonk::circuit_builder::CircuitBuilder<F, D>,
    lv: &CpuColumnsView<ExtensionTarget<D>>,
    nv: &CpuColumnsView<ExtensionTarget<D>>,
    yield_constr: &mut RecursiveConstraintConsumer<F, D>,
) {
    // `nv` is the first row that executes an instruction.
    let is_cpu_cycle = builder.add_many_extension(COL_MAP.op.iter().map(|&col_i| lv[col_i]));
    let is_cpu_cycle_next = builder.add_many_extension(COL_MAP.op.iter().map(|&col_i| nv[col_i]));
    let filter = builder.mul_sub_extension(is_cpu_cycle, is_cpu_cycle_next, is_cpu_cycle_next);
    // Set initial gas to zero.
    let constr = builder.mul_extension(filter, nv.gas[0]);
    yield_constr.constraint_transition(builder, constr);
    let constr = builder.mul_extension(filter, nv.gas[1]);
    yield_constr.constraint_transition(builder, constr);
}

pub fn eval_ext_circuit<F: RichField + Extendable<D>, const D: usize>(
    builder: &mut plonky2::plonk::circuit_builder::CircuitBuilder<F, D>,
    lv: &CpuColumnsView<ExtensionTarget<D>>,
    nv: &CpuColumnsView<ExtensionTarget<D>>,
    yield_constr: &mut RecursiveConstraintConsumer<F, D>,
) {
    eval_ext_circuit_accumulate(builder, lv, nv, yield_constr);
    eval_ext_circuit_init(builder, lv, nv, yield_constr);
}<|MERGE_RESOLUTION|>--- conflicted
+++ resolved
@@ -34,15 +34,8 @@
     jumpdest: G_JUMPDEST,
     push0: G_BASE,
     push: G_VERYLOW,
-<<<<<<< HEAD
-    dup: G_VERYLOW,
-    swap: G_VERYLOW,
+    dup_swap: G_VERYLOW,
     context_op: KERNEL_ONLY_INSTR,
-=======
-    dup_swap: G_VERYLOW,
-    get_context: KERNEL_ONLY_INSTR,
-    set_context: KERNEL_ONLY_INSTR,
->>>>>>> 666a155d
     mstore_32bytes: KERNEL_ONLY_INSTR,
     mload_32bytes: KERNEL_ONLY_INSTR,
     exit_kernel: None,
