use itertools::izip;
use plonky2::field::extension::Extendable;
use plonky2::field::packed::PackedField;
use plonky2::field::types::Field;
use plonky2::hash::hash_types::RichField;
use plonky2::iop::ext_target::ExtensionTarget;

use super::columns::COL_MAP;
use crate::constraint_consumer::{ConstraintConsumer, RecursiveConstraintConsumer};
use crate::cpu::columns::ops::OpsColumnsView;
use crate::cpu::columns::CpuColumnsView;

const KERNEL_ONLY_INSTR: Option<u32> = Some(0);
const G_JUMPDEST: Option<u32> = Some(1);
const G_BASE: Option<u32> = Some(2);
const G_VERYLOW: Option<u32> = Some(3);
const G_LOW: Option<u32> = Some(5);
const G_MID: Option<u32> = Some(8);
const G_HIGH: Option<u32> = Some(10);

const SIMPLE_OPCODES: OpsColumnsView<Option<u32>> = OpsColumnsView {
    binary_op: None,  // This is handled manually below
    ternary_op: None, // This is handled manually below
    fp254_op: KERNEL_ONLY_INSTR,
    eq_iszero: G_VERYLOW,
    logic_op: G_VERYLOW,
    not: G_VERYLOW,
    shift: G_VERYLOW,
    keccak_general: KERNEL_ONLY_INSTR,
    prover_input: KERNEL_ONLY_INSTR,
    pop: G_BASE,
    jumps: None, // Combined flag handled separately.
    pc: G_BASE,
    jumpdest: G_JUMPDEST,
    push0: G_BASE,
    push: G_VERYLOW,
<<<<<<< HEAD
    dup_swap: G_VERYLOW,
    context_op: KERNEL_ONLY_INSTR,
=======
    dup: G_VERYLOW,
    swap: G_VERYLOW,
    get_context: KERNEL_ONLY_INSTR,
    set_context: KERNEL_ONLY_INSTR,
>>>>>>> 1d604319
    mstore_32bytes: KERNEL_ONLY_INSTR,
    mload_32bytes: KERNEL_ONLY_INSTR,
    exit_kernel: None,
    m_op_general: KERNEL_ONLY_INSTR,
    syscall: None,
    exception: None,
};

fn eval_packed_accumulate<P: PackedField>(
    lv: &CpuColumnsView<P>,
    nv: &CpuColumnsView<P>,
    yield_constr: &mut ConstraintConsumer<P>,
) {
    // Is it an instruction that we constrain here?
    // I.e., does it always cost a constant amount of gas?
    let filter: P = SIMPLE_OPCODES
        .into_iter()
        .enumerate()
        .filter_map(|(i, maybe_cost)| {
            // Add flag `lv.op[i]` to the sum if `SIMPLE_OPCODES[i]` is `Some`.
            maybe_cost.map(|_| lv.op[i])
        })
        .sum();

    // How much gas did we use?
    let gas_used: P = SIMPLE_OPCODES
        .into_iter()
        .enumerate()
        .filter_map(|(i, maybe_cost)| {
            maybe_cost.map(|cost| P::Scalar::from_canonical_u32(cost) * lv.op[i])
        })
        .sum();

    // TODO: This may cause soundness issue if the recomputed gas (as u64) overflows the field size.
    // This is fine as we are only using two-limbs for testing purposes (to support all cases from
    // the Ethereum test suite).
    // This should be changed back to a single 32-bit limb before going into production!
    let gas_diff = nv.gas[1] * P::Scalar::from_canonical_u64(1 << 32) + nv.gas[0]
        - (lv.gas[1] * P::Scalar::from_canonical_u64(1 << 32) + lv.gas[0]);
    let constr = gas_diff - gas_used;
    yield_constr.constraint_transition(filter * constr);

    for (maybe_cost, op_flag) in izip!(SIMPLE_OPCODES.into_iter(), lv.op.into_iter()) {
        if let Some(cost) = maybe_cost {
            let cost = P::Scalar::from_canonical_u32(cost);
            yield_constr.constraint_transition(op_flag * (gas_diff - cost));
        }
    }

    // For jumps.
    let jump_gas_cost = P::Scalar::from_canonical_u32(G_MID.unwrap())
        + lv.opcode_bits[0] * P::Scalar::from_canonical_u32(G_HIGH.unwrap() - G_MID.unwrap());
    yield_constr.constraint_transition(lv.op.jumps * (gas_diff - jump_gas_cost));

    // For binary_ops.
    // MUL, DIV and MOD are differentiated from ADD, SUB, LT, GT and BYTE by their first and fifth bits set to 0.
    let cost_filter = lv.opcode_bits[0] + lv.opcode_bits[4] - lv.opcode_bits[0] * lv.opcode_bits[4];
    let binary_op_cost = P::Scalar::from_canonical_u32(G_LOW.unwrap())
        + cost_filter
            * (P::Scalar::from_canonical_u32(G_VERYLOW.unwrap())
                - P::Scalar::from_canonical_u32(G_LOW.unwrap()));
    yield_constr.constraint_transition(lv.op.binary_op * (gas_diff - binary_op_cost));

    // For ternary_ops.
    // SUBMOD is differentiated by its second bit set to 1.
    let ternary_op_cost = P::Scalar::from_canonical_u32(G_MID.unwrap())
        - lv.opcode_bits[1] * P::Scalar::from_canonical_u32(G_MID.unwrap());
    yield_constr.constraint_transition(lv.op.ternary_op * (gas_diff - ternary_op_cost));
}

fn eval_packed_init<P: PackedField>(
    lv: &CpuColumnsView<P>,
    nv: &CpuColumnsView<P>,
    yield_constr: &mut ConstraintConsumer<P>,
) {
    let is_cpu_cycle: P = COL_MAP.op.iter().map(|&col_i| lv[col_i]).sum();
    let is_cpu_cycle_next: P = COL_MAP.op.iter().map(|&col_i| nv[col_i]).sum();
    // `nv` is the first row that executes an instruction.
    let filter = (is_cpu_cycle - P::ONES) * is_cpu_cycle_next;
    // Set initial gas to zero.
    yield_constr.constraint_transition(filter * nv.gas[0]);
    yield_constr.constraint_transition(filter * nv.gas[1]);
}

pub fn eval_packed<P: PackedField>(
    lv: &CpuColumnsView<P>,
    nv: &CpuColumnsView<P>,
    yield_constr: &mut ConstraintConsumer<P>,
) {
    eval_packed_accumulate(lv, nv, yield_constr);
    eval_packed_init(lv, nv, yield_constr);
}

fn eval_ext_circuit_accumulate<F: RichField + Extendable<D>, const D: usize>(
    builder: &mut plonky2::plonk::circuit_builder::CircuitBuilder<F, D>,
    lv: &CpuColumnsView<ExtensionTarget<D>>,
    nv: &CpuColumnsView<ExtensionTarget<D>>,
    yield_constr: &mut RecursiveConstraintConsumer<F, D>,
) {
    // Is it an instruction that we constrain here?
    // I.e., does it always cost a constant amount of gas?
    let filter = SIMPLE_OPCODES.into_iter().enumerate().fold(
        builder.zero_extension(),
        |cumul, (i, maybe_cost)| {
            // Add flag `lv.op[i]` to the sum if `SIMPLE_OPCODES[i]` is `Some`.
            match maybe_cost {
                None => cumul,
                Some(_) => builder.add_extension(lv.op[i], cumul),
            }
        },
    );

    // How much gas did we use?
    let gas_used = SIMPLE_OPCODES.into_iter().enumerate().fold(
        builder.zero_extension(),
        |cumul, (i, maybe_cost)| match maybe_cost {
            None => cumul,
            Some(cost) => {
                let cost_ext = builder.constant_extension(F::from_canonical_u32(cost).into());
                builder.mul_add_extension(lv.op[i], cost_ext, cumul)
            }
        },
    );

    // TODO: This may cause soundness issue if the recomputed gas (as u64) overflows the field size.
    // This is fine as we are only using two-limbs for testing purposes (to support all cases from
    // the Ethereum test suite).
    // This should be changed back to a single 32-bit limb before going into production!
    let nv_gas =
        builder.mul_const_add_extension(F::from_canonical_u64(1 << 32), nv.gas[1], nv.gas[0]);
    let lv_gas =
        builder.mul_const_add_extension(F::from_canonical_u64(1 << 32), lv.gas[1], lv.gas[0]);
    let nv_lv_diff = builder.sub_extension(nv_gas, lv_gas);

    let constr = builder.sub_extension(nv_lv_diff, gas_used);
    let filtered_constr = builder.mul_extension(filter, constr);
    yield_constr.constraint_transition(builder, filtered_constr);

    for (maybe_cost, op_flag) in izip!(SIMPLE_OPCODES.into_iter(), lv.op.into_iter()) {
        if let Some(cost) = maybe_cost {
            let constr = builder.arithmetic_extension(
                F::ONE,
                -F::from_canonical_u32(cost),
                op_flag,
                nv_lv_diff,
                op_flag,
            );
            yield_constr.constraint_transition(builder, constr);
        }
    }

    // For jumps.
    let filter = lv.op.jumps;
    let jump_gas_cost = builder.mul_const_extension(
        F::from_canonical_u32(G_HIGH.unwrap() - G_MID.unwrap()),
        lv.opcode_bits[0],
    );
    let jump_gas_cost =
        builder.add_const_extension(jump_gas_cost, F::from_canonical_u32(G_MID.unwrap()));

    let gas_diff = builder.sub_extension(nv_lv_diff, jump_gas_cost);
    let constr = builder.mul_extension(filter, gas_diff);
    yield_constr.constraint_transition(builder, constr);

    // For binary_ops.
    // MUL, DIV and MOD are differentiated from ADD, SUB, LT, GT and BYTE by their first and fifth bits set to 0.
    let filter = lv.op.binary_op;
    let cost_filter = {
        let a = builder.add_extension(lv.opcode_bits[0], lv.opcode_bits[4]);
        let b = builder.mul_extension(lv.opcode_bits[0], lv.opcode_bits[4]);
        builder.sub_extension(a, b)
    };
    let binary_op_cost = builder.mul_const_extension(
        F::from_canonical_u32(G_VERYLOW.unwrap()) - F::from_canonical_u32(G_LOW.unwrap()),
        cost_filter,
    );
    let binary_op_cost =
        builder.add_const_extension(binary_op_cost, F::from_canonical_u32(G_LOW.unwrap()));

    let gas_diff = builder.sub_extension(nv_lv_diff, binary_op_cost);
    let constr = builder.mul_extension(filter, gas_diff);
    yield_constr.constraint_transition(builder, constr);

    // For ternary_ops.
    // SUBMOD is differentiated by its second bit set to 1.
    let filter = lv.op.ternary_op;
    let ternary_op_cost = builder.mul_const_extension(
        F::from_canonical_u32(G_MID.unwrap()).neg(),
        lv.opcode_bits[1],
    );
    let ternary_op_cost =
        builder.add_const_extension(ternary_op_cost, F::from_canonical_u32(G_MID.unwrap()));

    let gas_diff = builder.sub_extension(nv_lv_diff, ternary_op_cost);
    let constr = builder.mul_extension(filter, gas_diff);
    yield_constr.constraint_transition(builder, constr);
}

fn eval_ext_circuit_init<F: RichField + Extendable<D>, const D: usize>(
    builder: &mut plonky2::plonk::circuit_builder::CircuitBuilder<F, D>,
    lv: &CpuColumnsView<ExtensionTarget<D>>,
    nv: &CpuColumnsView<ExtensionTarget<D>>,
    yield_constr: &mut RecursiveConstraintConsumer<F, D>,
) {
    // `nv` is the first row that executes an instruction.
    let is_cpu_cycle = builder.add_many_extension(COL_MAP.op.iter().map(|&col_i| lv[col_i]));
    let is_cpu_cycle_next = builder.add_many_extension(COL_MAP.op.iter().map(|&col_i| nv[col_i]));
    let filter = builder.mul_sub_extension(is_cpu_cycle, is_cpu_cycle_next, is_cpu_cycle_next);
    // Set initial gas to zero.
    let constr = builder.mul_extension(filter, nv.gas[0]);
    yield_constr.constraint_transition(builder, constr);
    let constr = builder.mul_extension(filter, nv.gas[1]);
    yield_constr.constraint_transition(builder, constr);
}

pub fn eval_ext_circuit<F: RichField + Extendable<D>, const D: usize>(
    builder: &mut plonky2::plonk::circuit_builder::CircuitBuilder<F, D>,
    lv: &CpuColumnsView<ExtensionTarget<D>>,
    nv: &CpuColumnsView<ExtensionTarget<D>>,
    yield_constr: &mut RecursiveConstraintConsumer<F, D>,
) {
    eval_ext_circuit_accumulate(builder, lv, nv, yield_constr);
    eval_ext_circuit_init(builder, lv, nv, yield_constr);
}<|MERGE_RESOLUTION|>--- conflicted
+++ resolved
@@ -34,15 +34,9 @@
     jumpdest: G_JUMPDEST,
     push0: G_BASE,
     push: G_VERYLOW,
-<<<<<<< HEAD
     dup_swap: G_VERYLOW,
-    context_op: KERNEL_ONLY_INSTR,
-=======
-    dup: G_VERYLOW,
-    swap: G_VERYLOW,
     get_context: KERNEL_ONLY_INSTR,
     set_context: KERNEL_ONLY_INSTR,
->>>>>>> 1d604319
     mstore_32bytes: KERNEL_ONLY_INSTR,
     mload_32bytes: KERNEL_ONLY_INSTR,
     exit_kernel: None,
