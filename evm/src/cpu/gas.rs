use itertools::izip;
use plonky2::field::extension::Extendable;
use plonky2::field::packed::PackedField;
use plonky2::field::types::Field;
use plonky2::hash::hash_types::RichField;
use plonky2::iop::ext_target::ExtensionTarget;

use super::columns::COL_MAP;
use crate::constraint_consumer::{ConstraintConsumer, RecursiveConstraintConsumer};
use crate::cpu::columns::ops::OpsColumnsView;
use crate::cpu::columns::CpuColumnsView;

const KERNEL_ONLY_INSTR: Option<u32> = Some(0);
const G_JUMPDEST: Option<u32> = Some(1);
const G_BASE: Option<u32> = Some(2);
const G_VERYLOW: Option<u32> = Some(3);
const G_LOW: Option<u32> = Some(5);
const G_MID: Option<u32> = Some(8);
const G_HIGH: Option<u32> = Some(10);

const SIMPLE_OPCODES: OpsColumnsView<Option<u32>> = OpsColumnsView {
    add: G_VERYLOW,
    mul: G_LOW,
    sub: G_VERYLOW,
    div: G_LOW,
    mod_: G_LOW,
    addmod: G_MID,
    mulmod: G_MID,
    addfp254: KERNEL_ONLY_INSTR,
    mulfp254: KERNEL_ONLY_INSTR,
    subfp254: KERNEL_ONLY_INSTR,
    submod: KERNEL_ONLY_INSTR,
    lt: G_VERYLOW,
    gt: G_VERYLOW,
    eq_iszero: G_VERYLOW,
    logic_op: G_VERYLOW,
    not: G_VERYLOW,
    byte: G_VERYLOW,
    shl: G_VERYLOW,
    shr: G_VERYLOW,
    keccak_general: KERNEL_ONLY_INSTR,
    prover_input: KERNEL_ONLY_INSTR,
    pop: G_BASE,
    jumps: None, // Combined flag handled separately.
    pc: G_BASE,
    jumpdest: G_JUMPDEST,
    push0: G_BASE,
    push: G_VERYLOW,
    dup: G_VERYLOW,
    swap: G_VERYLOW,
<<<<<<< HEAD
    get_context: KERNEL_ONLY_INSTR,
    set_context: KERNEL_ONLY_INSTR,
=======
    context_op: KERNEL_ONLY_INSTR,
    mstore_32bytes: KERNEL_ONLY_INSTR,
    mload_32bytes: KERNEL_ONLY_INSTR,
>>>>>>> f944a08b
    exit_kernel: None,
    mload_general: KERNEL_ONLY_INSTR,
    mstore_general: KERNEL_ONLY_INSTR,
    syscall: None,
    exception: None,
};

fn eval_packed_accumulate<P: PackedField>(
    lv: &CpuColumnsView<P>,
    nv: &CpuColumnsView<P>,
    yield_constr: &mut ConstraintConsumer<P>,
) {
    // Is it an instruction that we constrain here?
    // I.e., does it always cost a constant amount of gas?
    let filter: P = SIMPLE_OPCODES
        .into_iter()
        .enumerate()
        .filter_map(|(i, maybe_cost)| {
            // Add flag `lv.op[i]` to the sum if `SIMPLE_OPCODES[i]` is `Some`.
            maybe_cost.map(|_| lv.op[i])
        })
        .sum();

    // How much gas did we use?
    let gas_used: P = SIMPLE_OPCODES
        .into_iter()
        .enumerate()
        .filter_map(|(i, maybe_cost)| {
            maybe_cost.map(|cost| P::Scalar::from_canonical_u32(cost) * lv.op[i])
        })
        .sum();

    let constr = nv.gas - (lv.gas + gas_used);
    yield_constr.constraint_transition(filter * constr);

    for (maybe_cost, op_flag) in izip!(SIMPLE_OPCODES.into_iter(), lv.op.into_iter()) {
        if let Some(cost) = maybe_cost {
            let cost = P::Scalar::from_canonical_u32(cost);
            yield_constr.constraint_transition(op_flag * (nv.gas - lv.gas - cost));
        }
    }

    // For jumps.
    let jump_gas_cost = P::Scalar::from_canonical_u32(G_MID.unwrap())
        + lv.opcode_bits[0] * P::Scalar::from_canonical_u32(G_HIGH.unwrap() - G_MID.unwrap());
    yield_constr.constraint_transition(lv.op.jumps * (nv.gas - lv.gas - jump_gas_cost));
}

fn eval_packed_init<P: PackedField>(
    lv: &CpuColumnsView<P>,
    nv: &CpuColumnsView<P>,
    yield_constr: &mut ConstraintConsumer<P>,
) {
    let is_cpu_cycle: P = COL_MAP.op.iter().map(|&col_i| lv[col_i]).sum();
    let is_cpu_cycle_next: P = COL_MAP.op.iter().map(|&col_i| nv[col_i]).sum();
    // `nv` is the first row that executes an instruction.
    let filter = (is_cpu_cycle - P::ONES) * is_cpu_cycle_next;
    // Set initial gas to zero.
    yield_constr.constraint_transition(filter * nv.gas);
}

pub fn eval_packed<P: PackedField>(
    lv: &CpuColumnsView<P>,
    nv: &CpuColumnsView<P>,
    yield_constr: &mut ConstraintConsumer<P>,
) {
    eval_packed_accumulate(lv, nv, yield_constr);
    eval_packed_init(lv, nv, yield_constr);
}

fn eval_ext_circuit_accumulate<F: RichField + Extendable<D>, const D: usize>(
    builder: &mut plonky2::plonk::circuit_builder::CircuitBuilder<F, D>,
    lv: &CpuColumnsView<ExtensionTarget<D>>,
    nv: &CpuColumnsView<ExtensionTarget<D>>,
    yield_constr: &mut RecursiveConstraintConsumer<F, D>,
) {
    // Is it an instruction that we constrain here?
    // I.e., does it always cost a constant amount of gas?
    let filter = SIMPLE_OPCODES.into_iter().enumerate().fold(
        builder.zero_extension(),
        |cumul, (i, maybe_cost)| {
            // Add flag `lv.op[i]` to the sum if `SIMPLE_OPCODES[i]` is `Some`.
            match maybe_cost {
                None => cumul,
                Some(_) => builder.add_extension(lv.op[i], cumul),
            }
        },
    );

    // How much gas did we use?
    let gas_used = SIMPLE_OPCODES.into_iter().enumerate().fold(
        builder.zero_extension(),
        |cumul, (i, maybe_cost)| match maybe_cost {
            None => cumul,
            Some(cost) => {
                let cost_ext = builder.constant_extension(F::from_canonical_u32(cost).into());
                builder.mul_add_extension(lv.op[i], cost_ext, cumul)
            }
        },
    );

    let constr = {
        let t = builder.add_extension(lv.gas, gas_used);
        builder.sub_extension(nv.gas, t)
    };
    let filtered_constr = builder.mul_extension(filter, constr);
    yield_constr.constraint_transition(builder, filtered_constr);

    for (maybe_cost, op_flag) in izip!(SIMPLE_OPCODES.into_iter(), lv.op.into_iter()) {
        if let Some(cost) = maybe_cost {
            let nv_lv_diff = builder.sub_extension(nv.gas, lv.gas);
            let constr = builder.arithmetic_extension(
                F::ONE,
                -F::from_canonical_u32(cost),
                op_flag,
                nv_lv_diff,
                op_flag,
            );
            yield_constr.constraint_transition(builder, constr);
        }
    }

    // For jumps.
    let filter = lv.op.jumps;
    let jump_gas_cost = builder.mul_const_extension(
        F::from_canonical_u32(G_HIGH.unwrap() - G_MID.unwrap()),
        lv.opcode_bits[0],
    );
    let jump_gas_cost =
        builder.add_const_extension(jump_gas_cost, F::from_canonical_u32(G_MID.unwrap()));

    let nv_lv_diff = builder.sub_extension(nv.gas, lv.gas);
    let gas_diff = builder.sub_extension(nv_lv_diff, jump_gas_cost);
    let constr = builder.mul_extension(filter, gas_diff);
    yield_constr.constraint_transition(builder, constr);
}

fn eval_ext_circuit_init<F: RichField + Extendable<D>, const D: usize>(
    builder: &mut plonky2::plonk::circuit_builder::CircuitBuilder<F, D>,
    lv: &CpuColumnsView<ExtensionTarget<D>>,
    nv: &CpuColumnsView<ExtensionTarget<D>>,
    yield_constr: &mut RecursiveConstraintConsumer<F, D>,
) {
    // `nv` is the first row that executes an instruction.
    let is_cpu_cycle = builder.add_many_extension(COL_MAP.op.iter().map(|&col_i| lv[col_i]));
    let is_cpu_cycle_next = builder.add_many_extension(COL_MAP.op.iter().map(|&col_i| nv[col_i]));
    let filter = builder.mul_sub_extension(is_cpu_cycle, is_cpu_cycle_next, is_cpu_cycle_next);
    // Set initial gas to zero.
    let constr = builder.mul_extension(filter, nv.gas);
    yield_constr.constraint_transition(builder, constr);
}

pub fn eval_ext_circuit<F: RichField + Extendable<D>, const D: usize>(
    builder: &mut plonky2::plonk::circuit_builder::CircuitBuilder<F, D>,
    lv: &CpuColumnsView<ExtensionTarget<D>>,
    nv: &CpuColumnsView<ExtensionTarget<D>>,
    yield_constr: &mut RecursiveConstraintConsumer<F, D>,
) {
    eval_ext_circuit_accumulate(builder, lv, nv, yield_constr);
    eval_ext_circuit_init(builder, lv, nv, yield_constr);
}<|MERGE_RESOLUTION|>--- conflicted
+++ resolved
@@ -48,14 +48,10 @@
     push: G_VERYLOW,
     dup: G_VERYLOW,
     swap: G_VERYLOW,
-<<<<<<< HEAD
     get_context: KERNEL_ONLY_INSTR,
     set_context: KERNEL_ONLY_INSTR,
-=======
-    context_op: KERNEL_ONLY_INSTR,
     mstore_32bytes: KERNEL_ONLY_INSTR,
     mload_32bytes: KERNEL_ONLY_INSTR,
->>>>>>> f944a08b
     exit_kernel: None,
     mload_general: KERNEL_ONLY_INSTR,
     mstore_general: KERNEL_ONLY_INSTR,
