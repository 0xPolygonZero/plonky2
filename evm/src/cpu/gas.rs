--- conflicted
+++ resolved
@@ -104,18 +104,14 @@
     // SUBMOD is differentiated by its second bit set to 1.
     let ternary_op_cost = P::Scalar::from_canonical_u32(G_MID.unwrap())
         - lv.opcode_bits[1] * P::Scalar::from_canonical_u32(G_MID.unwrap());
-<<<<<<< HEAD
-    yield_constr.constraint_transition(lv.op.ternary_op * (nv.gas - lv.gas - ternary_op_cost));
+    yield_constr.constraint_transition(lv.op.ternary_op * (gas_diff - ternary_op_cost));
 
     // For NOT and POP.
     // NOT is differentiated from POP by its first bit set to 1.
     let not_pop_cost = (P::ONES - lv.opcode_bits[0])
         * P::Scalar::from_canonical_u32(G_BASE.unwrap())
         + lv.opcode_bits[0] * P::Scalar::from_canonical_u32(G_VERYLOW.unwrap());
-    yield_constr.constraint_transition(lv.op.not_pop * (nv.gas - lv.gas - not_pop_cost));
-=======
-    yield_constr.constraint_transition(lv.op.ternary_op * (gas_diff - ternary_op_cost));
->>>>>>> 1d604319
+    yield_constr.constraint_transition(lv.op.not_pop * (gas_diff - not_pop_cost));
 }
 
 fn eval_packed_init<P: PackedField>(
