--- conflicted
+++ resolved
@@ -6,10 +6,8 @@
 pub mod poseidon;
 pub mod rescue;
 
-<<<<<<< HEAD
-#[cfg(target_feature = "neon")]
-mod poseidon_neon;
-=======
 #[cfg(target_feature = "avx2")]
 mod poseidon_avx2;
->>>>>>> 6465e35e
+
+#[cfg(target_feature = "neon")]
+mod poseidon_neon;