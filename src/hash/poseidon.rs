//! Implementation of the Poseidon hash function, as described in
//! https://eprint.iacr.org/2019/458.pdf

use unroll::unroll_for_loops;

use crate::field::field_types::Field;
use crate::field::crandall_field::CrandallField;

// The number of full rounds and partial rounds is given by the
// calc_round_numbers.py script. They happen to be the same for both
// width 8 and width 12 with s-box x^7.
//
// NB: Changing any of these values will require regenerating all of
// the precomputed constant arrays in this file.
const HALF_N_FULL_ROUNDS: usize = 4;
const N_FULL_ROUNDS_TOTAL: usize = 2 * HALF_N_FULL_ROUNDS;
const N_PARTIAL_ROUNDS: usize = 22;
const N_ROUNDS: usize = N_FULL_ROUNDS_TOTAL + N_PARTIAL_ROUNDS;
const MAX_WIDTH: usize = 12; // we only have width 8 and 12, and 12 is bigger. :)

// The round constants are the same as for GMiMC (hash.rs):
// generated from ChaCha8 with a seed of 0. In this case we need
// to generate more though. We include enough for a WIDTH of 12;
// smaller widths just use a subset.
#[rustfmt::skip]
const ALL_ROUND_CONSTANTS: [u64; MAX_WIDTH * N_ROUNDS]  = [
    0xb585f767417ee042, 0x7746a55f77c10331, 0xb2fb0d321d356f7a, 0x0f6760a486f1621f,
    0xe10d6666b36abcdf, 0x8cae14cb455cc50b, 0xd438539cf2cee334, 0xef781c7d4c1fd8b4,
    0xcdc4a23a0aca4b1f, 0x277fa208d07b52e3, 0xe17653a300493d38, 0xc54302f27c287dc1,
    0x8628782231d47d10, 0x59cd1a8a690b49f2, 0xc3b919ad9efec0b0, 0xa484c4c637641d97,
    0x308bbd23f191398b, 0x6e4a40c1bf713cf1, 0x9a2eedb7510414fb, 0xe360c6e111c2c63b,
    0xd5c771901d4d89aa, 0xc35eae076e7d6b2f, 0x849c2656d0a09cad, 0xc0572c8c5cf1df2b,
    0xe9fa634a883b8bf3, 0xf56f6d4900fb1fdd, 0xf7d713e872a72a1b, 0x8297132b6ba47612,
    0xad6805e12ee8af1c, 0xac51d9f6485c22b9, 0x502ad7dc3bd56bf8, 0x57a1550c3761c577,
    0x66bbd30e99d311da, 0x0da2abef5e948f87, 0xf0612750443f8e94, 0x28b8ec3afb937d8c,
    0x92a756e6be54ca18, 0x70e741ec304e925d, 0x019d5ee2b037c59f, 0x6f6f2ed7a30707d1,
    0x7cf416d01e8c169c, 0x61df517bb17617df, 0x85dc499b4c67dbaa, 0x4b959b48dad27b23,
    0xe8be3e5e0dd779a0, 0xf5c0bc1e525ed8e6, 0x40b12cbf263cf853, 0xa637093f13e2ea3c,
    0x3cc3f89232e3b0c8, 0x2e479dc16bfe86c0, 0x6f49de07d6d39469, 0x213ce7beecc232de,
    0x5b043134851fc00a, 0xa2de45784a861506, 0x7103aaf97bed8dd5, 0x5326fc0dbb88a147,
    0xa9ceb750364cb77a, 0x27f8ec88cc9e991f, 0xfceb4fda8c93fb83, 0xfac6ff13b45b260e,
    0x7131aa455813380b, 0x93510360d5d68119, 0xad535b24fb96e3db, 0x4627f5c6b7efc045,
    0x645cf794e4da78a9, 0x241c70ed1ac2877f, 0xacb8e076b009e825, 0x3737e9db6477bd9d,
    0xe7ea5e344cd688ed, 0x90dee4a009214640, 0xd1b1edf7c77e74af, 0x0b65481bab42158e,
    0x99ad1aab4b4fe3e7, 0x438a7c91f1a360cd, 0xb60de3bd159088bf, 0xc99cab6b47a3e3bb,
    0x69a5ed92d5677cef, 0x5e7b329c482a9396, 0x5fc0ac0829f893c9, 0x32db82924fb757ea,
    0x0ade699c5cf24145, 0x7cc5583b46d7b5bb, 0x85df9ed31bf8abcb, 0x6604df501ad4de64,
    0xeb84f60941611aec, 0xda60883523989bd4, 0x8f97fe40bf3470bf, 0xa93f485ce0ff2b32,
    0x6704e8eebc2afb4b, 0xcee3e9ac788ad755, 0x510d0e66062a270d, 0xf6323f48d74634a0,
    0x0b508cdf04990c90, 0xf241708a4ef7ddf9, 0x60e75c28bb368f82, 0xa6217d8c3f0f9989,
    0x7159cd30f5435b53, 0x839b4e8fe97ec79f, 0x0d3f3e5e885db625, 0x8f7d83be1daea54b,
    0x780f22441e8dbc04, 0xeb9158465aedacd3, 0xd19e120d826c1b6c, 0x016ee53a7f007110,
    0xcb5fd54ed22dd1ca, 0xacb84178c58de144, 0x9c22190c2c463227, 0x5d693c1bcc98406d,
    0xdcef0798235f321a, 0x3d639263f55e0b1e, 0xe273fd977edb8fda, 0x418f027049d10fe7,
    0x8c25fda3f253a284, 0x2cbaed4dc25a884e, 0x5f58e6aff78dc2af, 0x284650ac6fb9d206,
    0x635b337f1391c13c, 0x9f9a036f1ac6361f, 0xb93e260cff6747b4, 0xb0a7eae8c7272e33,
    0xd0762cbce7da0a9f, 0x34c6efb829c754d6, 0x40bf0ab6166855c1, 0xb6b570fccc46a242,
    0x5a27b90055549545, 0xb1a5b166048b306f, 0x8722e0ad24f1006d, 0x788ee3b3b315049a,
    0x14a726661e5b0351, 0x98b7672fe1c3f13e, 0xbb93ae77bdc3aa8f, 0x28fd3b04756fc222,
    0x30a46805a86d7109, 0x337dc00c7844a0e7, 0xd5eca245253c861b, 0x77626382990d8546,
    0xc1e434bf33c3ae7a, 0x0299351a54dbf35e, 0xb2d456e4fb620184, 0x3e9ed1fdc00265ea,
    0x2972a92bb672e8db, 0x20216dd789f333ec, 0xadffe8cf746494a1, 0x1c4dbb1c5889d420,
    0x15a16a8a8c9972f5, 0x388a128b98960e26, 0x2300e5d6ca3e5589, 0x2f63aa865c9ceb9f,
    0xf1c36ce8d894420f, 0x271811252953f84a, 0xe5840293d5466a8e, 0x4d9bbc3e24e5f20e,
    0xea35bc29cfa2794b, 0x18e21b4bf59e2d28, 0x1e3b9fc632ef6adb, 0x25d643627a05e678,
    0x5a3f1bb1ecb63263, 0xdb7f0238ca031e31, 0xb462065960bfc4c4, 0x49c24ae463c280f4,
    0xd793862c6f7b901a, 0xaadd1106bdce475e, 0xc43b6e0eed8ad58f, 0xe29024c1f2060cb7,
    0x5e50c2755efbe17a, 0x10383f20ac183625, 0x38e8ee9d8a8a435d, 0xdd511837bcc52452,
    0x7750059861a7da6a, 0x86ab99b518d1dbef, 0xb1204f608ccfe33b, 0xef61ac84d8dfca49,
    0x1bbcd90f1f4eff36, 0x0cd1dabd9be9850a, 0x11a3ae5bf354bb11, 0xf755bfef11bb5516,
    0xa3b832506e2f3adb, 0x516306f4b617e6ba, 0xddb4ac4a2aeead3a, 0x64bb6dec62af4430,
    0xf9cc95c29895a152, 0x08d37f75632771b9, 0xeec49b619cee6b56, 0xf143933b56b3711a,
    0xe4c5dd82b9f6570c, 0xe7ad775756eefdc4, 0x92c2318bc834ef78, 0x739c25f93007aa0a,
    0x5636caca1725f788, 0xdd8f909af47cd0b6, 0xc6401fe16bc24d4e, 0x8ad97b342e6b3a3c,
    0x0c49366bb7be8ce2, 0x0784d3d2f4b39fb5, 0x530fb67ec5d77a58, 0x41049229b8221f3b,
    0x139542347cb606a3, 0x9cb0bd5ee62e6438, 0x02e3f615c4d3054a, 0x985d4f4adefb64a0,
    0x775b9feb32053cde, 0x304265a64d6c1ba6, 0x593664c3be7acd42, 0x4f0a2e5fd2bd6718,
    0xdd611f10619bf1da, 0xd8185f9b3e74f9a4, 0xef87139d126ec3b3, 0x3ba71336dd67f99b,
    0x7d3a455d8d808091, 0x660d32e15cbdecc7, 0x297a863f5af2b9ff, 0x90e0a736e6b434df,
    0x549f80ce7a12182e, 0x0f73b29235fb5b84, 0x16bf1f74056e3a01, 0x6d1f5a593019a39f,
    0x02ff876fa73f6305, 0xc5cb72a2fb9a5bd7, 0x8470f39d674dfaa3, 0x25abb3f1e41aea30,
    0x23eb8cc9c32951c7, 0xd687ba56242ac4ea, 0xda8d9e915d2de6b7, 0xe3cbdc7d938d8f1e,
    0xb9a8c9b4001efad6, 0xc0d28a5c64f2285c, 0x45d7ac9b878575b8, 0xeeb76e39d8da283e,
    0x3d06c8bd2fc7daac, 0x9c9c9820c13589f5, 0x65700b51db40bae3, 0x911f451579044242,
    0x7ae6849ff1fee8cc, 0x3bb340ebba896ae5, 0xb46e9d8bb71f0b4b, 0x8dcf22f9e1bde2a3,
    0x77bdaeda8cc55427, 0xf19e400ababa0e12, 0xc368a34939eb5c7f, 0x9ef1cd612c03bc5e,
    0xe89cd8553b94bbd8, 0x5cd377dcb4550713, 0xa7b0fb78cd4c5665, 0x7684403ef76c7128,
    0x5fa3f06f79c4f483, 0x8df57ac159dbade6, 0x2db01efa321b2625, 0x54846de4cfd58cb6,
    0xba674538aa20f5cd, 0x541d4963699f9777, 0xe9096784dadaa548, 0xdfe8992458bf85ff,
    0xece5a71e74a35593, 0x5ff98fd5ff1d14fd, 0x83e89419524c06e1, 0x5922040b6ef03286,
    0xf97d750eab002858, 0x5080d4c2dba7b3ec, 0xa7de115ba038b508, 0x6a9242acb5f37ec0,
    0xf7856ef865619ed0, 0x2265fc930dbd7a89, 0x17dfc8e5022c723b, 0x9001a64248f2d676,
    0x90004c13b0b8b50e, 0xb932b7cfc63485b0, 0xa0b1df81fd4c2bc5, 0x8ef1dd26b594c383,
    0x0541a4f9d20ba562, 0x9e611061be0a3c5b, 0xb3767e80e1e1624a, 0x0098d57820a88c6b,
    0x31d191cd71e01691, 0x410fefafbf90a57a, 0xbdf8f2433633aea8, 0x9e8cd55b9cc11c28,
    0xde122bec4acb869f, 0x4d001fd5b0b03314, 0xca66370067416209, 0x2f2339d6399888c6,
    0x6d1a7918f7c98a13, 0xdf9a493995f688f3, 0xebc2151f4ded22ca, 0x03cc2ba8a2bab82f,
    0xd341d03844ad9a9b, 0x387cb5d273ab3f58, 0xbba2515f74a7a221, 0x7248fe7737f37d9c,
    0x4d61e56a7437f6b9, 0x262e963c9e54bef8, 0x59e89b097477d296, 0x055d5b52b9e47452,
    0x82b27eb36e430708, 0xd30094caf3080f94, 0xcf5cb38227c2a3be, 0xfeed4db701262c7c,
    0x41703f5391dd0154, 0x5eeea9412666f57b, 0x4cd1f1b196abdbc4, 0x4a20358594b3662b,
    0x1478d361e4b47c26, 0x6f02dc0801d2c79f, 0x296a202eeb03c4b6, 0x2afd6799aec20c38,
    0x7acfd96f3050383d, 0x6798ba0c380dfdd3, 0x34c6f57b3de02c88, 0x5736e1baf82eb8a0,
    0x20057d2a0e58b8de, 0x3dea5bd5eb6e1404, 0x16e50d89874a6a98, 0x29bff3eccbfba19a,
    0x475cd3207974793c, 0x18a42105cde34cfa, 0x023e7414b0618331, 0x151471081b52594b,
    0xe4a3dff23bdeb0f3, 0x01a8d1a588c232ef, 0x11b4c74ee221d621, 0xe587cc0dce129c8c,
    0x1ff7327025a65080, 0x594e29c44b8602b1, 0xf6f31db1f5a56fd3, 0xc02ac5e4c7258a5e,
    0xe70201e9c5dc598f, 0x6f90ff3b9b3560b2, 0x42747a7262faf016, 0xd1f507e496927d26,
    0x1c86d265fdd24cd9, 0x3996ce73f6b5266e, 0x8e7fba02d68a061e, 0xba0dec71548b7546,
    0x9e9cbd785b8d8f40, 0xdae86459f6b3828c, 0xdebe08541314f71d, 0xa49229d29501358f,
    0x7be5ba0010c4df7c, 0xa3c95eaf09ecc39c, 0x0230bca8f5d457cd, 0x4135c2bedc68cdf9,
    0x166fc0cc4d5b20cc, 0x3762b59aa3236e6e, 0xe8928a4ceed163d2, 0x2a440b51b71223d9,
    0x80cefd2bb5f48e46, 0xbb9879c738328b71, 0x6e7c8f1ab47cced0, 0x164bb2de257ffc0a,
    0xf3c12fe5b800ea30, 0x40b9e92309e8c7e1, 0x551f5b0fe3b8d017, 0x25032aa7d4fc7aba,
    0xaaed340795de0a0a, 0x8ffd96bc38c8ba0f, 0x70fc91eb8aa58833, 0x7f795e2a97566d73,
    0x4543d9df72c4831d, 0xf172d73e69f20739, 0xdfd1c4ff1eb3d868, 0xbc8dfb62d26376f7,
];

<<<<<<< HEAD
pub trait PoseidonInterface<const WIDTH: usize>: Field
where [(); WIDTH - 1]:  // magic to get const generic expressions to work
=======
pub trait PoseidonInterface<F: Field, const WIDTH: usize>
where
    // magic to get const generic expressions to work
    [(); WIDTH - 1]: ,
>>>>>>> 61311e14
{
    // Total number of round constants required: width of the input
    // times number of rounds.
    const N_ROUND_CONSTANTS: usize = WIDTH * N_ROUNDS;

    // Use the MDS matrix which is circulant with entries 2^x for each
    // x in MDS_MATRIX_EXPS.
    const MDS_MATRIX_EXPS: [u64; WIDTH];

    // Precomputed constants for the fast Poseidon calculation. See
    // the paper.
    const FAST_PARTIAL_FIRST_ROUND_CONSTANT: [u64; WIDTH];
    const FAST_PARTIAL_ROUND_CONSTANTS: [u64; N_PARTIAL_ROUNDS - 1];
    const FAST_PARTIAL_ROUND_VS: [[u64; WIDTH - 1]; N_PARTIAL_ROUNDS];
    const FAST_PARTIAL_ROUND_W_HATS: [[u64; WIDTH - 1]; N_PARTIAL_ROUNDS];
    const FAST_PARTIAL_ROUND_INITIAL_MATRIX: [[u64; WIDTH - 1]; WIDTH - 1];

    #[inline]
    #[unroll_for_loops]
    fn mds_row_shf(r: usize, v: &[u64; WIDTH]) -> u128 {
        debug_assert!(r < WIDTH);
        // The values of MDS_MATRIX_EXPS are known to be small, so we can
        // accumulate all the products for each row and reduce just once
        // at the end (done by the caller).

        // NB: Unrolling this, calculating each term independently, and
        // summing at the end, didn't improve performance for me.
        let mut res = 0u128;
        for i in 0..WIDTH {
            res += (v[(i + r) % WIDTH] as u128) << Self::MDS_MATRIX_EXPS[i];
        }
        res
    }

    #[inline]
    #[unroll_for_loops]
    fn mds_layer(state_: &[Self; WIDTH]) -> [Self; WIDTH] {
        let mut result = [Self::ZERO; WIDTH];

        let mut state = [0u64; WIDTH];
        for r in 0..WIDTH {
            state[r] = state_[r].to_noncanonical_u64();
        }

        for r in 0..WIDTH {
            result[r] = Self::from_noncanonical_u128(Self::mds_row_shf(r, &state));
        }
        result
    }

    #[inline]
    #[unroll_for_loops]
    fn partial_first_constant_layer(state: &mut [Self; WIDTH]) {
        for i in 0..WIDTH {
<<<<<<< HEAD
            state[i] += Self::from_canonical_u64(
                Self::FAST_PARTIAL_FIRST_ROUND_CONSTANT[i]);
=======
            state[i] += F::from_canonical_u64(Self::FAST_PARTIAL_FIRST_ROUND_CONSTANT[i]);
>>>>>>> 61311e14
        }
    }

    #[inline]
    #[unroll_for_loops]
    fn mds_partial_layer_init(state: &[Self; WIDTH]) -> [Self; WIDTH] {
        let mut result = [Self::ZERO; WIDTH];

        // Initial matrix has first row/column = [1, 0, ..., 0];

        // c = 0
        result[0] = state[0];

        for c in 1..WIDTH {
            for r in 1..WIDTH {
                // NB: FAST_PARTIAL_ROUND_INITIAL_MATRIX is stored in
                // column-major order so that this dot product is cache
                // friendly.
<<<<<<< HEAD
                let t = Self::from_canonical_u64(
                    Self::FAST_PARTIAL_ROUND_INITIAL_MATRIX[c - 1][r - 1]);
=======
                let t =
                    F::from_canonical_u64(Self::FAST_PARTIAL_ROUND_INITIAL_MATRIX[c - 1][r - 1]);
>>>>>>> 61311e14
                result[c] += state[r] * t;
            }
        }
        result
    }

    /// Computes s*A where s is the state row vector and A is the matrix
    ///
    ///    [ M_00  | v  ]
    ///    [ ------+--- ]
    ///    [ w_hat | Id ]
    ///
    /// M_00 is a scalar, v is 1x(t-1), w_hat is (t-1)x1 and Id is the
    /// (t-1)x(t-1) identity matrix.
    #[inline]
    #[unroll_for_loops]
    fn mds_partial_layer_fast(state: &[Self; WIDTH], r: usize) -> [Self; WIDTH] {
        // Set d = [M_00 | w^] dot [state]

        let s0 = state[0].to_noncanonical_u64() as u128;
        let mut d = Self::from_noncanonical_u128(s0 << Self::MDS_MATRIX_EXPS[0]);
        for i in 1..WIDTH {
<<<<<<< HEAD
            let t = Self::from_canonical_u64(
                Self::FAST_PARTIAL_ROUND_W_HATS[r][i - 1]);
=======
            let t = F::from_canonical_u64(Self::FAST_PARTIAL_ROUND_W_HATS[r][i - 1]);
>>>>>>> 61311e14
            d += state[i] * t;
        }

        // result = [d] concat [state[0] * v + state[shift up by 1]]
        let mut result = [Self::ZERO; WIDTH];
        result[0] = d;
        for i in 1..WIDTH {
<<<<<<< HEAD
            let t = Self::from_canonical_u64(
                Self::FAST_PARTIAL_ROUND_VS[r][i - 1]);
=======
            let t = F::from_canonical_u64(Self::FAST_PARTIAL_ROUND_VS[r][i - 1]);
>>>>>>> 61311e14
            result[i] = state[0] * t + state[i];
        }
        result
    }

    #[inline]
    #[unroll_for_loops]
    fn constant_layer(state: &mut [Self; WIDTH], round_ctr: usize) {
        for i in 0..WIDTH {
<<<<<<< HEAD
            state[i] += Self::from_canonical_u64(
                ALL_ROUND_CONSTANTS[i + WIDTH * round_ctr]);
=======
            state[i] += F::from_canonical_u64(ALL_ROUND_CONSTANTS[i + WIDTH * round_ctr]);
>>>>>>> 61311e14
        }
    }

    #[inline]
    fn sbox_monomial(x: Self) -> Self {
        // x |--> x^7
        let x2 = x * x;
        let x4 = x2 * x2;
        let x3 = x * x2;
        x3 * x4
    }

    #[inline]
    #[unroll_for_loops]
    fn sbox_layer(state: &mut [Self; WIDTH]) {
        for i in 0..WIDTH {
            state[i] = Self::sbox_monomial(state[i]);
        }
    }

    #[inline]
    #[unroll_for_loops]
    fn full_rounds(state: &mut [Self; WIDTH], round_ctr: &mut usize) {
        for _ in 0..HALF_N_FULL_ROUNDS {
            Self::constant_layer(state, *round_ctr);
            Self::sbox_layer(state);
            *state = Self::mds_layer(state);
            *round_ctr += 1;
        }
    }

    #[inline]
    #[unroll_for_loops]
<<<<<<< HEAD
    fn partial_rounds_fast(state: &mut [Self; WIDTH], round_ctr: &mut usize)
    {
=======
    fn partial_rounds_fast(state: &mut [F; WIDTH], round_ctr: &mut usize) {
>>>>>>> 61311e14
        Self::partial_first_constant_layer(state);
        *state = Self::mds_partial_layer_init(state);

        // One less than N_PARTIAL_ROUNDS because we do the last one
        // separately at the end.
        for i in 0..(N_PARTIAL_ROUNDS - 1) {
            state[0] = Self::sbox_monomial(state[0]);
<<<<<<< HEAD
            state[0] += Self::from_canonical_u64(
                Self::FAST_PARTIAL_ROUND_CONSTANTS[i]);
=======
            state[0] += F::from_canonical_u64(Self::FAST_PARTIAL_ROUND_CONSTANTS[i]);
>>>>>>> 61311e14
            *state = Self::mds_partial_layer_fast(state, i);
        }
        state[0] = Self::sbox_monomial(state[0]);
        *state = Self::mds_partial_layer_fast(state, N_PARTIAL_ROUNDS - 1);
        *round_ctr += N_PARTIAL_ROUNDS;
    }

    #[inline]
    #[unroll_for_loops]
    fn partial_rounds(state: &mut [Self; WIDTH], round_ctr: &mut usize) {
        for _ in 0..N_PARTIAL_ROUNDS {
            Self::constant_layer(state, *round_ctr);
            state[0] = Self::sbox_monomial(state[0]);
            *state = Self::mds_layer(state);
            *round_ctr += 1;
        }
    }

    #[inline]
    fn poseidon(input: [Self; WIDTH]) -> [Self; WIDTH] {
        let mut state = input;
        let mut round_ctr = 0;

        Self::full_rounds(&mut state, &mut round_ctr);
        Self::partial_rounds_fast(&mut state, &mut round_ctr);
        Self::full_rounds(&mut state, &mut round_ctr);

        state
    }

    #[inline]
    fn poseidon_naive(input: [Self; WIDTH]) -> [Self; WIDTH] {
        let mut state = input;
        let mut round_ctr = 0;

        Self::full_rounds(&mut state, &mut round_ctr);
        Self::partial_rounds(&mut state, &mut round_ctr);
        Self::full_rounds(&mut state, &mut round_ctr);

        state
    }
}

<<<<<<< HEAD
impl PoseidonInterface<8> for CrandallField {
=======
pub struct Poseidon;

impl<F: Field, const WIDTH: usize> PoseidonInterface<F, WIDTH> for Poseidon
where
    [(); WIDTH - 1]: ,
{
    // Any attempt to use a WIDTH other than the specialisations to 8
    // and 12 below will result in a panic.
    default const MDS_MATRIX_EXPS: [u64; WIDTH] = panic!();
    default const FAST_PARTIAL_FIRST_ROUND_CONSTANT: [u64; WIDTH] = panic!();
    default const FAST_PARTIAL_ROUND_CONSTANTS: [u64; N_PARTIAL_ROUNDS - 1] = panic!();
    default const FAST_PARTIAL_ROUND_VS: [[u64; WIDTH - 1]; N_PARTIAL_ROUNDS] = panic!();
    default const FAST_PARTIAL_ROUND_W_HATS: [[u64; WIDTH - 1]; N_PARTIAL_ROUNDS] = panic!();
    default const FAST_PARTIAL_ROUND_INITIAL_MATRIX: [[u64; WIDTH - 1]; WIDTH - 1] = panic!();
}

#[rustfmt::skip]
impl<F: Field> PoseidonInterface<F, 8> for Poseidon {
>>>>>>> 61311e14
    // The MDS matrix we use is the circulant matrix with first row given by the vector
    // [ 2^x for x in MDS_MATRIX_EXPS] = [4, 1, 2, 256, 16, 8, 1, 1]
    //
    // WARNING: If the MDS matrix is changed, then the following
    // constants need to be updated accordingly:
    //  - FAST_PARTIAL_ROUND_CONSTANTS
    //  - FAST_PARTIAL_ROUND_VS
    //  - FAST_PARTIAL_ROUND_W_HATS
    //  - FAST_PARTIAL_ROUND_INITIAL_MATRIX
    const MDS_MATRIX_EXPS: [u64; 8] = [2, 0, 1, 8, 4, 3, 0, 0];

    const FAST_PARTIAL_FIRST_ROUND_CONSTANT: [u64; 8]  = [
        0x66bbd30e99d311da, 0x1d6beb91f1441299, 0x1dfb41ac10a5bda8, 0xcbe9eb8f6bfd79fb,
        0x2c943b9a8d9ee4f4, 0x6d70fcb874f05f57, 0xf48e800880a87878, 0x24b1eb418f3994c3,
    ];

    const FAST_PARTIAL_ROUND_CONSTANTS: [u64; N_PARTIAL_ROUNDS - 1]  = [
        0x6d69d39f98b01c69, 0x7694ae5bbd92de89, 0x0b9bfb9fbb252451, 0xf547651a6893f655,
        0x44f4e70e9f77cd03, 0xd8e2801a322a6f39, 0xbd0f7e1bc9649171, 0x2eda14ffc32245e4,
        0x296e04e8222b9265, 0x9aa740fd9cf504ea, 0xe5e868a6d4315bcc, 0x7d430efe75c6ece5,
        0x37ca54f0b49f6214, 0xde83a9f01bfa62d2, 0xb0831b529dbb5b9c, 0xa1d590c3b2b945b5,
        0xa130846268961080, 0x79e6e27330006b7a, 0xba12695bd255613b, 0x0091d7aaf86c0e15,
        0xe9028a7b418aa9f2,
    ];

    const FAST_PARTIAL_ROUND_VS: [[u64; 8 - 1]; N_PARTIAL_ROUNDS] = [
        [0xa22ff49d0671165e, 0x90333ff5780b9eec, 0x919457d220ebe522, 0xd4d8b0a8abc35c6e,
         0x1eca5e0b617850b2, 0x0baa903332edef19, 0x09f1096d496c30f1, ],
        [0x1eb2711afa8d6426, 0x533628d26840e36f, 0xde3f8282ae0806b9, 0x5b96c6c0b7997a68,
         0xec6a242a596b9076, 0x739b857159e03511, 0x1d6bd33258b57d6d, ],
        [0x3603d13c3b01d6c6, 0xc0f959147dc91ee1, 0x7d3b89b472d64db2, 0x49e58d37e29f4c85,
         0xc718800efb8b1033, 0x73b0ca72c31e03fd, 0x9697330fea22a70e, ],
        [0x978123b0febeabd5, 0x8efbca443cb8bfca, 0x9f24c447f2d051bb, 0x45ee906ad9703d20,
         0x9ec6215940d574a8, 0x42b4738de9fed9a9, 0x1a23d296f0228cc0, ],
        [0xbf9c7b22a247969f, 0xf45041b94b8fac96, 0xce23d5f90c9f2a39, 0x64524dbaaef7a56d,
         0xc9b92c71390db85c, 0xd622ef228ef8a6df, 0x697f4e5dc08c2716, ],
        [0x1116bcc5722efae3, 0xfbb5345317c9d731, 0xf696a78eb4b4b9ed, 0xaa08800cfdb59ad3,
         0xf6e9c007ec8900aa, 0xdb35e3b5c9ac6745, 0x4193d903dcca4903, ],
        [0x44b28ca6cb051164, 0xa63264849056f8e7, 0x0cc5dd14b73e4b34, 0xb0c213ed14737e89,
         0xde4ba41535b7cd0f, 0x31de7a36cb4f7f3a, 0x08cc6af0fdcfd306, ],
        [0x97f04080745484ff, 0x40b15e2cd05957bb, 0x27f5279de5eb0729, 0x7b19caab04109b68,
         0xd326745e4bfb87bf, 0xd7e15457e6d7c2d0, 0x4919494236719d7d, ],
        [0x21e9432cc31e919c, 0x837603b01af94b56, 0xe6067467c4e0480a, 0x9dd36e1da07e354e,
         0xe529a3d3f271beb2, 0xa5acad30d3c3fb59, 0x6d5a82823faf4ff1, ],
        [0x88b05b29984e6429, 0x2635decc12d3e510, 0x823fe6152336d209, 0xe7cb76fca3c4fa32,
         0x30443c9279dafcb9, 0x6734acbbe14ba020, 0xcb11ff5d7b9c7a38, ],
        [0x82cdd90e134c2173, 0xff5acf3f7c55d923, 0x63220d8165dcf1a2, 0xe0ce19b67f54977b,
         0x9fbf941303d8b998, 0xf8eda0fc08ccd441, 0x265a0c94ca846c64, ],
        [0x2d43cc534ce9a518, 0x7e78354cb4fdb780, 0x7f33160cefcdb183, 0x33390d373007e718,
         0xe463fb62f8c5e845, 0x454ac64497ad7b5f, 0xa73d26ae995afb8b, ],
        [0x9482c8097651113c, 0x24764722d2be2d59, 0x65b49db52c50cf30, 0x54298f2c474c206f,
         0x13a426fc7958905f, 0xe876f9b953c377f0, 0x43cfbf90c880605f, ],
        [0xdb016a76619ed366, 0x92a1be5140bdb3d3, 0xd399da81f92fb81a, 0xd7a41636505c38bd,
         0x40358caf39317262, 0x8fbc20933dd7d4e9, 0xc957a47b7eaa161b, ],
        [0x11d39c39e8228a7a, 0x071b598d448b6c05, 0x211f8baa562a3196, 0x0cc5b375756650c5,
         0x059feb689a554440, 0x3ee782c2a0c19619, 0x336a46904e832094, ],
        [0x0034133810f09fc5, 0x0021fada430e3c09, 0x010540e301677234, 0x000db9ed138d5010,
         0x000331ce727cd24c, 0x001c07a12edb566a, 0x00098bb5328b02e5, ],
        [0x000016d34ac3c4e3, 0x000005c883b88ffe, 0x00001054167214c0, 0x00002a5a393b8713,
         0x000010d7401feb08, 0x000103f43d476cf3, 0x00000a2b0d83a7a3, ],
        [0x00000102d65ebdaa, 0x0000000663cf5317, 0x00000009aedd7f7a, 0x00000011fad0f867,
         0x00000002a1022998, 0x0000000ceff381ff, 0x00000021cf076bb8, ],
        [0x0000000008679bb3, 0x000000001567aab3, 0x0000000040a61838, 0x0000000101ac6a94,
         0x0000000002ec5178, 0x0000000006b2488e, 0x000000000d4a83cb, ],
        [0x0000000000043801, 0x0000000000089d36, 0x000000000003d5c0, 0x0000000000052021,
         0x00000000000a24e8, 0x0000000000306095, 0x000000000100fed1, ],
        [0x0000000000002026, 0x0000000000010055, 0x0000000000000442, 0x0000000000000255,
         0x0000000000000434, 0x0000000000000269, 0x0000000000000308, ],
        [0x0000000000000001, 0x0000000000000001, 0x0000000000000008, 0x0000000000000010,
         0x0000000000000100, 0x0000000000000002, 0x0000000000000001, ],
    ];

    const FAST_PARTIAL_ROUND_W_HATS: [[u64; 8 - 1]; N_PARTIAL_ROUNDS] = [
        [0xa243d101153eb562, 0x1f670d5d8c14c000, 0xced8026856dd6a07, 0x1b7c4f1704047b8e,
         0x41ea3a3855c2d39e, 0x066101717cef6c02, 0xee96a3b009f99df7, ],
        [0xb00328edb79d53bd, 0x1639f163c71eee14, 0x192788e832e46178, 0x7c68b41f104d68ec,
         0x41174fa1485efe00, 0x618f488d942ec9f2, 0x4bdb7e3318926ebe, ],
        [0x0b28434790c294ef, 0x9ba864afff9e233c, 0x629092442534bdc0, 0x3be9b41110ccdb7d,
         0x9aa3bdeb8d16ac39, 0x17429e3995825d63, 0x702b4284837a4846, ],
        [0xd75842068900c798, 0x8cce741a1060389b, 0xcf91c066d7913b3e, 0xe50be3cbf8a4ace7,
         0x4df095d852da37da, 0x84078b181ce8bbcf, 0x085fc2670b73de72, ],
        [0xd97455be3e610261, 0xceef7dfe63f37fd2, 0x52faf29e9aa95f11, 0xea9672f8f70dde6c,
         0x8c51444bebd1b0ee, 0x49f00564527f62e3, 0x8433762d9a2fcba3, ],
        [0x99eff4ff916d648e, 0x87c459e036359734, 0xd763393ed532616b, 0x0766745aef99a96a,
         0x16b83fbe31e685fb, 0xc2fee2ab39b9e5b3, 0x8a72cfd149535052, ],
        [0x8167512548df88b2, 0xf04b045f4d32a8a1, 0xf673ef6ce25e4806, 0x21c85f4ab3a3b118,
         0xc1d8c8d07113367d, 0x6af20849e27ac1b5, 0xcef5545ab2bdd1b3, ],
        [0xa81eb29c319d5be8, 0x0e0ad7ad11c3a5ab, 0xf770147f2cd4ea74, 0x69f20eddd45794e6,
         0xb174303b7286d9a2, 0x04013980dd7245c7, 0x5dd6a119eba2db57, ],
        [0xc9aff46079c3bea7, 0xe40268bb580ef209, 0x54e2aba7d4f0596f, 0x7e2b0e6fcc266ad5,
         0x0d3daa4a7ead5ad6, 0x84eb64836ab1a2d2, 0x5fc9b471a5a97c6a, ],
        [0xcfcfeaa93d0d1462, 0xaf1f5dd31517b872, 0x7a4c24137a5077e0, 0x55feca2820116ffc,
         0xdf0429c64c459ac5, 0xed5ce47466d0bc8e, 0x8189efb2fe5e0478, ],
        [0x68dc6e8fc5fa43f7, 0xb47798ff890af473, 0xf078d6404130f753, 0xd9213de357e084ef,
         0x51eb0ba5b3814334, 0x7e9885e240657b0c, 0x9de439a115165582, ],
        [0x046b28c7d8e50ccf, 0x616f43798beeddb8, 0x4627e1d7b9b6523c, 0x5a00ee6489a654d1,
         0x239bc16f685c02a3, 0xa3a71de01b6747a9, 0xcf6402218da7a24a, ],
        [0x08ed374a2ec320d1, 0xe5a31270acf40388, 0x13fadd610c48f98e, 0x1e95da99ae3a8c7e,
         0x9dc0de1504c07254, 0x97cd6d98b355eadb, 0x9bc070176cd3c501, ],
        [0xf2fdfc56a1b76de8, 0xfd581b091c3df5a0, 0x7e321d7d5684d10c, 0x5a61834a90f088bc,
         0x2302d1337a2d8cec, 0x725afc4089b3c89f, 0x4ddf24c735a5374d, ],
        [0x4175e1cb9310a009, 0xdddd1e503c04dc25, 0xca4b0ca8bccfe503, 0xe4bbab954b3bd636,
         0x2b05f339af75dbe1, 0x8e9ffe84ceeeccd5, 0x124129078120a6e6, ],
        [0x48bd19a1b761d33d, 0xeb499cf8a6725e0d, 0x32c937fe09983757, 0xda84fd5479d2dec3,
         0xbac726cfd8a8a826, 0x75cc0a190b812741, 0xbe6bbdc6be692697, ],
        [0x0a832806a4ace872, 0xa1e96219bb14acfb, 0x7251019780ae0c31, 0x547b2847470eaf47,
         0x34da63bb720b7bbc, 0xc927a26df327fab7, 0x39a42518adce0d14, ],
        [0xcab13a56ab3a6144, 0x366737df19a4f4db, 0xed08a988f6618092, 0x565b9c84939e7446,
         0xa0e71c6ce10a3fdf, 0xffc45cb3ff5515fa, 0xd373981245598077, ],
        [0x7ac75a736a509479, 0x5ec9215122f1fe35, 0xac8b72753e8924f5, 0xa0c81c2f8db1d81c,
         0x998cdabdb1d3fa4e, 0xe4ca3a836097e99e, 0x39730c86a3bdee63, ],
        [0xd2a127e3d4f1549e, 0xcf5673508860595f, 0xfe5d3387e1dbc076, 0xfe8812fecc245152,
         0xf3e6abb09d715f64, 0xf5f868062e1ebabe, 0xff93de5aff828886, ],
        [0x42735ce753f9bb15, 0x9f7a7533b471f7c6, 0x097d75da8c661359, 0x1ed051078c26b3eb,
         0x40ef3e78b2b13b0d, 0xb0104cc90708254d, 0x97503325810d1378, ],
        [0xf728fe2c1747bad4, 0x415cdecd416e0602, 0x9f9c2e9615e80c24, 0xe291b04af1c1e362,
         0x1e93b91509607640, 0x5ed95be1c52cf97e, 0x359f0220d53d82f4, ],
    ];

    // NB: This is in COLUMN-major order to support cache-friendly pre-multiplication.
    const FAST_PARTIAL_ROUND_INITIAL_MATRIX: [[u64; 8 - 1]; 8 - 1] = [
        [0x3fc702a71c42c8df, 0xdc5d5c2cec372bd8, 0x61e9415bfc0d135a, 0x9b7a25991a49b57f,
         0xaaee943e6eccf7b8, 0x2be97f5416341131, 0x3f3fd62d28872386, ],
        [0xda6cfb436cf6973e, 0x5ed3accc77ae85d0, 0xd63481d84fa12429, 0x38d80c86e3eb1887,
         0xf8ad1187508f709c, 0xd0b8c098bdcf7407, 0x2be97f5416341131, ],
        [0x800fc4e2c9f585d8, 0xc768961eecdcb554, 0xc8e4a9f96ab57c10, 0xeae1feb52d6eb09a,
         0x7ffbbc7ce8823d72, 0xf8ad1187508f709c, 0xaaee943e6eccf7b8, ],
        [0x3864e0e53027baf7, 0x95af3551b40289ce, 0x29d0d07fd9b6e9ea, 0xda20f5c812c60b4e,
         0xeae1feb52d6eb09a, 0x38d80c86e3eb1887, 0x9b7a25991a49b57f, ],
        [0x44ae739518db1d10, 0xa3ae8c5444f37d9a, 0xa5aac4ccc8b791cc, 0x29d0d07fd9b6e9ea,
         0xc8e4a9f96ab57c10, 0xd63481d84fa12429, 0x61e9415bfc0d135a, ],
        [0x1d46b66c2ad3ef0c, 0x53c070eae0ad0c38, 0xa3ae8c5444f37d9a, 0x95af3551b40289ce,
         0xc768961eecdcb554, 0x5ed3accc77ae85d0, 0xdc5d5c2cec372bd8, ],
        [0xbc75b7bb6f92fb6b, 0x1d46b66c2ad3ef0c, 0x44ae739518db1d10, 0x3864e0e53027baf7,
         0x800fc4e2c9f585d8, 0xda6cfb436cf6973e, 0x3fc702a71c42c8df, ],
    ];
}

<<<<<<< HEAD
impl PoseidonInterface<12> for CrandallField {
=======
#[rustfmt::skip]
impl<F: Field> PoseidonInterface<F, 12> for Poseidon {
>>>>>>> 61311e14
    // The MDS matrix we use is the circulant matrix with first row given by the vector
    // [ 2^x for x in MDS_MATRIX_EXPS] = [1024, 8192, 4, 1, 16, 2, 256, 128, 32768, 32, 1, 1]
    //
    // WARNING: If the MDS matrix is changed, then the following
    // constants need to be updated accordingly:
    //  - FAST_PARTIAL_ROUND_CONSTANTS
    //  - FAST_PARTIAL_ROUND_VS
    //  - FAST_PARTIAL_ROUND_W_HATS
    //  - FAST_PARTIAL_ROUND_INITIAL_MATRIX
    const MDS_MATRIX_EXPS: [u64; 12] = [10, 13, 2, 0, 4, 1, 8, 7, 15, 5, 0, 0];

    const FAST_PARTIAL_FIRST_ROUND_CONSTANT: [u64; 12]  = [
        0x3cc3f89232e3b0c8, 0x62fbbf978e28f47d, 0x39fdb188ec8547ef, 0x39df2d6d45a69859,
        0x8f0728b06d02b8ef, 0xaef06dc095c5e82a, 0xbca538714a7b9590, 0xbac7d7e5a0dd105c,
        0x6b92ff930094a160, 0xdaf229f00331101e, 0xd39b0be8a5c868c6, 0x47b0452c32f4fddb,
    ];


    const FAST_PARTIAL_ROUND_CONSTANTS: [u64; N_PARTIAL_ROUNDS - 1]  = [
        0xa00e150786abac6c, 0xe71901e012a81740, 0x8c4517d65a4d4813, 0x62b1661b06dafd6b,
        0x25b991b65a886452, 0x51bcd73c6aaabd6e, 0xb8956d71320d9266, 0x62e603408b7b7092,
        0x9839210869008dc0, 0xc6b3ebc672dd2b86, 0x816bd6d0838e9e05, 0x0e80e96e5f3cc3fd,
        0x4c8ea37c218378c9, 0x21a24a8087e0e306, 0x30c877124f60bdfa, 0x8e92578bf67f43f3,
        0x79089cd2893d3cfa, 0x4a2da1f7351fe5b1, 0x7941de449fea07f0, 0x9f9fe970f90fe0b9,
        0x8aff5500f81c1181,
    ];

    const FAST_PARTIAL_ROUND_VS: [[u64; 12 - 1]; N_PARTIAL_ROUNDS] = [
        [0xe67f4c76dd37e266, 0x3787d63a462ddaba, 0x6a541a0fad3032c7, 0xff665c7a10448d53,
         0xd1cdb53d9ddb8a88, 0x36b8c12048426352, 0x4e9a00b9a8972548, 0xa371c3fc71ddba26,
         0xf42eacd3b91465b5, 0x13bbf44566e89fdd, 0x17d35dfc4057799b, ],
        [0x74d80822f5ac105b, 0xd236707412f3a047, 0xc1b3828a69443f42, 0xe92487f111b47bd4,
         0x8b544fcd845e00f6, 0xe6ae4706f80dbf42, 0x47f1b8a0545fe1fa, 0xde2ddf83cf7b9217,
         0x1b9fe67073a9d147, 0x2658f0e2dd45c018, 0x7ebd50cedd2631da, ],
        [0x4bc36dcb20e574a3, 0xabda0ed71b34deb0, 0x3005b75fa2cc2425, 0xf3e90f0501cc6f0f,
         0xefc00ccd7b68da02, 0x42c105686461b611, 0x9bd4213d99925ac2, 0xa4994f529e2a94c4,
         0xb46ef4cd4db7cfc2, 0x175044110fde562f, 0x6a8ae415ec65007a, ],
        [0x7e682d3a5ef73e41, 0xcf32352159d13a33, 0x49f474977e36f6c3, 0x7bb0effe3bd426ea,
         0x64eed711604ee775, 0x0b524f42edaf84fb, 0xdfd97a4aa5d8567d, 0x5fe9c9824d43521d,
         0xaf61e76b9cdbb138, 0xc01b70f1adebfeab, 0x95d24d00678da148, ],
        [0x3549287475671e52, 0x9ca854efc14122dd, 0xcd886b543c9beb77, 0xa409843ee3ce4f6a,
         0x9f1bea833646efa2, 0xbfe3c09f70220e1e, 0xe0b6a8f93e036acf, 0x554733da74d2c9da,
         0xeb510c6f857aa212, 0x53626d71ca4a38dd, 0xb6ae627bfc11f637, ],
        [0xce18b963c797243d, 0x51eb1f1ce97f2a80, 0x104cc3f8c10457b9, 0x12d3c8cee6ec5c16,
         0xd43e1f577234fb55, 0x54c8c76901c7524c, 0x960af4ea5ef01c1c, 0xef6e7bc29cc45dd1,
         0x3a5987955b6574a4, 0x1dc302592713e124, 0xeea7c20882911833, ],
        [0xd9c21ebfb1c2ae8f, 0x0b4b6b7afcc68799, 0xdbe081d54b0cadfc, 0x961c7b785812f275,
         0xbeaa33b9cd98553a, 0x0aeae6ff5dd491c1, 0x15eec8aebadf9834, 0x16ca6296360389fe,
         0x008bb53e94c1041a, 0x368bf0dae439b072, 0x51ff6c0c07d56ac4, ],
        [0x1cb8fba2362a103f, 0x897b392d5912b66d, 0x7fa38fe8471e4ebf, 0x4ffa98336474e161,
         0xadf92c983e466ee6, 0x43b22e3794bdd8b8, 0xe7fd4b4c2e3c8713, 0xe4f8b07872deed65,
         0x9e152c9cb7e0b7c4, 0x1b26081e35432ccc, 0x647acdb0f39e597a, ],
        [0xf31c02888392b995, 0x0207c944c27fe9f8, 0x62767aea825841d2, 0x6ca016ce1667e093,
         0xd4aa4062188ca548, 0x80ad041f7bc66390, 0x7e8b2bdf628bc084, 0x0edcf7a59d112492,
         0xe26437b6e13326cb, 0x78f2c6f4b9257f3a, 0x3d31ecb8b17cfa69, ],
        [0x452046f066aaa834, 0x1ee5a5891493eb3f, 0x72a59ce75aad55e1, 0x086b6f5ddbe5d4ea,
         0x72964667982c1e80, 0x4edabf2f250d80d6, 0x9d34853dc92eff2b, 0xba0bf1d6dfd4a83c,
         0xd8257069ba15d122, 0x344f8bbc786dd0c3, 0xa68e988d58740429, ],
        [0x82e4d8c6dc1ae6ed, 0xe0957181ddfef5de, 0x592e8187280bf64d, 0x5b41e7d00fb09752,
         0x8feddb14c160201e, 0x1c9ad02b3d10f701, 0x16f5a869b59b6c31, 0x4c3d6f04136d7771,
         0xc7727996396e15ea, 0x97e39df842444fbd, 0xbdde9f7586a874df, ],
        [0x9512d3c4d7cb437c, 0x6c45b0d267f28b4c, 0x4c0f2ca87c29175f, 0xa51335204643a8f8,
         0x500c3ad025688091, 0x0354b59cd97eb531, 0xf7776cf7c6e35c1b, 0xbd4438971095dba5,
         0xfc2be1c80ac8bcc9, 0x760db2349cbda06b, 0xd89a987e88d41186, ],
        [0x4f6a3f5ee2763bb2, 0x03297a357f2da20c, 0x76c05507038c84aa, 0x1a5043d142781537,
         0x397542d78dadb3a1, 0x887dd81d3c3f27d0, 0xe5d2879bf760629c, 0xf9211873dbe5e068,
         0x9d2d37dff8301264, 0x68c59f77a6dbe6ed, 0x077543cffe95edfc, ],
        [0xadd787768284cdee, 0x82585abf32a3020d, 0xfe20edcb9f6a2cea, 0x844cbf79ffef7d45,
         0xa62bf3ca3eb80b1c, 0x4dfbcd2cd29117f4, 0xf1d1028bc0c8839c, 0x62a0e817e8d77ef5,
         0xb5eb84c0789a93ed, 0xcf41f39f2e2fd6d1, 0x9e57aadb4c8dcfc2, ],
        [0xd772005559fcdfaa, 0x66c9a95222385666, 0x410f26abdd94c446, 0xec36cb430f46924e,
         0x575482bd3706c282, 0x9ead1e1880d6f587, 0xe45eebbac54ebaad, 0xb4acdc141bc29117,
         0xce305bf5696d5c6f, 0xf0ed1597cf810813, 0x0c9eaf677e2a6d2e, ],
        [0xcb1519b8f35e7515, 0xd7cb72656790acd0, 0x3d3c4972cfcb4cf7, 0xaac6c7c54cefb31d,
         0xf61b30c24c112777, 0x6129996980a9a26f, 0xf405b608d78fdd10, 0xfc411ea75de454df,
         0x808a5dcf02559826, 0xee69df55c1fb93e8, 0x2e97449d2e7f4bef, ],
        [0xc646d3807e3f63f8, 0x8b75f8ab8a670c0e, 0xa3463ae487b2eff1, 0xe9cbfbd0f1032068,
         0x9775e58aeb04e069, 0x06cb23d6d06603f9, 0x0474bc743bd2a597, 0xc709561ece9d291b,
         0x718100080c964a41, 0x3a5beca6171c74be, 0x2feed444497af7eb, ],
        [0x617c452b85c9d0a2, 0x9e97e4d7eae91a20, 0x83beea96a57ed657, 0x07f068abd6193935,
         0xa9a10751aab874d9, 0x1a2e6bfa534064c9, 0xdd1802545bf7a4b2, 0x8e3e06e8a89b8a7f,
         0xf6627102ecaf8f7e, 0x4ebfbf20512cf09a, 0xabbe52e572d5bf4a, ],
        [0x01653b4f4a999932, 0x0053f2a963638e1a, 0x001922cbf2c59efc, 0x00015fc3f40ff355,
         0x003531822ee190e8, 0x06612a21c3a9cafe, 0x012e62120d30bbf0, 0x0039ded9f9a7df37,
         0x000bc8d6c5739e4a, 0x001000e0be5d2a9e, 0x0c018651e998d5b8, ],
        [0x00000063775cfe99, 0x000006c0c4b6e7e4, 0x000001090a1416ee, 0x0000001a438450db,
         0x000000036280cbdf, 0x0000000ffea8b49d, 0x00001801427a72e3, 0x0000023059280d1b,
         0x000000e4e2f6fbee, 0x00000029ebd5c20c, 0x0000001e61472f75, ],
        [0x0000000000015900, 0x00000000000c2505, 0x0000000020008642, 0x0000000002200945,
         0x0000000000430070, 0x0000000000058581, 0x0000000000240b08, 0x000000004000a214,
         0x0000000000814424, 0x00000000050050a2, 0x000000000083040a, ],
        [0x0000000000000001, 0x0000000000000001, 0x0000000000000020, 0x0000000000008000,
         0x0000000000000080, 0x0000000000000100, 0x0000000000000002, 0x0000000000000010,
         0x0000000000000001, 0x0000000000000004, 0x0000000000002000, ],
    ];

    const FAST_PARTIAL_ROUND_W_HATS: [[u64; 12 - 1]; N_PARTIAL_ROUNDS] = [
        [0xf8c08a4101e2a5e4, 0x1d59fd32df7c1369, 0x22c9f355ee2603e9, 0x088f5c6c47afac6f,
         0xea0a086f009303c0, 0x2a04f88abd6341a3, 0x4893220de1d91824, 0xf153c2a717c08a1f,
         0x84f81d7b79459079, 0x6fb4ffed9b78d9f0, 0x1eaafffe5e1becf6, ],
        [0x0a98f6ce528a5af6, 0x235bae28135c7475, 0x7ace29ef814a2255, 0x6030aeaac50421f4,
         0x7987fd365fbf2539, 0x0f79e921a3239a77, 0xb11997d5f12b36a3, 0x984368cd38362bbf,
         0xa14e59e13570c297, 0x83a0cda0d47fadfa, 0x1dcfd6ba0e54133c, ],
        [0x1d8f384f837f49e2, 0xf8cfde4f45967d4c, 0xc1fee8f19fe21c43, 0x04363b9307aebeea,
         0x841cea2f6247b41a, 0xefad3917abc7a53c, 0x0f6d8258511ac0e6, 0x77c86f3704bbfe57,
         0x6c1b85ac9ef87dbf, 0x2b0ee517bdd38773, 0xd274576d9d7952c1, ],
        [0x5dd7aebeedd0eacb, 0xe7abcd4b0857dddc, 0x29f1a2e1a32ec8d5, 0x1181eed8c3a8e08b,
         0xcba331414a192658, 0xa47ccc727964ddbb, 0x8414892c9096aaef, 0x596b12214645218d,
         0xf41f19984365e6c3, 0x4719f61fdebf31a4, 0x9075d2ad73964a38, ],
        [0x09df8b108094522a, 0x1aca572b4c76988a, 0xd31c8fc7fd51eccf, 0xfeceefdcdc38770d,
         0x1d1b235a0eb031f4, 0x971bbc1112c36b29, 0x8c021c051da48779, 0xe89ec828cfbdd96f,
         0xe72956d332e2dc52, 0xc0b14ea64ab04ee5, 0x53233fda2a3c29ad, ],
        [0xb8a98dff72a17a51, 0x3a7860f384f03806, 0x1e58886bef1446c6, 0xc7910598dad5a1f4,
         0xae0642adc54989b0, 0xf4d768f139f5f4f9, 0xbff59ba7765b3e6b, 0x91b2d8424617ef7b,
         0x6fecea5e1ea32471, 0xe26667436d718c56, 0x581b8f91d7d7c6e4, ],
        [0xd8d9cc4462e55b75, 0x7a707e9faf86c8de, 0x3c1afbb7083058ce, 0x1274f5e1aaf581c1,
         0x274bb4597bd29568, 0x0c1ed5200aa0ca93, 0x5d73e0a4ee921248, 0xd8e88f02d831f72e,
         0x0920a407b6fc1d2f, 0x423dde535b3c0f86, 0x9046fb30c35098ef, ],
        [0x910871bda1a4dc66, 0x06ff1f4e195e1916, 0xaaeee5346ab403dd, 0x0e10c7d3172cc6ae,
         0x04999dd075d58fa9, 0x3da251b3ee6bf0e5, 0x9184e34946712416, 0x473fbaf135f61868,
         0xbbe66160875bc6fe, 0x4ad958365708aad9, 0xef9287c594553868, ],
        [0x10cb59cb3613bb08, 0x96e3ca98eb380cf9, 0x3153cc874088d97a, 0xc8c9d31008862ae9,
         0x29b662d09e3ce873, 0xfd25aa286a33c577, 0xe5cd6822fea38b6b, 0x49cb042f7e30d9ef,
         0x5c14b08062acf75c, 0xebeb59c698831c5d, 0xc51a7bfddcd53406, ],
        [0xf5b5132c50230980, 0xee13fdc497fc7ff7, 0x7aaaf371f4027bbe, 0xefbf9646d3eab1d4,
         0x0192b0c878f88990, 0x33a13ab409a95afb, 0xca3147bb5652e935, 0x1b6e0d178d166ea1,
         0x983a5eb800745372, 0xadc3b9f092da6ee9, 0xd53d2d9ae9b0b8b7, ],
        [0x4c823667ece9492b, 0x9515e5811fcf086f, 0xac71ccac616dbf01, 0x1818c85ae69d9610,
         0x2b97efe5cd0a9f61, 0x49d1a2ec7c1d8a9e, 0x215787a8272ef1c3, 0x7ebde6076499a32a,
         0xc1b81122cb7b43f6, 0x6fb37a243559d827, 0x970cd9b0339d2d05, ],
        [0x6aaa2e6a8c31c207, 0x26c0676a25426ea6, 0x5edda44cc885f665, 0x8e8b97c979ad532a,
         0xb9d9bf57b3eeafd0, 0x5656c6bb02989fd1, 0x70313b79197821d4, 0x7fe33766f7226b1f,
         0x7499a04a6b030f6b, 0x4c69391a8ed5c0f2, 0x4b4e96c68d1eb19d, ],
        [0xff199cee489a97d1, 0xca544f9410e9ea31, 0xb819ecc35beab037, 0xe746955c01f58adc,
         0x3d1812758140549f, 0x348e03c3750cff4a, 0xc648b624683bb31f, 0xae4ab9656117e784,
         0x8c02225fe885b95f, 0xf07f35e38b527e04, 0x97f2475a77d1fa3b, ],
        [0xd7a767d6f78d263c, 0xf01f29bc13f8d52e, 0x86df93d4be47e46e, 0xc7f42508cef87d3a,
         0xd68b87bb951a1eee, 0xbbf7aa5ea42f1936, 0x5cbd3e1051cdccbc, 0x917fd26537f1cb47,
         0xe872defb4073d680, 0x7a23790b9c2fcf11, 0x57372f64f1ba571e, ],
        [0x1141ce95e4f36268, 0x07dc03c4438b93ff, 0x1923d97cc980b788, 0x79e776a98bc81418,
         0x39ed107b4fc226ae, 0xfc49245486022c81, 0x581a344b413f1491, 0x36d13d5bd609823c,
         0x61c51cf0a912bdf3, 0x3e035096932c0675, 0xedfef9ed5176bcfa, ],
        [0xac20ba71ed5fffe1, 0x7ccf77683dd3c134, 0x35b660c9248693f6, 0xe3c3db8cd17abf36,
         0xe145283d080d4b94, 0xd6fdb1a4a101f81f, 0xa8b316f332519218, 0x63e25815404423d1,
         0x5099cd7de648979d, 0xae2a5fc0f336bb2e, 0x78624fe97e6727d7, ],
        [0xd50ec4091bee8eda, 0xa83d33121e0b98c6, 0x169f674d12527a05, 0xdda18a72ef29b26b,
         0x0001e1849d2ec83f, 0x06a4bdef8093bdeb, 0x02e55a872c5c16fd, 0xbc07fd6489c5e5ec,
         0xa9bf440c06ed9ad9, 0xa50a7c091a869b12, 0x52387f502106d171, ],
        [0xd88a917ecaec9164, 0x91cbd172c1c60db4, 0x089901176d11cbbe, 0xd9aa7a4e25d85fd2,
         0x76c8de23f4e46584, 0xdb58d95b54563760, 0x1ac4ec96160b0b5d, 0x47a18a07a663bd37,
         0xe1a0c0e1f1ad360c, 0xee9efd9bb2ff331b, 0x332516435912bb4e, ],
        [0x3ee7f239b3f72cb8, 0x8dd9a15c6b2cdf2c, 0xf34be27eb6089094, 0x2f316b9dfe26c6a2,
         0x6ef0a376d699d966, 0x6416ebfa513b7048, 0xa3a8b269c35bc569, 0xf9bd882d51a186f9,
         0x04016d660c8e9a04, 0x94a8d01bf1185c32, 0xd5dd630701e8e2f1, ],
        [0x2cb013d7fdda0dd1, 0x95aa522094977e0b, 0x40e3490b6d03abe2, 0x19c3390a981c8563,
         0x6178af85fdd6d8e2, 0xefede56f5ba88274, 0xe7fd4de4966ffcab, 0x8759e5befc06ecf9,
         0x933864bbe83a02b2, 0xd5c2f21adaf0fc0e, 0x10c0e6410a3a632a, ],
        [0x7648769e7d9a5a37, 0x14256df209909079, 0x46ffa1ea96331c95, 0xbdf534c6f8372297,
         0x45fd78f68986f2f5, 0xd960926124b727ae, 0x8139aca5f725e73f, 0xd3f23433928e0c54,
         0xa221614eb4379297, 0xe445f5b133e491f8, 0x7694bcd4a0245609, ],
        [0x6aaab9a9e8117836, 0x40a1c716c884730b, 0xd81303b2c9d46838, 0x346c1ba0cdc21317,
         0x726821a9c9aa0db6, 0x7db3ed5312178744, 0x0ce23bf6f9eed082, 0xb9e01dfc6bb98a90,
         0x2e97f1cb8689f623, 0xa2a9961db0d614d8, 0xf87c2101134b253c, ],
    ];

    // NB: This is in COLUMN-major order to support cache-friendly pre-multiplication.
    const FAST_PARTIAL_ROUND_INITIAL_MATRIX: [[u64; 12 - 1]; 12 - 1] = [
        [0x8a041eb885fb24f5, 0xeb159cc540fb5e78, 0xf2bc5f8a1eb47c5f, 0x029914d117a17af3,
         0xf2bfc6a0100f3c6d, 0x2d506a5bb5b7480c, 0xda5e708c57dfe9f9, 0xd7b5feb73cd3a335,
         0xeab0a50ac0fa5244, 0xad929b347785656d, 0xa344593dadcaf3de, ],
        [0xb5d5efb12203ef9a, 0xe2afdb22f2e0801a, 0xac34f93c00842bef, 0xb908389bbeee3c9d,
         0xf88cbe5484d71f29, 0x3e815f5ac59316cf, 0xaa5a5bcedc8ce58c, 0x2f1dcb0b29bcce64,
         0x22f96387ab3046d8, 0x87b1d6bd50b96399, 0xad929b347785656d, ],
        [0xe7ad8152c5d50bed, 0x2b68f22b6b414b24, 0x397f9c162cea9170, 0x33ab6239c8b237f3,
         0x110365276c97b11f, 0x68bc309864072be8, 0xc0e1cb8013a75747, 0x10a1b57ff824d1f1,
         0x45a7029a0a30d66f, 0x22f96387ab3046d8, 0xeab0a50ac0fa5244, ],
        [0x685ef5a6b9e241d3, 0x9e085548eeb422b1, 0x3fd7af7763f724a2, 0x337d2955b1c463ae,
         0x1927309728b02b2c, 0x56a37505b7b907a7, 0xfd7c623553723df6, 0x35b7afed907102a9,
         0x10a1b57ff824d1f1, 0x2f1dcb0b29bcce64, 0xd7b5feb73cd3a335, ],
        [0x7e60116e98d5e20c, 0xb561d1111e413cce, 0xeb3a58c29ba7f596, 0xb2ec0e3facb37f22,
         0x95dc8a5e61463c07, 0xecd49c2975d75106, 0x7b298b0fc4b796ab, 0xfd7c623553723df6,
         0xc0e1cb8013a75747, 0xaa5a5bcedc8ce58c, 0xda5e708c57dfe9f9, ],
        [0xfdb6ca0a6d5cc865, 0xe351dee9a4f90434, 0x9fedefd5f6653e80, 0xb7f57d2afbb79622,
         0xa84c2200dfb57d3e, 0x0cdf9734cbbc0e07, 0xecd49c2975d75106, 0x56a37505b7b907a7,
         0x68bc309864072be8, 0x3e815f5ac59316cf, 0x2d506a5bb5b7480c, ],
        [0x857f31827fb3fe60, 0x6aa96c0125bddef7, 0xe629261862a9a8e1, 0xf285b4aa369079a1,
         0x01838a8c1d92d250, 0xa84c2200dfb57d3e, 0x95dc8a5e61463c07, 0x1927309728b02b2c,
         0x110365276c97b11f, 0xf88cbe5484d71f29, 0xf2bfc6a0100f3c6d, ],
        [0xe31988229a5fcb6e, 0x06f4e7db60b9d3b3, 0x4e093de640582a4f, 0xa3a167ee9469e711,
         0xf285b4aa369079a1, 0xb7f57d2afbb79622, 0xb2ec0e3facb37f22, 0x337d2955b1c463ae,
         0x33ab6239c8b237f3, 0xb908389bbeee3c9d, 0x029914d117a17af3, ],
        [0xc06fefcd7cea8405, 0xa7b2498836972dc4, 0x4e3662cf34ca1a70, 0x4e093de640582a4f,
         0xe629261862a9a8e1, 0x9fedefd5f6653e80, 0xeb3a58c29ba7f596, 0x3fd7af7763f724a2,
         0x397f9c162cea9170, 0xac34f93c00842bef, 0xf2bc5f8a1eb47c5f, ],
        [0x05adcaa7427c172c, 0xdc59b1fe6c753a07, 0xa7b2498836972dc4, 0x06f4e7db60b9d3b3,
         0x6aa96c0125bddef7, 0xe351dee9a4f90434, 0xb561d1111e413cce, 0x9e085548eeb422b1,
         0x2b68f22b6b414b24, 0xe2afdb22f2e0801a, 0xeb159cc540fb5e78, ],
        [0x4ff536f518f675c7, 0x05adcaa7427c172c, 0xc06fefcd7cea8405, 0xe31988229a5fcb6e,
         0x857f31827fb3fe60, 0xfdb6ca0a6d5cc865, 0x7e60116e98d5e20c, 0x685ef5a6b9e241d3,
         0xe7ad8152c5d50bed, 0xb5d5efb12203ef9a, 0x8a041eb885fb24f5, ],
    ];
}

#[cfg(test)]
mod tests {
    use crate::field::crandall_field::CrandallField as F;
    use crate::field::field_types::Field;
    use crate::hash::poseidon::{PoseidonInterface};

    fn check_test_vectors<const WIDTH: usize>(test_vectors: Vec<([u64; WIDTH], [u64; WIDTH])>)
<<<<<<< HEAD
    where F: PoseidonInterface<WIDTH>, [(); WIDTH - 1]: {
=======
    where
        [(); WIDTH - 1]: ,
    {
>>>>>>> 61311e14
        for (input_, expected_output_) in test_vectors.into_iter() {
            let mut input = [F::ZERO; WIDTH];
            for i in 0..WIDTH {
                input[i] = F::from_canonical_u64(input_[i]);
            }
            let output = F::poseidon(input);
            for i in 0..WIDTH {
                let ex_output = F::from_canonical_u64(expected_output_[i]);
                assert_eq!(output[i], ex_output);
            }
        }
    }

    #[test]
    fn test_vectors() {
        // Test inputs are:
        // 1. all zeros
        // 2. range 0..WIDTH
        // 3. random elements of CrandallField.
        // expected output calculated with (modified) hadeshash reference implementation.

        #[rustfmt::skip]
        let test_vectors8: Vec<([u64; 8], [u64; 8])> = vec![
            ([0, 0, 0, 0, 0, 0, 0, 0, ],
             [0x0751cebf68b361b0, 0x35d3c97c66539351, 0xd8658ef4a6240e92, 0x6781ebb9bbbb4e9f,
              0x274e5747ffc945ab, 0xf145287440599e51, 0xb193e521a83175a1, 0xcc133eb594e53a80, ]),
            ([0, 1, 2, 3, 4, 5, 6, 7, ],
             [0x1183fb3b5cbb3c6c, 0xa4ac49f197402036, 0xd752a2f6b9f1e6a2, 0x508da1afbebd9538,
              0xd32e183335ea3b8a, 0x79eb2ab985665a18, 0xa6a43cefcee4bfc2, 0x50521374c3cf82e1, ]),
            ([0xb69ed321abbeffbb, 0xfb496d8c39b64e42, 0x274f1cfbb925c789, 0x9e846d2b9a56b834,
              0xc7f297c0d48bc3b6, 0xb859ab1e45850a0a, 0x3244fe3bcb1244cb, 0xb98e1cfa647575de, ],
             [0xa7369ab44b1aadd2, 0x884abb3db138372d, 0x9fc2e4ee64df8608, 0x12a205150a1dbe5a,
              0x934ab794bd534b3c, 0xb39ef937e8caa038, 0x9e5fe73f4b03983c, 0x9539e39e93c28978, ]),
        ];

        check_test_vectors::<8>(test_vectors8);

        #[rustfmt::skip]
        let test_vectors12: Vec<([u64; 12], [u64; 12])> = vec![
            ([0, 0, 0, 0, 0, 0, 0, 0, 0, 0, 0, 0, ],
             [0x3e7b141d38447d8e, 0x66c245618877844a, 0xb8e1c45f458b0f13, 0x2f1d4710145a8698,
              0x7af9686a09b78693, 0xc0e5b9a1c728d4ea, 0x25a8a20844491890, 0x8e9d1b1b58ae2019,
              0x593286e9cfdd9e55, 0x131ac26134caca32, 0xc1c6e880dc77f0a6, 0x94db15af6ad9527b, ]),
            ([0, 1, 2, 3, 4, 5, 6, 7, 8, 9, 10, 11, ],
             [0x8ca83bb7e510aff5, 0x68a7a9441166cc2c, 0xa1ba50df7e5d9f68, 0xbd14765ff1725536,
              0xcea83c5e2680f3da, 0xa7782c56559f6d32, 0x03d5cb8d13adf174, 0x298de89026c219a6,
              0x481f50c421e19bf7, 0x3ea5672a17888b27, 0x2f223e603dd1cd7e, 0x05826e3e65f9d4e7, ]),
            ([0xb69ed321abbeffbb, 0xfb496d8c39b64e42, 0x274f1cfbb925c789, 0x9e846d2b9a56b834,
              0xc7f297c0d48bc3b6, 0xb859ab1e45850a0a, 0x3244fe3bcb1244cb, 0xb98e1cfa647575de,
              0x3c9ed8013b0b366b, 0x6a242cb943c91b16, 0x404794ad562239f1, 0x209363e20945adf6, ],
             [0x402cd8c7a11a682a, 0xc25b92012a2ad940, 0x64a26e5d349a800d, 0x78fcf2d5fe54bd74,
              0x0724f91d1abd3154, 0xb1fa8e7a8853fe41, 0x0b82a2b53fa007f0, 0x226f2dbe1bae032f,
              0x8c86ef4f325ff4ce, 0xce2fe2273aed3f7a, 0x3f67b6b298ae64a6, 0xaaf13b4630e53e41, ]),
        ];

        check_test_vectors(test_vectors12);
    }

    fn check_consistency<const WIDTH: usize>()
<<<<<<< HEAD
    where F: PoseidonInterface<WIDTH>, [(); WIDTH - 1]: {
=======
    where
        [(); WIDTH - 1]: ,
    {
>>>>>>> 61311e14
        let mut input = [F::ZERO; WIDTH];
        for i in 0..WIDTH {
            input[i] = F::from_canonical_u64(i as u64);
        }
        let output = F::poseidon(input);
        let output_naive = F::poseidon_naive(input);
        for i in 0..WIDTH {
            assert_eq!(output[i], output_naive[i]);
        }
    }

    #[test]
    fn consistency() {
        check_consistency::<8>();
        check_consistency::<12>();
    }
}<|MERGE_RESOLUTION|>--- conflicted
+++ resolved
@@ -116,15 +116,11 @@
     0x4543d9df72c4831d, 0xf172d73e69f20739, 0xdfd1c4ff1eb3d868, 0xbc8dfb62d26376f7,
 ];
 
-<<<<<<< HEAD
 pub trait PoseidonInterface<const WIDTH: usize>: Field
-where [(); WIDTH - 1]:  // magic to get const generic expressions to work
-=======
-pub trait PoseidonInterface<F: Field, const WIDTH: usize>
 where
     // magic to get const generic expressions to work
     [(); WIDTH - 1]: ,
->>>>>>> 61311e14
+
 {
     // Total number of round constants required: width of the input
     // times number of rounds.
@@ -179,12 +175,7 @@
     #[unroll_for_loops]
     fn partial_first_constant_layer(state: &mut [Self; WIDTH]) {
         for i in 0..WIDTH {
-<<<<<<< HEAD
-            state[i] += Self::from_canonical_u64(
-                Self::FAST_PARTIAL_FIRST_ROUND_CONSTANT[i]);
-=======
-            state[i] += F::from_canonical_u64(Self::FAST_PARTIAL_FIRST_ROUND_CONSTANT[i]);
->>>>>>> 61311e14
+            state[i] += Self::from_canonical_u64(Self::FAST_PARTIAL_FIRST_ROUND_CONSTANT[i]);
         }
     }
 
@@ -203,13 +194,8 @@
                 // NB: FAST_PARTIAL_ROUND_INITIAL_MATRIX is stored in
                 // column-major order so that this dot product is cache
                 // friendly.
-<<<<<<< HEAD
-                let t = Self::from_canonical_u64(
-                    Self::FAST_PARTIAL_ROUND_INITIAL_MATRIX[c - 1][r - 1]);
-=======
                 let t =
-                    F::from_canonical_u64(Self::FAST_PARTIAL_ROUND_INITIAL_MATRIX[c - 1][r - 1]);
->>>>>>> 61311e14
+                    Self::from_canonical_u64(Self::FAST_PARTIAL_ROUND_INITIAL_MATRIX[c - 1][r - 1]);
                 result[c] += state[r] * t;
             }
         }
@@ -232,12 +218,7 @@
         let s0 = state[0].to_noncanonical_u64() as u128;
         let mut d = Self::from_noncanonical_u128(s0 << Self::MDS_MATRIX_EXPS[0]);
         for i in 1..WIDTH {
-<<<<<<< HEAD
-            let t = Self::from_canonical_u64(
-                Self::FAST_PARTIAL_ROUND_W_HATS[r][i - 1]);
-=======
-            let t = F::from_canonical_u64(Self::FAST_PARTIAL_ROUND_W_HATS[r][i - 1]);
->>>>>>> 61311e14
+            let t = Self::from_canonical_u64(Self::FAST_PARTIAL_ROUND_W_HATS[r][i - 1]);
             d += state[i] * t;
         }
 
@@ -245,12 +226,7 @@
         let mut result = [Self::ZERO; WIDTH];
         result[0] = d;
         for i in 1..WIDTH {
-<<<<<<< HEAD
-            let t = Self::from_canonical_u64(
-                Self::FAST_PARTIAL_ROUND_VS[r][i - 1]);
-=======
-            let t = F::from_canonical_u64(Self::FAST_PARTIAL_ROUND_VS[r][i - 1]);
->>>>>>> 61311e14
+            let t = Self::from_canonical_u64(Self::FAST_PARTIAL_ROUND_VS[r][i - 1]);
             result[i] = state[0] * t + state[i];
         }
         result
@@ -260,12 +236,7 @@
     #[unroll_for_loops]
     fn constant_layer(state: &mut [Self; WIDTH], round_ctr: usize) {
         for i in 0..WIDTH {
-<<<<<<< HEAD
-            state[i] += Self::from_canonical_u64(
-                ALL_ROUND_CONSTANTS[i + WIDTH * round_ctr]);
-=======
-            state[i] += F::from_canonical_u64(ALL_ROUND_CONSTANTS[i + WIDTH * round_ctr]);
->>>>>>> 61311e14
+            state[i] += Self::from_canonical_u64(ALL_ROUND_CONSTANTS[i + WIDTH * round_ctr]);
         }
     }
 
@@ -299,12 +270,7 @@
 
     #[inline]
     #[unroll_for_loops]
-<<<<<<< HEAD
-    fn partial_rounds_fast(state: &mut [Self; WIDTH], round_ctr: &mut usize)
-    {
-=======
     fn partial_rounds_fast(state: &mut [F; WIDTH], round_ctr: &mut usize) {
->>>>>>> 61311e14
         Self::partial_first_constant_layer(state);
         *state = Self::mds_partial_layer_init(state);
 
@@ -312,12 +278,7 @@
         // separately at the end.
         for i in 0..(N_PARTIAL_ROUNDS - 1) {
             state[0] = Self::sbox_monomial(state[0]);
-<<<<<<< HEAD
-            state[0] += Self::from_canonical_u64(
-                Self::FAST_PARTIAL_ROUND_CONSTANTS[i]);
-=======
-            state[0] += F::from_canonical_u64(Self::FAST_PARTIAL_ROUND_CONSTANTS[i]);
->>>>>>> 61311e14
+            state[0] += Self::from_canonical_u64(Self::FAST_PARTIAL_ROUND_CONSTANTS[i]);
             *state = Self::mds_partial_layer_fast(state, i);
         }
         state[0] = Self::sbox_monomial(state[0]);
@@ -361,28 +322,8 @@
     }
 }
 
-<<<<<<< HEAD
+#[rustfmt::skip]
 impl PoseidonInterface<8> for CrandallField {
-=======
-pub struct Poseidon;
-
-impl<F: Field, const WIDTH: usize> PoseidonInterface<F, WIDTH> for Poseidon
-where
-    [(); WIDTH - 1]: ,
-{
-    // Any attempt to use a WIDTH other than the specialisations to 8
-    // and 12 below will result in a panic.
-    default const MDS_MATRIX_EXPS: [u64; WIDTH] = panic!();
-    default const FAST_PARTIAL_FIRST_ROUND_CONSTANT: [u64; WIDTH] = panic!();
-    default const FAST_PARTIAL_ROUND_CONSTANTS: [u64; N_PARTIAL_ROUNDS - 1] = panic!();
-    default const FAST_PARTIAL_ROUND_VS: [[u64; WIDTH - 1]; N_PARTIAL_ROUNDS] = panic!();
-    default const FAST_PARTIAL_ROUND_W_HATS: [[u64; WIDTH - 1]; N_PARTIAL_ROUNDS] = panic!();
-    default const FAST_PARTIAL_ROUND_INITIAL_MATRIX: [[u64; WIDTH - 1]; WIDTH - 1] = panic!();
-}
-
-#[rustfmt::skip]
-impl<F: Field> PoseidonInterface<F, 8> for Poseidon {
->>>>>>> 61311e14
     // The MDS matrix we use is the circulant matrix with first row given by the vector
     // [ 2^x for x in MDS_MATRIX_EXPS] = [4, 1, 2, 256, 16, 8, 1, 1]
     //
@@ -521,12 +462,8 @@
     ];
 }
 
-<<<<<<< HEAD
+#[rustfmt::skip]
 impl PoseidonInterface<12> for CrandallField {
-=======
-#[rustfmt::skip]
-impl<F: Field> PoseidonInterface<F, 12> for Poseidon {
->>>>>>> 61311e14
     // The MDS matrix we use is the circulant matrix with first row given by the vector
     // [ 2^x for x in MDS_MATRIX_EXPS] = [1024, 8192, 4, 1, 16, 2, 256, 128, 32768, 32, 1, 1]
     //
@@ -737,13 +674,10 @@
     use crate::hash::poseidon::{PoseidonInterface};
 
     fn check_test_vectors<const WIDTH: usize>(test_vectors: Vec<([u64; WIDTH], [u64; WIDTH])>)
-<<<<<<< HEAD
-    where F: PoseidonInterface<WIDTH>, [(); WIDTH - 1]: {
-=======
     where
+        F: PoseidonInterface<WIDTH>,
         [(); WIDTH - 1]: ,
     {
->>>>>>> 61311e14
         for (input_, expected_output_) in test_vectors.into_iter() {
             let mut input = [F::ZERO; WIDTH];
             for i in 0..WIDTH {
@@ -803,13 +737,10 @@
     }
 
     fn check_consistency<const WIDTH: usize>()
-<<<<<<< HEAD
-    where F: PoseidonInterface<WIDTH>, [(); WIDTH - 1]: {
-=======
     where
+        F: PoseidonInterface<WIDTH>,
         [(); WIDTH - 1]: ,
     {
->>>>>>> 61311e14
         let mut input = [F::ZERO; WIDTH];
         for i in 0..WIDTH {
             input[i] = F::from_canonical_u64(i as u64);
