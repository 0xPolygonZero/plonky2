use std::collections::HashMap;
use std::convert::TryInto;
<<<<<<< HEAD
=======

use anyhow::{ensure, Result};
>>>>>>> ac117925

use crate::field::extension_field::target::ExtensionTarget;
use crate::field::extension_field::{Extendable, FieldExtension};
use crate::field::field::Field;
use crate::gates::gate::GateInstance;
use crate::target::Target;
use crate::wire::Wire;
<<<<<<< HEAD

#[derive(Clone, Debug)]
pub struct Witness<F: Field> {
    pub(crate) wire_values: Vec<Vec<F>>,
}

impl<F: Field> Witness<F> {
    pub fn get_wire(&self, gate: usize, input: usize) -> F {
        self.wire_values[input][gate]
    }
}
=======
>>>>>>> ac117925

#[derive(Clone, Debug)]
pub struct PartialWitness<F: Field> {
    pub(crate) target_values: HashMap<Target, F>,
}

impl<F: Field> PartialWitness<F> {
    pub fn new() -> Self {
        PartialWitness {
            target_values: HashMap::new(),
        }
    }

    pub fn singleton_wire(wire: Wire, value: F) -> Self {
        Self::singleton_target(Target::Wire(wire), value)
    }

    pub fn singleton_target(target: Target, value: F) -> Self {
        let mut witness = PartialWitness::new();
        witness.set_target(target, value);
        witness
    }

    pub fn is_empty(&self) -> bool {
        self.target_values.is_empty()
    }

    pub fn get_target(&self, target: Target) -> F {
        self.target_values[&target]
    }

    pub fn get_targets(&self, targets: &[Target]) -> Vec<F> {
        targets.iter().map(|&t| self.get_target(t)).collect()
    }

    pub fn get_extension_target<const D: usize>(&self, et: ExtensionTarget<D>) -> F::Extension
    where
        F: Extendable<D>,
    {
        F::Extension::from_basefield_array(
            self.get_targets(&et.to_target_array()).try_into().unwrap(),
        )
    }

    pub fn try_get_target(&self, target: Target) -> Option<F> {
        self.target_values.get(&target).cloned()
    }

    pub fn get_wire(&self, wire: Wire) -> F {
        self.get_target(Target::Wire(wire))
    }

    pub fn try_get_wire(&self, wire: Wire) -> Option<F> {
        self.try_get_target(Target::Wire(wire))
    }

    pub fn contains(&self, target: Target) -> bool {
        self.target_values.contains_key(&target)
    }

    pub fn contains_all(&self, targets: &[Target]) -> bool {
        targets.iter().all(|&t| self.contains(t))
    }

    pub fn set_target(&mut self, target: Target, value: F) {
        let opt_old_value = self.target_values.insert(target, value);
        if let Some(old_value) = opt_old_value {
            assert_eq!(
                old_value, value,
                "Target was set twice with different values: {:?}",
                target
            );
        }
    }

    pub fn set_extension_target<const D: usize>(
        &mut self,
        et: ExtensionTarget<D>,
        value: F::Extension,
    ) where
        F: Extendable<D>,
    {
        let limbs = value.to_basefield_array();
        (0..D).for_each(|i| {
            self.set_target(et.0[i], limbs[i]);
        });
    }

    pub fn set_wire(&mut self, wire: Wire, value: F) {
        self.set_target(Target::Wire(wire), value)
    }

    pub fn set_wires<W>(&mut self, wires: W, values: &[F])
    where
        W: IntoIterator<Item = Wire>,
    {
        // If we used itertools, we could use zip_eq for extra safety.
        for (wire, &value) in wires.into_iter().zip(values) {
            self.set_wire(wire, value);
        }
    }

    pub fn set_ext_wires<W, const D: usize>(&mut self, wires: W, value: F::Extension)
    where
        F: Extendable<D>,
        W: IntoIterator<Item = Wire>,
    {
        self.set_wires(wires, &value.to_basefield_array());
    }

    pub fn extend(&mut self, other: PartialWitness<F>) {
        for (target, value) in other.target_values {
            self.set_target(target, value);
        }
    }

<<<<<<< HEAD
    pub fn full_witness(self, degree: usize, num_wires: usize) -> Witness<F> {
        let mut wire_values = vec![vec![F::ZERO; degree]; num_wires];
        self.target_values.into_iter().for_each(|(t, v)| {
            if let Target::Wire(Wire { gate, input }) = t {
                wire_values[input][gate] = v;
            }
        });
        Witness { wire_values }
=======
    /// Checks that the copy constraints are satisfied in the witness.
    pub fn check_copy_constraints<const D: usize>(
        &self,
        copy_constraints: &[(Target, Target)],
        gate_instances: &[GateInstance<F, D>],
    ) -> Result<()>
    where
        F: Extendable<D>,
    {
        for &(a, b) in copy_constraints {
            // TODO: Take care of public inputs once they land.
            if let (Target::Wire(wa), Target::Wire(wb)) = (a, b) {
                let va = self.target_values.get(&a).copied().unwrap_or(F::ZERO);
                let vb = self.target_values.get(&b).copied().unwrap_or(F::ZERO);
                ensure!(
                    va == vb,
                    "Copy constraint between wire {} of gate #{} (`{}`) and wire {} of gate #{} (`{}`) is not satisfied. \
                    Got values of {} and {} respectively.",
                    wa.input, wa.gate, gate_instances[wa.gate].gate_type.0.id(), wb.input, wb.gate,
                    gate_instances[wb.gate].gate_type.0.id(), va, vb);
            }
        }
        Ok(())
>>>>>>> ac117925
    }
}

impl<F: Field> Default for PartialWitness<F> {
    fn default() -> Self {
        Self::new()
    }
}<|MERGE_RESOLUTION|>--- conflicted
+++ resolved
@@ -1,10 +1,7 @@
 use std::collections::HashMap;
 use std::convert::TryInto;
-<<<<<<< HEAD
-=======
 
 use anyhow::{ensure, Result};
->>>>>>> ac117925
 
 use crate::field::extension_field::target::ExtensionTarget;
 use crate::field::extension_field::{Extendable, FieldExtension};
@@ -12,7 +9,6 @@
 use crate::gates::gate::GateInstance;
 use crate::target::Target;
 use crate::wire::Wire;
-<<<<<<< HEAD
 
 #[derive(Clone, Debug)]
 pub struct Witness<F: Field> {
@@ -24,8 +20,6 @@
         self.wire_values[input][gate]
     }
 }
-=======
->>>>>>> ac117925
 
 #[derive(Clone, Debug)]
 pub struct PartialWitness<F: Field> {
@@ -142,7 +136,6 @@
         }
     }
 
-<<<<<<< HEAD
     pub fn full_witness(self, degree: usize, num_wires: usize) -> Witness<F> {
         let mut wire_values = vec![vec![F::ZERO; degree]; num_wires];
         self.target_values.into_iter().for_each(|(t, v)| {
@@ -151,7 +144,8 @@
             }
         });
         Witness { wire_values }
-=======
+    }
+
     /// Checks that the copy constraints are satisfied in the witness.
     pub fn check_copy_constraints<const D: usize>(
         &self,
@@ -175,7 +169,6 @@
             }
         }
         Ok(())
->>>>>>> ac117925
     }
 }
 
