--- conflicted
+++ resolved
@@ -157,19 +157,7 @@
             }
             res * Self::from_canonical_u64(p - ((p - 1) >> e))
         } else {
-<<<<<<< HEAD
             Self::from_canonical_u64(p - ((p - 1) >> exp))
-=======
-            // In the general case we compute 1/2 = (p+1)/2 and then exponentiate
-            // by exp to get 1/2^exp. Costs about log_2(exp) operations.
-            let half = Self::from_canonical_u64((p + 1) >> 1);
-            half.exp_u64(exp as u64)
-
-            // TODO: Faster to combine several high powers of 1/2 using multiple
-            // applications of the trick above. E.g. if the 2-adicity is v, then
-            // compute 1/2^(v^2 + v + 13) with 1/2^((v + 1) * v + 13), etc.
-            // (using the v-adic expansion of m). Costs about log_v(exp) operations.
->>>>>>> 3f226632
         }
     }
 
