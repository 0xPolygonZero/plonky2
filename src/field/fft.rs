use std::option::Option;

use crate::field::field::Field;
use crate::polynomial::polynomial::{PolynomialCoeffs, PolynomialValues};
use crate::util::{log2_strict, reverse_index_bits};

// TODO: Should really do some "dynamic" dispatch to handle the
// different FFT algos rather than C-style enum dispatch.
enum FftStrategy { Classic, Unrolled }

const FFT_STRATEGY: FftStrategy = FftStrategy::Classic;

type FftRootTable<F: Field> = Vec<Vec<F>>;

fn fft_classic_root_table<F: Field>(n: usize) -> FftRootTable<F> {
    let lg_n = log2_strict(n);
    // bases[i] = g^2^i, for i = 0, ..., lg_n - 1
    let mut bases = Vec::with_capacity(lg_n);
    let mut base = F::primitive_root_of_unity(lg_n);
    bases.push(base);
    for _ in 1..lg_n {
        base = base.square(); // base = g^2^_
        bases.push(base);
    }

    let mut root_table = Vec::with_capacity(lg_n);
    for lg_m in 1..=lg_n {
        let half_m = 1 << (lg_m - 1);
        let mut root_row = Vec::with_capacity(half_m);
        let base = bases[lg_n - lg_m];
        let mut omega = base;
        root_row.push(F::ONE);
        root_row.push(omega);
        for j in 2..half_m {
            omega *= base;
            root_row.push(omega);
        }
        root_table.push(root_row);
    }
    root_table
}


fn fft_unrolled_root_table<F: Field>(n: usize) -> FftRootTable<F> {
    // Precompute a table of the roots of unity used in the main
    // loops.

    // Suppose n is the size of the outer vector and g is a primitive nth
    // root of unity. Then the [lg(m) - 1][j] element of the table is
    // g^{ n/2m * j } for j = 0..m-1

    let lg_n = log2_strict(n);
    // bases[i] = g^2^i, for i = 0, ..., lg_n - 2
    let mut bases = Vec::with_capacity(lg_n);
    let mut base = F::primitive_root_of_unity(lg_n);
    bases.push(base);
    // NB: If n = 1, then lg_n is zero, so we can't do 1..(lg_n-1) here
    for _ in 2..lg_n {
        base = base.square(); // base = g^2^(_-1)
        bases.push(base);
    }

    let mut root_table = Vec::with_capacity(lg_n);
    for lg_m in 1..lg_n {
        let m = 1 << lg_m;
        let mut root_row = Vec::with_capacity(m);
        let base = bases[lg_n - lg_m - 1];
        let mut omega = base;
        root_row.push(F::ONE);
        root_row.push(omega);
        for j in 2..m {
            omega *= base;
            root_row.push(omega);
        }
        root_table.push(root_row);
    }
    root_table
}

#[inline]
fn fft_dispatch<F: Field>(
    input: Vec<F>,
    zero_factor: Option<usize>,
    root_table: Option<FftRootTable<F>>
) -> Vec<F> {
    let n = input.len();
    match FFT_STRATEGY {
        FftStrategy::Classic
            => fft_classic(input,
                           zero_factor.unwrap_or(0),
                           root_table.unwrap_or(fft_classic_root_table(n))),
        FftStrategy::Unrolled
            => fft_unrolled(input,
                            zero_factor.unwrap_or(0),
                            root_table.unwrap_or(fft_unrolled_root_table(n)))
    }
}

#[inline]
pub fn fft<F: Field>(poly: PolynomialCoeffs<F>) -> PolynomialValues<F> {
    fft_with_options(poly, None, None)
}

<<<<<<< HEAD
#[inline]
pub fn fft_with_options<F: Field>(
    poly: PolynomialCoeffs<F>,
    zero_factor: Option<usize>,
    root_table: Option<FftRootTable<F>>
) -> PolynomialValues<F> {
    let PolynomialCoeffs { coeffs } = poly;
    PolynomialValues { values: fft_dispatch(coeffs, zero_factor, root_table) }
}
=======
pub(crate) fn fft_precompute<F: Field>(degree: usize) -> FftPrecomputation<F> {
    let degree_log = log2_ceil(degree);

    let mut subgroups_rev = Vec::new();
    let mut subgroup = F::two_adic_subgroup(degree_log);
    for _i in 0..=degree_log {
        let subsubgroup = subgroup.iter().step_by(2).copied().collect();
        let subgroup_rev = reverse_index_bits(subgroup);
        subgroups_rev.push(subgroup_rev);
        subgroup = subsubgroup;
    }
    subgroups_rev.reverse();
>>>>>>> 69fff573

#[inline]
pub fn ifft<F: Field>(poly: PolynomialValues<F>) -> PolynomialCoeffs<F> {
    ifft_with_options(poly, None, None)
}

pub fn ifft_with_options<F: Field>(
    poly: PolynomialValues<F>,
    zero_factor: Option<usize>,
    root_table: Option<FftRootTable<F>>
) -> PolynomialCoeffs<F> {
    let n = poly.len();
    let lg_n = log2_strict(n);
    let n_inv = F::inverse_2exp(lg_n);

    let PolynomialValues { values } = poly;
    let mut coeffs = fft_dispatch(values, zero_factor, root_table);

    // We reverse all values except the first, and divide each by n.
    coeffs[0] *= n_inv;
    coeffs[n / 2] *= n_inv;
    for i in 1..(n / 2) {
        let j = n - i;
        let coeffs_i = coeffs[j] * n_inv;
        let coeffs_j = coeffs[i] * n_inv;
        coeffs[i] = coeffs_i;
        coeffs[j] = coeffs_j;
    }
    PolynomialCoeffs { coeffs }
}

/// FFT implementation based on Section 32.3 of "Introduction to
/// Algorithms" by Cormen et al.
///
/// The parameter r signifies that the first 1/2^r of the entries of
/// input may be non-zero, but the last 1 - 1/2^r entries are
/// definitely zero.
pub(crate) fn fft_classic<F: Field>(
    input: Vec<F>,
    r: usize,
    root_table_: FftRootTable<F>
) -> Vec<F> {
    let mut values = reverse_index_bits(input);

    let n = values.len();
    let lg_n = log2_strict(n);

    // TODO: Check that this doesn't copy root_table_
    let root_table: FftRootTable<F> = if root_table_.len() != lg_n {
        fft_classic_root_table(n)
    } else {
        root_table_
    };

    // After reverse_index_bits, the only non-zero elements of values
    // are at indices i*2^r for i = 0..n/2^r.  The loop below copies
    // the value at i*2^r to the positions [i*2^r + 1, i*2^r + 2, ...,
    // (i+1)*2^r - 1]; i.e. it replaces the 2^r - 1 zeros following
    // element i*2^r with the value at i*2^r.  This corresponds to the
    // first r rounds of the FFT when there are 2^r zeros at the end
    // of the original input.
    if r > 0 { // if r == 0 then this loop is a noop.
        let mask = !((1 << r) - 1);
        for i in 0..n {
            values[i] = values[i & mask];
        }
    }

    let mut m = 1 << (r + 1);
    for lg_m in (r+1)..=lg_n {
        let half_m = m / 2;
        for k in (0..n).step_by(m) {
            for j in 0..half_m {
                let omega = root_table[lg_m - 1][j];
                let t = omega * values[k + half_m + j];
                let u = values[k + j];
                values[k + j] = u + t;
                values[k + half_m + j] = u - t;
            }
        }
        m *= 2;
    }
    values
}

/// FFT implementation inspired by Barretenberg's (but with extra unrolling):
/// https://github.com/AztecProtocol/barretenberg/blob/master/barretenberg/src/aztec/polynomials/polynomial_arithmetic.cpp#L58
/// https://github.com/AztecProtocol/barretenberg/blob/master/barretenberg/src/aztec/polynomials/evaluation_domain.cpp#L30
///
/// The parameter r signifies that the first 1/2^r of the entries of
/// input may be non-zero, but the last 1 - 1/2^r entries are
/// definitely zero.
fn fft_unrolled<F: Field>(
    input: Vec<F>,
    r_orig: usize,
    root_table_: FftRootTable<F>
) -> Vec<F> {
    let n = input.len();
    let lg_n = log2_strict(input.len());

    let mut values = reverse_index_bits(input);

    // FFT of a constant polynomial (including zero) is itself.
    if n < 2 {
        return values
    }

    // The 'm' corresponds to the specialisation from the 'm' in the
    // main loop (m >= 4) below.

    // (See comment in fft_classic near same code.)
    let mut r = r_orig;
    let mut m = 1 << r;
    if r > 0 { // if r == 0 then this loop is a noop.
        let mask = !((1 << r) - 1);
        for i in 0..n {
            values[i] = values[i & mask];
        }
    }

    // m = 1
    if m == 1 {
        for k in (0..n).step_by(2) {
            let t = values[k + 1];
            values[k + 1] = values[k] - t;
            values[k] += t;
        }
        r += 1;
        m *= 2;
    }

    if n == 2 {
        return values
    }


    // TODO: Check that this doesn't copy root_table_
    let root_table: FftRootTable<F> = if root_table_.len() != lg_n {
        fft_unrolled_root_table(n)
    } else {
        root_table_
    };

    // m = 2
    if m <= 2 {
        for k in (0..n).step_by(4) {
            // NB: Grouping statements as is done in the main loop below
            // does not seem to help here (worse by a few millis).
            let omega_0 = root_table[0][0];
            let tmp_0 = omega_0 * values[k + 2 + 0];
            values[k + 2 + 0] = values[k + 0] - tmp_0;
            values[k + 0] += tmp_0;

            let omega_1 = root_table[0][1];
            let tmp_1 = omega_1 * values[k + 2 + 1];
            values[k + 2 + 1] = values[k + 1] - tmp_1;
            values[k + 1] += tmp_1;
        }
        r += 1;
        m *= 2;
    }

    // m >= 4
    for lg_m in r..lg_n {
        for k in (0..n).step_by(2*m) {
            // Unrolled the commented loop by groups of 4 and
            // rearranged the lines. Improves runtime by about
            // 10%.
            /*
            for j in (0..m) {
                let omega = root_table[lg_m - 1][j];
                let tmp = omega * values[k + m + j];
                values[k + m + j] = values[k + j] - tmp;
                values[k + j] += tmp;
            }
            */
            for j in (0..m).step_by(4) {
                let off1 = k + j;
                let off2 = k + m + j;

                let omega_0 = root_table[lg_m - 1][j + 0];
                let omega_1 = root_table[lg_m - 1][j + 1];
                let omega_2 = root_table[lg_m - 1][j + 2];
                let omega_3 = root_table[lg_m - 1][j + 3];

                let tmp_0 = omega_0 * values[off2 + 0];
                let tmp_1 = omega_1 * values[off2 + 1];
                let tmp_2 = omega_2 * values[off2 + 2];
                let tmp_3 = omega_3 * values[off2 + 3];

                values[off2 + 0] = values[off1 + 0] - tmp_0;
                values[off2 + 1] = values[off1 + 1] - tmp_1;
                values[off2 + 2] = values[off1 + 2] - tmp_2;
                values[off2 + 3] = values[off1 + 3] - tmp_3;
                values[off1 + 0] += tmp_0;
                values[off1 + 1] += tmp_1;
                values[off1 + 2] += tmp_2;
                values[off1 + 3] += tmp_3;
            }
        }
        m *= 2;
    }
    values
}

<<<<<<< HEAD

pub(crate) fn coset_fft<F: Field>(poly: PolynomialCoeffs<F>, shift: F) -> PolynomialValues<F> {
    let mut points = fft(poly);
    let mut shift_exp_i = F::ONE;
    for p in points.values.iter_mut() {
        *p *= shift_exp_i;
        shift_exp_i *= shift;
    }
    points
}

pub(crate) fn coset_ifft<F: Field>(poly: PolynomialValues<F>, shift: F) -> PolynomialCoeffs<F> {
    let shift_inv = shift.inverse();
    let mut shift_inv_exp_i = F::ONE;
    let mut coeffs = ifft(poly);
    for c in coeffs.coeffs.iter_mut() {
        *c *= shift_inv_exp_i;
        shift_inv_exp_i *= shift_inv;
    }
    coeffs
=======
pub(crate) fn ifft<F: Field>(poly: PolynomialValues<F>) -> PolynomialCoeffs<F> {
    let precomputation = fft_precompute(poly.len());
    ifft_with_precomputation_power_of_2(poly, &precomputation)
>>>>>>> 69fff573
}

#[cfg(test)]
mod tests {
    use crate::field::crandall_field::CrandallField;
    use crate::field::fft::{fft, ifft, fft_with_options};
    use crate::field::field::Field;
    use crate::polynomial::polynomial::{PolynomialCoeffs, PolynomialValues};
    use crate::util::{log2_ceil, log2_strict};

    #[test]
    fn fft_and_ifft() {
        type F = CrandallField;
        let degree = 200;
        let degree_padded = log2_ceil(degree);
        let mut coefficients = Vec::new();
        for i in 0..degree {
            coefficients.push(F::from_canonical_usize(i * 1337 % 100));
        }
        let coefficients = PolynomialCoeffs::new_padded(coefficients);

        let points = fft(coefficients.clone());
        assert_eq!(points, evaluate_naive(&coefficients));

        let interpolated_coefficients = ifft(points);
        for i in 0..degree {
            assert_eq!(interpolated_coefficients.coeffs[i], coefficients.coeffs[i]);
        }
        for i in degree..degree_padded {
            assert_eq!(interpolated_coefficients.coeffs[i], F::ZERO);
        }

        for r in 0..4 {
            // expand ceofficients by factor 2^r by filling with zeros
            let zero_tail = coefficients.clone().lde(r);
            assert_eq!(fft(zero_tail.clone()), fft_with_options(zero_tail, Some(r), None));
        }
    }

    fn evaluate_naive<F: Field>(coefficients: &PolynomialCoeffs<F>) -> PolynomialValues<F> {
        let degree = coefficients.len();
        let degree_padded = 1 << log2_ceil(degree);

        let mut coefficients_padded = coefficients.clone();
        for _i in degree..degree_padded {
            coefficients_padded.coeffs.push(F::ZERO);
        }
        evaluate_naive_power_of_2(&coefficients_padded)
    }

    fn evaluate_naive_power_of_2<F: Field>(
        coefficients: &PolynomialCoeffs<F>,
    ) -> PolynomialValues<F> {
        let degree = coefficients.len();
        let degree_log = log2_strict(degree);

        let subgroup = F::two_adic_subgroup(degree_log);

        let values = subgroup
            .into_iter()
            .map(|x| evaluate_at_naive(&coefficients, x))
            .collect();
        PolynomialValues::new(values)
    }

    fn evaluate_at_naive<F: Field>(coefficients: &PolynomialCoeffs<F>, point: F) -> F {
        let mut sum = F::ZERO;
        let mut point_power = F::ONE;
        for &c in &coefficients.coeffs {
            sum = sum + c * point_power;
            point_power = point_power * point;
        }
        sum
    }
}<|MERGE_RESOLUTION|>--- conflicted
+++ resolved
@@ -101,7 +101,6 @@
     fft_with_options(poly, None, None)
 }
 
-<<<<<<< HEAD
 #[inline]
 pub fn fft_with_options<F: Field>(
     poly: PolynomialCoeffs<F>,
@@ -111,20 +110,6 @@
     let PolynomialCoeffs { coeffs } = poly;
     PolynomialValues { values: fft_dispatch(coeffs, zero_factor, root_table) }
 }
-=======
-pub(crate) fn fft_precompute<F: Field>(degree: usize) -> FftPrecomputation<F> {
-    let degree_log = log2_ceil(degree);
-
-    let mut subgroups_rev = Vec::new();
-    let mut subgroup = F::two_adic_subgroup(degree_log);
-    for _i in 0..=degree_log {
-        let subsubgroup = subgroup.iter().step_by(2).copied().collect();
-        let subgroup_rev = reverse_index_bits(subgroup);
-        subgroups_rev.push(subgroup_rev);
-        subgroup = subsubgroup;
-    }
-    subgroups_rev.reverse();
->>>>>>> 69fff573
 
 #[inline]
 pub fn ifft<F: Field>(poly: PolynomialValues<F>) -> PolynomialCoeffs<F> {
@@ -330,33 +315,6 @@
     values
 }
 
-<<<<<<< HEAD
-
-pub(crate) fn coset_fft<F: Field>(poly: PolynomialCoeffs<F>, shift: F) -> PolynomialValues<F> {
-    let mut points = fft(poly);
-    let mut shift_exp_i = F::ONE;
-    for p in points.values.iter_mut() {
-        *p *= shift_exp_i;
-        shift_exp_i *= shift;
-    }
-    points
-}
-
-pub(crate) fn coset_ifft<F: Field>(poly: PolynomialValues<F>, shift: F) -> PolynomialCoeffs<F> {
-    let shift_inv = shift.inverse();
-    let mut shift_inv_exp_i = F::ONE;
-    let mut coeffs = ifft(poly);
-    for c in coeffs.coeffs.iter_mut() {
-        *c *= shift_inv_exp_i;
-        shift_inv_exp_i *= shift_inv;
-    }
-    coeffs
-=======
-pub(crate) fn ifft<F: Field>(poly: PolynomialValues<F>) -> PolynomialCoeffs<F> {
-    let precomputation = fft_precompute(poly.len());
-    ifft_with_precomputation_power_of_2(poly, &precomputation)
->>>>>>> 69fff573
-}
 
 #[cfg(test)]
 mod tests {
