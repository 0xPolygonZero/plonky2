--- conflicted
+++ resolved
@@ -166,19 +166,13 @@
         Self::ORDER.into()
     }
 
-<<<<<<< HEAD
-    #[inline]
-    fn cube(&self) -> Self {
-        *self * *self * *self
-    }
-
     #[allow(clippy::many_single_char_names)]
     fn try_inverse(&self) -> Option<Self> {
         let mut f = self.0;
-        let mut g = FIELD_ORDER;
-        // These two are very rarely such that their absolute value
-        // exceeds (p-1)/2; paying the price of i128 for the whole
-        // calculation, just for the times they do though.
+        let mut g = Self::ORDER;
+        // NB: These two are very rarely such that their absolute
+        // value exceeds (p-1)/2; we are paying the price of i128 for
+        // the whole calculation, just for the times they do though.
         let mut c = 1i64 as i128;
         let mut d = 0i64 as i128;
 
@@ -193,11 +187,9 @@
         }
 
         let mut k = f.trailing_zeros();
-
-        if k > 0 {
-            f >>= k;
-        }
-
+        f >>= k;
+
+        /*
         if f < g {
             (f, g) = (g, f);
             (c, d) = (d, c);
@@ -228,7 +220,7 @@
 
         if f == 1 {
             if c < 0 {
-                c += FIELD_ORDER as i128;
+                c += Self::ORDER as i128;
             }
             return Some(Self(c as u64) * Self(BINARY_INVERSES[k as usize]));
         }
@@ -263,46 +255,55 @@
 
         if f == 1 {
             if c < 0 {
-                c += FIELD_ORDER as i128;
+                c += Self::ORDER as i128;
             }
             return Some(Self(c as u64) * Self(BINARY_INVERSES[k as usize]));
         }
+        */
         loop {
+            if f == 1 {
+                break;
+            }
 
             if f < g {
                 (f, g) = (g, f);
                 (c, d) = (d, c);
             }
 
+            let mut cy = false;
             if f & 3 == g & 3 {
                 // f = g (mod 4)
                 f -= g;
                 c -= d;
             } else {
-                f += g;
+                //f += g;
+                (f, cy) = f.overflowing_add(g);
                 c += d;
             }
 
             let kk = f.trailing_zeros();
             f >>= kk;
+            if cy {
+                debug_assert!(kk > 0);
+                f |= 1u64 << (64 - kk);
+            }
             d <<= kk;
             k += kk;
-
-            if f == 1 {
-                break;
-            }
         }
 
         // TODO: document maximum number of iterations (it's at least 2)
         while c < 0 {
-            c += FIELD_ORDER as i128;
+            c += Self::ORDER as i128;
+        }
+        // TODO: c can be greater than ORDER; document maximum number
+        // of iterations (it's at least 1).
+        let mut cnt = 0;
+        while c >= Self::ORDER as i128 {
+            c -= Self::ORDER as i128;
+            cnt += 1;
         }
 
         Some(Self(c as u64) * Self(BINARY_INVERSES[k as usize]))
-=======
-    fn try_inverse(&self) -> Option<Self> {
-        try_inverse_u64(self.0, Self::ORDER).map(|inv| Self(inv))
->>>>>>> 3f226632
     }
 
     #[inline]
