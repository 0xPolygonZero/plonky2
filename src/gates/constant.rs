use std::ops::Range;

use crate::field::extension_field::target::ExtensionTarget;
use crate::field::extension_field::Extendable;
use crate::field::field_types::{Field, RichField};
use crate::gates::gate::Gate;
use crate::iop::generator::{GeneratedValues, SimpleGenerator, WitnessGenerator};
use crate::iop::target::Target;
use crate::iop::wire::Wire;
use crate::iop::witness::PartitionWitness;
use crate::plonk::circuit_builder::CircuitBuilder;
use crate::plonk::vars::{EvaluationTargets, EvaluationVars, EvaluationVarsBase};

/// A gate which takes a single constant parameter and outputs that value.
#[derive(Copy, Clone, Debug)]
pub struct ConstantGate {
    pub(crate) num_consts: usize,
}

impl ConstantGate {
    pub fn consts_inputs(&self) -> Range<usize> {
        0..self.num_consts
    }

    pub fn wires_outputs(&self) -> Range<usize> {
        0..self.num_consts
    }
}

impl<F: RichField + Extendable<D>, const D: usize> Gate<F, D> for ConstantGate {
    fn id(&self) -> String {
        format!("{:?}", self)
    }

    fn eval_unfiltered(&self, vars: EvaluationVars<F, D>) -> Vec<F::Extension> {
        self.consts_inputs()
            .zip(self.wires_outputs())
            .map(|(con, out)| vars.local_constants[con] - vars.local_wires[out])
            .collect()
    }

    fn eval_unfiltered_base(&self, vars: EvaluationVarsBase<F>) -> Vec<F> {
        self.consts_inputs()
            .zip(self.wires_outputs())
            .map(|(con, out)| vars.local_constants[con] - vars.local_wires[out])
            .collect()
    }

    fn eval_unfiltered_recursively(
        &self,
        builder: &mut CircuitBuilder<F, D>,
        vars: EvaluationTargets<D>,
    ) -> Vec<ExtensionTarget<D>> {
        self.consts_inputs()
            .zip(self.wires_outputs())
            .map(|(con, out)| {
                builder.sub_extension(vars.local_constants[con], vars.local_wires[out])
            })
            .collect()
    }

    fn generators(
        &self,
        gate_index: usize,
        local_constants: &[F],
    ) -> Vec<Box<dyn WitnessGenerator<F>>> {
        let gen = ConstantGenerator {
            gate_index,
            gate: *self,
            constants: local_constants[self.consts_inputs()].to_vec(),
        };
        vec![Box::new(gen.adapter())]
    }

    fn num_wires(&self) -> usize {
        self.num_consts
    }

    fn num_constants(&self) -> usize {
        self.num_consts
    }

    fn degree(&self) -> usize {
        1
    }

    fn num_constraints(&self) -> usize {
        self.num_consts
    }
}

#[derive(Debug)]
struct ConstantGenerator<F: Field> {
    gate_index: usize,
    gate: ConstantGate,
    constants: Vec<F>,
}

impl<F: Field> SimpleGenerator<F> for ConstantGenerator<F> {
    fn dependencies(&self) -> Vec<Target> {
        Vec::new()
    }

    fn run_once(&self, _witness: &PartitionWitness<F>, out_buffer: &mut GeneratedValues<F>) {
        for (con, out) in self.gate.consts_inputs().zip(self.gate.wires_outputs()) {
            let wire = Wire {
                gate: self.gate_index,
                input: out,
            };
            out_buffer.set_wire(wire, self.constants[con]);
        }
    }
}

#[cfg(test)]
mod tests {
    use anyhow::Result;

    use crate::field::goldilocks_field::GoldilocksField;
    use crate::gates::constant::ConstantGate;
    use crate::gates::gate_testing::{test_eval_fns, test_low_degree};
    use crate::plonk::circuit_data::CircuitConfig;
<<<<<<< HEAD
    use crate::plonk::config::{GenericConfig, PoseidonGoldilocksConfig};
=======
>>>>>>> 68e3befc

    #[test]
    fn low_degree() {
        let num_consts = CircuitConfig::standard_recursion_config().constant_gate_size;
        let gate = ConstantGate { num_consts };
        test_low_degree::<GoldilocksField, _, 2>(gate)
    }

    #[test]
    fn eval_fns() -> Result<()> {
<<<<<<< HEAD
        const D: usize = 2;
        type C = PoseidonGoldilocksConfig;
        type F = <C as GenericConfig<D>>::F;
        let num_consts = CircuitConfig::standard_recursion_config().constant_gate_size;
        let gate = ConstantGate { num_consts };
        test_eval_fns::<F, C, _, D>(gate)
=======
        let num_consts = CircuitConfig::standard_recursion_config().constant_gate_size;
        let gate = ConstantGate { num_consts };
        test_eval_fns::<GoldilocksField, _, 2>(gate)
>>>>>>> 68e3befc
    }
}<|MERGE_RESOLUTION|>--- conflicted
+++ resolved
@@ -120,10 +120,7 @@
     use crate::gates::constant::ConstantGate;
     use crate::gates::gate_testing::{test_eval_fns, test_low_degree};
     use crate::plonk::circuit_data::CircuitConfig;
-<<<<<<< HEAD
     use crate::plonk::config::{GenericConfig, PoseidonGoldilocksConfig};
-=======
->>>>>>> 68e3befc
 
     #[test]
     fn low_degree() {
@@ -134,17 +131,14 @@
 
     #[test]
     fn eval_fns() -> Result<()> {
-<<<<<<< HEAD
+        let num_consts = CircuitConfig::standard_recursion_config().constant_gate_size;
+        let gate = ConstantGate { num_consts };
+        test_eval_fns::<GoldilocksField, _, 2>(gate)
         const D: usize = 2;
         type C = PoseidonGoldilocksConfig;
         type F = <C as GenericConfig<D>>::F;
         let num_consts = CircuitConfig::standard_recursion_config().constant_gate_size;
         let gate = ConstantGate { num_consts };
         test_eval_fns::<F, C, _, D>(gate)
-=======
-        let num_consts = CircuitConfig::standard_recursion_config().constant_gate_size;
-        let gate = ConstantGate { num_consts };
-        test_eval_fns::<GoldilocksField, _, 2>(gate)
->>>>>>> 68e3befc
     }
 }