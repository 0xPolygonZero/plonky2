use std::time::Instant;

use log::info;
use rayon::prelude::*;

use crate::circuit_data::{CommonCircuitData, ProverOnlyCircuitData};
use crate::field::extension_field::Extendable;
use crate::field::fft::ifft;
use crate::field::field::Field;
use crate::generator::generate_partial_witness;
use crate::plonk_challenger::Challenger;
use crate::plonk_common::{eval_l_1, evaluate_gate_constraints_base, reduce_with_powers_multi};
use crate::polynomial::commitment::ListPolynomialCommitment;
use crate::polynomial::polynomial::{PolynomialCoeffs, PolynomialValues};
use crate::proof::Proof;
use crate::timed;
<<<<<<< HEAD
use crate::util::{log2_strict, transpose};
use crate::vars::EvaluationVars;
=======
use crate::util::transpose;
use crate::vars::EvaluationVarsBase;
>>>>>>> cb7f8c8b
use crate::wire::Wire;
use crate::witness::PartialWitness;

/// Corresponds to constants - sigmas - wires - zs - quotient — polynomial commitments.
pub const PLONK_BLINDING: [bool; 5] = [false, false, true, true, true];

pub(crate) fn prove<F: Extendable<D>, const D: usize>(
    prover_data: &ProverOnlyCircuitData<F>,
    common_data: &CommonCircuitData<F, D>,
    inputs: PartialWitness<F>,
) -> Proof<F, D> {
    let fri_config = &common_data.config.fri_config;

    let start_proof_gen = Instant::now();

    let mut witness = inputs;
    info!("Running {} generators", prover_data.generators.len());
    timed!(
        generate_partial_witness(&mut witness, &prover_data.generators),
        "to generate witness"
    );

    let config = &common_data.config;
    let num_wires = config.num_wires;
    let num_challenges = config.num_challenges;
    let quotient_degree = common_data.quotient_degree();

    let degree = common_data.degree();
    let wires_polynomials: Vec<PolynomialCoeffs<F>> = timed!(
        (0..num_wires)
            .into_par_iter()
            .map(|i| compute_wire_polynomial(i, &witness, degree))
            .collect(),
        "to compute wire polynomials"
    );

    // TODO: Could try parallelizing the transpose, or not doing it explicitly, instead having
    // merkle_root_bit_rev_order do it implicitly.
    let wires_commitment = timed!(
        ListPolynomialCommitment::new(wires_polynomials, fri_config.rate_bits, true),
        "to compute wires commitment"
    );

    let mut challenger = Challenger::new();
    // Observe the instance.
    // TODO: Need to include public inputs as well.
    challenger.observe_hash(&common_data.circuit_digest);

    challenger.observe_hash(&wires_commitment.merkle_tree.root);
    let betas = challenger.get_n_challenges(num_challenges);
    let gammas = challenger.get_n_challenges(num_challenges);

    let plonk_z_vecs = timed!(compute_zs(&common_data), "to compute Z's");

    let plonk_zs_commitment = timed!(
        ListPolynomialCommitment::new(plonk_z_vecs, fri_config.rate_bits, true),
        "to commit to Z's"
    );

    challenger.observe_hash(&plonk_zs_commitment.merkle_tree.root);

    let alphas = challenger.get_n_challenges(num_challenges);

    let vanishing_polys = timed!(
        compute_vanishing_polys(
            common_data,
            prover_data,
            &wires_commitment,
            &plonk_zs_commitment,
            &betas,
            &gammas,
            &alphas,
        ),
        "to compute vanishing polys"
    );

    // Compute the quotient polynomials, aka `t` in the Plonk paper.
    let all_quotient_poly_chunks = timed!(
        vanishing_polys
            .into_par_iter()
            .flat_map(|vanishing_poly| {
                let vanishing_poly_coeff = ifft(vanishing_poly);
                let quotient_poly_coeff = vanishing_poly_coeff.divide_by_z_h(degree);
                // Split t into degree-n chunks.
                quotient_poly_coeff.chunks(degree)
            })
            .collect(),
        "to compute quotient polys"
    );

    let quotient_polys_commitment = timed!(
        ListPolynomialCommitment::new(all_quotient_poly_chunks, fri_config.rate_bits, true),
        "to commit to quotient polys"
    );

    challenger.observe_hash(&quotient_polys_commitment.merkle_tree.root);

    let zeta = challenger.get_extension_challenge();

    let (opening_proof, openings) = timed!(
        ListPolynomialCommitment::open_plonk(
            &[
                &prover_data.constants_commitment,
                &prover_data.sigmas_commitment,
                &wires_commitment,
                &plonk_zs_commitment,
                &quotient_polys_commitment,
            ],
<<<<<<< HEAD
            zeta,
            log2_strict(degree),
=======
            &[zeta],
>>>>>>> cb7f8c8b
            &mut challenger,
            &common_data.config.fri_config
        ),
        "to compute opening proofs"
    );

    info!(
        "{:.3}s for overall witness & proof generation",
        start_proof_gen.elapsed().as_secs_f32()
    );

    Proof {
        wires_root: wires_commitment.merkle_tree.root,
        plonk_zs_root: plonk_zs_commitment.merkle_tree.root,
        quotient_polys_root: quotient_polys_commitment.merkle_tree.root,
        openings,
        opening_proof,
    }
}

fn compute_zs<F: Extendable<D>, const D: usize>(
    common_data: &CommonCircuitData<F, D>,
) -> Vec<PolynomialCoeffs<F>> {
    (0..common_data.config.num_challenges)
        .map(|i| compute_z(common_data, i))
        .collect()
}

fn compute_z<F: Extendable<D>, const D: usize>(
    common_data: &CommonCircuitData<F, D>,
    _i: usize,
) -> PolynomialCoeffs<F> {
    PolynomialCoeffs::zero(common_data.degree()) // TODO
}

fn compute_vanishing_polys<F: Extendable<D>, const D: usize>(
    common_data: &CommonCircuitData<F, D>,
    prover_data: &ProverOnlyCircuitData<F>,
    wires_commitment: &ListPolynomialCommitment<F>,
    plonk_zs_commitment: &ListPolynomialCommitment<F>,
    betas: &[F],
    gammas: &[F],
    alphas: &[F],
) -> Vec<PolynomialValues<F>> {
    let lde_size = common_data.lde_size();
    let lde_gen = common_data.lde_generator();
    let num_challenges = common_data.config.num_challenges;

    let points = F::cyclic_subgroup_known_order(lde_gen, lde_size);
    let values: Vec<Vec<F>> = points
        .into_par_iter()
        .enumerate()
        .map(|(i, x)| {
            let i_next = (i + 1) % lde_size;
            let local_wires = wires_commitment.leaf(i);
            let local_constants = prover_data.constants_commitment.leaf(i);
            let local_plonk_zs = plonk_zs_commitment.leaf(i);
            let next_plonk_zs = plonk_zs_commitment.leaf(i_next);
            let s_sigmas = prover_data.sigmas_commitment.leaf(i);

            debug_assert_eq!(local_wires.len(), common_data.config.num_wires);
            debug_assert_eq!(local_plonk_zs.len(), num_challenges);

            let vars = EvaluationVarsBase {
                local_constants,
                local_wires,
            };
            compute_vanishing_poly_entry(
                common_data,
                x,
                vars,
                local_plonk_zs,
                next_plonk_zs,
                s_sigmas,
                betas,
                gammas,
                alphas,
            )
        })
        .collect();

    transpose(&values)
        .into_iter()
        .map(PolynomialValues::new)
        .collect()
}

/// Evaluate the vanishing polynomial at `x`. In this context, the vanishing polynomial is a random
/// linear combination of gate constraints, plus some other terms relating to the permutation
/// argument. All such terms should vanish on `H`.
fn compute_vanishing_poly_entry<F: Extendable<D>, const D: usize>(
    common_data: &CommonCircuitData<F, D>,
    x: F,
    vars: EvaluationVarsBase<F>,
    local_plonk_zs: &[F],
    next_plonk_zs: &[F],
    s_sigmas: &[F],
    betas: &[F],
    gammas: &[F],
    alphas: &[F],
) -> Vec<F> {
    let constraint_terms =
        evaluate_gate_constraints_base(&common_data.gates, common_data.num_gate_constraints, vars);

    // The L_1(x) (Z(x) - 1) vanishing terms.
    let mut vanishing_z_1_terms = Vec::new();
    // The Z(x) f'(x) - g'(x) Z(g x) terms.
    let mut vanishing_v_shift_terms = Vec::new();

    for i in 0..common_data.config.num_challenges {
        let z_x = local_plonk_zs[i];
        let z_gz = next_plonk_zs[i];
        vanishing_z_1_terms.push(eval_l_1(common_data.degree(), x) * (z_x - F::ONE));

        let mut f_prime = F::ONE;
        let mut g_prime = F::ONE;
        for j in 0..common_data.config.num_routed_wires {
            let wire_value = vars.local_wires[j];
            let k_i = common_data.k_is[j];
            let s_id = k_i * x;
            let s_sigma = s_sigmas[j];
            f_prime *= wire_value + betas[i] * s_id + gammas[i];
            g_prime *= wire_value + betas[i] * s_sigma + gammas[i];
        }
        vanishing_v_shift_terms.push(f_prime * z_x - g_prime * z_gz);
    }

    let vanishing_terms = [
        vanishing_z_1_terms,
        vanishing_v_shift_terms,
        constraint_terms,
    ]
    .concat();

    reduce_with_powers_multi(&vanishing_terms, alphas)
}

fn compute_wire_polynomial<F: Field>(
    input: usize,
    witness: &PartialWitness<F>,
    degree: usize,
) -> PolynomialCoeffs<F> {
    let wire_values = (0..degree)
        // Some gates do not use all wires, and we do not require that generators populate unused
        // wires, so some wire values will not be set. We can set these to any value; here we
        // arbitrary pick zero. Ideally we would verify that no constraints operate on these unset
        // wires, but that isn't trivial.
        .map(|gate| {
            witness
                .try_get_wire(Wire { gate, input })
                .unwrap_or(F::ZERO)
        })
        .collect();
    PolynomialValues::new(wire_values).ifft()
}<|MERGE_RESOLUTION|>--- conflicted
+++ resolved
@@ -14,13 +14,8 @@
 use crate::polynomial::polynomial::{PolynomialCoeffs, PolynomialValues};
 use crate::proof::Proof;
 use crate::timed;
-<<<<<<< HEAD
-use crate::util::{log2_strict, transpose};
-use crate::vars::EvaluationVars;
-=======
 use crate::util::transpose;
 use crate::vars::EvaluationVarsBase;
->>>>>>> cb7f8c8b
 use crate::wire::Wire;
 use crate::witness::PartialWitness;
 
@@ -129,12 +124,7 @@
                 &plonk_zs_commitment,
                 &quotient_polys_commitment,
             ],
-<<<<<<< HEAD
             zeta,
-            log2_strict(degree),
-=======
-            &[zeta],
->>>>>>> cb7f8c8b
             &mut challenger,
             &common_data.config.fri_config
         ),
