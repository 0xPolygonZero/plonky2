--- conflicted
+++ resolved
@@ -504,12 +504,9 @@
     use crate::field::extension_field::algebra::ExtensionAlgebra;
     use crate::field::extension_field::quartic::QuarticCrandallField;
     use crate::field::field_types::Field;
-<<<<<<< HEAD
     use crate::fri::proof::compress_fri_proof;
     use crate::iop::witness::PartialWitness;
-=======
     use crate::iop::witness::{PartialWitness, Witness};
->>>>>>> 6949d04c
     use crate::plonk::circuit_builder::CircuitBuilder;
     use crate::plonk::circuit_data::CircuitConfig;
     use crate::plonk::proof::{
@@ -610,44 +607,4 @@
 
         verify(proof, &data.verifier_only, &data.common)
     }
-
-    #[test]
-    fn test_yo() -> Result<()> {
-        type F = CrandallField;
-        type FF = QuarticCrandallField;
-        const D: usize = 4;
-
-        let config = CircuitConfig::large_config();
-
-        let pw = PartialWitness::new(config.num_wires);
-        let mut builder = CircuitBuilder::<F, D>::new(config);
-
-        let x = FF::rand_vec(4);
-        let y = FF::rand_vec(4);
-        let xa = ExtensionAlgebra(x.try_into().unwrap());
-        let ya = ExtensionAlgebra(y.try_into().unwrap());
-        let za = xa * ya;
-
-        let xt = builder.constant_ext_algebra(xa);
-        let yt = builder.constant_ext_algebra(ya);
-        let zt = builder.constant_ext_algebra(za);
-        let comp_zt = builder.mul_ext_algebra(xt, yt);
-        for i in 0..D {
-            builder.assert_equal_extension(zt.0[i], comp_zt.0[i]);
-        }
-
-        let data = builder.build();
-        dbg!(data.common.degree_bits);
-        let proof = data.prove(pw)?;
-        let proof_bytes = serde_cbor::to_vec(&proof).unwrap();
-        println!("Proof length: {} bytes", proof_bytes.len());
-
-        verify(proof.clone(), &data.verifier_only, &data.common).unwrap();
-        let compressed_proof = proof.compress(&data.common.config.fri_config);
-        let proof_bytes = serde_cbor::to_vec(&compressed_proof).unwrap();
-        println!("Comp proof length: {} bytes", proof_bytes.len());
-        verify_compressed(compressed_proof, &data.verifier_only, &data.common).unwrap();
-
-        Ok(())
-    }
 }